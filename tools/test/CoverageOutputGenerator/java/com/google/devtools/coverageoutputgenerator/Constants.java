--- conflicted
+++ resolved
@@ -49,12 +49,4 @@
   static final String GCOV_BRANCH_NOTEXEC = "notexec";
   static final String GCOV_BRANCH_NOTTAKEN = "nottaken";
   static final String GCOV_BRANCH_TAKEN = "taken";
-<<<<<<< HEAD
-  // Please keep in sync with the extensions in CppFileTypes.
-  static final ImmutableList<String> CC_EXTENSIONS =
-      ImmutableList.of(
-          ".cc", ".cpp", ".cxx", ".c++", ".C", ".c", ".cu", ".cuh", ".cl", ".h", ".hh", ".hpp",
-          ".ipp", ".hxx", ".inc", ".inl", ".tlh", ".tli", ".H");
-=======
->>>>>>> f2cbdcf6
 }