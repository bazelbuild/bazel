# Copyright 2017 The Bazel Authors. All rights reserved.
#
# Licensed under the Apache License, Version 2.0 (the "License");
# you may not use this file except in compliance with the License.
# You may obtain a copy of the License at
#
#    http://www.apache.org/licenses/LICENSE-2.0
#
# Unless required by applicable law or agreed to in writing, software
# distributed under the License is distributed on an "AS IS" BASIS,
# WITHOUT WARRANTIES OR CONDITIONS OF ANY KIND, either express or implied.
# See the License for the specific language governing permissions and
# limitations under the License.
"""Rules to create RPM archives."""

rpm_filetype = [".rpm"]
spec_filetype = [".spec"]

def _pkg_rpm_impl(ctx):
  """Implements to pkg_rpm rule."""

  files = []
  args = ["--name=" + ctx.label.name]

  # Version can be specified by a file or inlined.
  if ctx.attr.version_file:
    if ctx.attr.version:
      fail("Both version and version_file attributes were specified")
    args += ["--version=@" + ctx.file.version_file.path]
    files += [ctx.file.version_file]
  elif ctx.attr.version:
    args += ["--version=" + ctx.attr.version]

  # Release can be specified by a file or inlined.
  if ctx.attr.release_file:
    if ctx.attr.release:
      fail("Both release and release_file attributes were specified")
    args += ["--release=@" + ctx.file.release_file.path]
    files += [ctx.file.release_file]
  elif ctx.attr.release:
    args += ["--release=" + ctx.attr.release]

  if ctx.attr.architecture:
    args += ["--arch=" + ctx.attr.architecture]

  if ctx.attr.spec_file:
    args += ["--spec_file=" + ctx.file.spec_file.path]
    files += [ctx.file.spec_file]
  else:
    fail("spec_file was not specified")

  args += ["--out_file=" + ctx.outputs.rpm.path]

  # Add data files.
  if ctx.file.changelog:
    files += [ctx.file.changelog]
    args += [ctx.file.changelog.path]
  files += ctx.files.data

  for f in ctx.files.data:
    args += [f.path]

  # Call the generator script.
  # TODO(katre): Generate a source RPM.
  ctx.action(
      executable = ctx.executable._make_rpm,
      use_default_shell_env = True,
      arguments = args,
      inputs = files,
      outputs = [ctx.outputs.rpm],
      mnemonic = "MakeRpm")

  # Link the RPM to the expected output name.
  ctx.action(
      command = "ln -s %s %s" % (ctx.outputs.rpm.basename, ctx.outputs.out.path),
      inputs = [ctx.outputs.rpm],
      outputs = [ctx.outputs.out])

  # Link the RPM to the RPM-recommended output name.
  if "rpm_nvra" in dir(ctx.outputs):
      ctx.action(
          command = "ln -s %s %s" % (ctx.outputs.rpm.basename,
                                     ctx.outputs.rpm_nvra.path),
          inputs = [ctx.outputs.rpm],
          outputs = [ctx.outputs.rpm_nvra])

def _pkg_rpm_outputs(name, version, release, architecture):
    outputs = {
        "out": "%{name}.rpm",
        "rpm": "%{name}-%{architecture}.rpm",
    }

    # The "rpm_nvra" output follows the recommended package naming convention of
    # Name-Version-Release.Arch.rpm
    # See http://ftp.rpm.org/max-rpm/ch-rpm-file-format.html
    if version and release:
        outputs["rpm_nvra"] = "%{name}-%{version}-%{release}.%{architecture}.rpm"

    return outputs

# Define the rule.
pkg_rpm = rule(
    implementation = _pkg_rpm_impl,
    attrs = {
        "spec_file" : attr.label(mandatory=True, allow_files=spec_filetype, single_file=True),
        "architecture": attr.string(default="all"),
        "version_file": attr.label(allow_files=True, single_file=True),
        "version": attr.string(),
<<<<<<< HEAD
        "release_file": attr.label(allow_files=True, single_file=True),
        "release": attr.string(),
        "changelog" : attr.label(mandatory=True, allow_files=True, single_file=True),
=======
        "changelog" : attr.label(allow_files=True, single_file=True),
>>>>>>> fefd1b24
        "data": attr.label_list(mandatory=True, allow_files=True),

        # Implicit dependencies.
        "_make_rpm": attr.label(
            default=Label("//tools/build_defs/pkg:make_rpm"),
            cfg="host",
            executable=True,
            allow_files=True),
    },
    outputs = _pkg_rpm_outputs,
    executable = False)
"""Creates an RPM format package from the data files.

This runs rpmbuild (and requires it to be installed beforehand) to generate
an RPM package based on the spec_file and data attributes.

Two outputs are guaranteed to be produced: (1) "%{name}.rpm", and
(2) "%{name}-%{architecture}.rpm", and a third output, which follows the
RPM-recommended N-V-R.A format (Name-Version-Release.Architecture.rpm), will
be produced if the "version" and "release" arguments are non-empty. The labels
corresponding to these outputs, are (1) "out", (2) "rpm", and (3) "rpm_nvra",
respectively.

Args:
  spec_file: The RPM spec file to use. If the version or version_file
    attributes are provided, the Version in the spec will be overwritten,
    and likewise behaviour with release and release_file. Any Sources listed
    in the spec file must be provided as data dependencies.
  version: The version of the package to generate. This will overwrite any
    Version provided in the spec file. Only specify one of version and
    version_file.
  version_file: A file containing the version of the package to generate. This
    will overwrite any Version provided in the spec file. Only specify one of
    version and version_file.
  release: The release of the package to generate. This will overwrite any
    release provided in the spec file. Only specify one of release and
    release_file.
  release_file: A file containing the release of the package to generate. This
    will overwrite any release provided in the spec file. Only specify one of
    release and release_file.
  changelog: A changelog file to include. This will not be written to the spec
    file, which should only list changes to the packaging, not the software itself.
  data: List all files to be included in the package here.
"""<|MERGE_RESOLUTION|>--- conflicted
+++ resolved
@@ -106,13 +106,9 @@
         "architecture": attr.string(default="all"),
         "version_file": attr.label(allow_files=True, single_file=True),
         "version": attr.string(),
-<<<<<<< HEAD
         "release_file": attr.label(allow_files=True, single_file=True),
         "release": attr.string(),
-        "changelog" : attr.label(mandatory=True, allow_files=True, single_file=True),
-=======
         "changelog" : attr.label(allow_files=True, single_file=True),
->>>>>>> fefd1b24
         "data": attr.label_list(mandatory=True, allow_files=True),
 
         # Implicit dependencies.
