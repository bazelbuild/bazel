--- conflicted
+++ resolved
@@ -3012,13 +3012,8 @@
       "general": {
         "bzlTransitiveDigest": "iHLxWy9Kdma4o6vQG1U0vO82d7jPg9gng3gCoY4Dn88=",
         "recordedFileInputs": {
-<<<<<<< HEAD
-          "@@//MODULE.bazel": "5b765d5c01d7a516b7d00872e4fc2a0bcc31da3096fb02fb58f1b72324cae184",
-          "@@//src/test/tools/bzlmod/MODULE.bazel.lock": "99db65ecc18d13d1bcc88af7af29c05f48a97ee1e3b2516b1df3817eb2843aa5"
-=======
           "@@//MODULE.bazel": "497cdf890d3415f6dacb97f62246f5ab1bea3da5997f7fedc7829db56307d5e7",
           "@@//src/test/tools/bzlmod/MODULE.bazel.lock": "4a9cf4d1d48d36a3d6e24a13094b2c32aa20be5a495d4e5b33e43db973250182"
->>>>>>> 1d335316
         },
         "recordedDirentsInputs": {},
         "envVariables": {},
