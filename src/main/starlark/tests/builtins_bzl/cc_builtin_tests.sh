--- conflicted
+++ resolved
@@ -182,15 +182,7 @@
 }
 
 function test_cc_static_library_protobuf() {
-<<<<<<< HEAD
-=======
-  if is_windows; then
-    # Fails on Windows due to long paths of the test workspace.
-    return 0
-  fi
-
   add_rules_cc "MODULE.bazel"
->>>>>>> a9a3ea16
   add_protobuf "MODULE.bazel"
   mkdir -p pkg
   cat > pkg/BUILD<<'EOF'
@@ -201,18 +193,7 @@
 )
 EOF
 
-<<<<<<< HEAD
   bazel build //pkg:protobuf &> $TEST_log || fail "Expected build to fail"
-=======
-  # can be removed with protobuf v28.x onwards
-  if is_windows; then
-    CXXOPTS=""
-  else
-    CXXOPTS="--cxxopt=-Wno-deprecated-declarations --host_cxxopt=-Wno-deprecated-declarations"
-  fi
-  bazel build $CXXOPTS //pkg:protobuf \
-    &> $TEST_log || fail "Expected build to fail"
->>>>>>> a9a3ea16
 }
 
 run_suite "cc_* built starlark test"