// Copyright 2016 The Bazel Authors. All rights reserved.
//
// Licensed under the Apache License, Version 2.0 (the "License");
// you may not use this file except in compliance with the License.
// You may obtain a copy of the License at
//
//    http://www.apache.org/licenses/LICENSE-2.0
//
// Unless required by applicable law or agreed to in writing, software
// distributed under the License is distributed on an "AS IS" BASIS,
// WITHOUT WARRANTIES OR CONDITIONS OF ANY KIND, either express or implied.
// See the License for the specific language governing permissions and
// limitations under the License.

package com.google.devtools.build.lib.remote;

import com.google.devtools.build.lib.util.OptionsUtils;
import com.google.devtools.build.lib.vfs.PathFragment;
import com.google.devtools.common.options.Option;
import com.google.devtools.common.options.OptionDocumentationCategory;
import com.google.devtools.common.options.OptionEffectTag;
import com.google.devtools.common.options.OptionsBase;

/** Options for remote execution and distributed caching. */
public final class RemoteOptions extends OptionsBase {
  @Option(
    name = "remote_http_cache",
    oldName = "remote_rest_cache",
    defaultValue = "null",
    documentationCategory = OptionDocumentationCategory.UNCATEGORIZED,
    effectTags = {OptionEffectTag.UNKNOWN},
    help =
        "A base URL of a HTTP caching service. Both http:// and https:// are supported. BLOBs are "
            + "stored with PUT and retrieved with GET. See remote/README.md for more information."
  )
  public String remoteHttpCache;

  @Option(
    name = "remote_rest_cache_pool_size",
    defaultValue = "20",
    documentationCategory = OptionDocumentationCategory.UNCATEGORIZED,
    effectTags = {OptionEffectTag.UNKNOWN},
    help = "Size of the HTTP pool for making requests to the REST cache.",
    deprecationWarning =
        "The value will be ignored and the option will be removed in the next "
            + "release. Bazel selects the ideal pool size automatically."
  )
  public int restCachePoolSize;

  @Option(
    name = "remote_executor",
    defaultValue = "null",
    documentationCategory = OptionDocumentationCategory.UNCATEGORIZED,
    effectTags = {OptionEffectTag.UNKNOWN},
    help = "HOST or HOST:PORT of a remote execution endpoint."
  )
  public String remoteExecutor;

  @Option(
    name = "remote_cache",
    defaultValue = "null",
    documentationCategory = OptionDocumentationCategory.UNCATEGORIZED,
    effectTags = {OptionEffectTag.UNKNOWN},
    help = "HOST or HOST:PORT of a remote caching endpoint."
  )
  public String remoteCache;

  @Option(
    name = "remote_timeout",
    defaultValue = "60",
    documentationCategory = OptionDocumentationCategory.UNCATEGORIZED,
    effectTags = {OptionEffectTag.UNKNOWN},
    help = "The maximum number of seconds to wait for remote execution and cache calls."
  )
  public int remoteTimeout;

  @Option(
    name = "remote_accept_cached",
    defaultValue = "true",
    documentationCategory = OptionDocumentationCategory.UNCATEGORIZED,
    effectTags = {OptionEffectTag.UNKNOWN},
    help = "Whether to accept remotely cached action results."
  )
  public boolean remoteAcceptCached;

  @Option(
    name = "remote_local_fallback",
    defaultValue = "false",
    documentationCategory = OptionDocumentationCategory.UNCATEGORIZED,
    effectTags = {OptionEffectTag.UNKNOWN},
    help = "Whether to fall back to standalone local execution strategy if remote execution fails."
  )
  public boolean remoteLocalFallback;

  @Option(
    name = "remote_upload_local_results",
    defaultValue = "true",
    documentationCategory = OptionDocumentationCategory.UNCATEGORIZED,
    effectTags = {OptionEffectTag.UNKNOWN},
    help = "Whether to upload locally executed action results to the remote cache."
  )
  public boolean remoteUploadLocalResults;

  @Option(
    name = "remote_instance_name",
    defaultValue = "",
    documentationCategory = OptionDocumentationCategory.UNCATEGORIZED,
    effectTags = {OptionEffectTag.UNKNOWN},
    help = "Value to pass as instance_name in the remote execution API."
  )
  public String remoteInstanceName;

  @Option(
    name = "experimental_remote_retry",
    defaultValue = "true",
    documentationCategory = OptionDocumentationCategory.UNCATEGORIZED,
    effectTags = {OptionEffectTag.UNKNOWN},
    help = "Whether to retry transient remote execution/cache errors."
  )
  public boolean experimentalRemoteRetry;

  @Option(
    name = "experimental_remote_retry_start_delay_millis",
    defaultValue = "100",
    documentationCategory = OptionDocumentationCategory.UNCATEGORIZED,
    effectTags = {OptionEffectTag.UNKNOWN},
    help = "The initial delay before retrying a transient error."
  )
  public long experimentalRemoteRetryStartDelayMillis;

  @Option(
    name = "experimental_remote_retry_max_delay_millis",
    defaultValue = "5000",
    documentationCategory = OptionDocumentationCategory.UNCATEGORIZED,
    effectTags = {OptionEffectTag.UNKNOWN},
    help = "The maximum delay before retrying a transient error."
  )
  public long experimentalRemoteRetryMaxDelayMillis;

  @Option(
    name = "experimental_remote_retry_max_attempts",
    defaultValue = "5",
    documentationCategory = OptionDocumentationCategory.UNCATEGORIZED,
    effectTags = {OptionEffectTag.UNKNOWN},
    help = "The maximum number of attempts to retry a transient error."
  )
  public int experimentalRemoteRetryMaxAttempts;

  @Option(
    name = "experimental_remote_retry_multiplier",
    defaultValue = "2",
    documentationCategory = OptionDocumentationCategory.UNCATEGORIZED,
    effectTags = {OptionEffectTag.UNKNOWN},
    help = "The multiplier by which to increase the retry delay on transient errors."
  )
  public double experimentalRemoteRetryMultiplier;

  @Option(
    name = "experimental_remote_retry_jitter",
    defaultValue = "0.1",
    documentationCategory = OptionDocumentationCategory.UNCATEGORIZED,
    effectTags = {OptionEffectTag.UNKNOWN},
    help = "The random factor to apply to retry delays on transient errors."
  )
  public double experimentalRemoteRetryJitter;

  @Option(
    name = "experimental_remote_spawn_cache",
    defaultValue = "false",
    documentationCategory = OptionDocumentationCategory.UNCATEGORIZED,
    effectTags = {OptionEffectTag.UNKNOWN},
    help =
        "Whether to use the experimental spawn cache infrastructure for remote caching. "
            + "Enabling this flag makes Bazel ignore any setting for remote_executor."
  )
  public boolean experimentalRemoteSpawnCache;

  // TODO(davido): Find a better place for this option.
  @Option(
<<<<<<< HEAD
    name = "experimental_local_disk_cache",
    defaultValue = "false",
    documentationCategory = OptionDocumentationCategory.UNCATEGORIZED,
    effectTags = {OptionEffectTag.UNKNOWN},
    help = "Whether to use the experimental local disk cache."
  )
  public boolean experimentalLocalDiskCache;

  @Option(
    name = "experimental_local_disk_cache_path",
=======
    name = "build_cache",
>>>>>>> 10ba35f0
    defaultValue = "null",
    documentationCategory = OptionDocumentationCategory.UNCATEGORIZED,
    effectTags = {OptionEffectTag.UNKNOWN},
    converter = OptionsUtils.PathFragmentConverter.class,
    help = "A path to a directory where Bazel can read and write actions and action outputs. "
        + "If the directory does not exist, it will be created."
  )
  public PathFragment buildCache;

  @Option(
    name = "experimental_guard_against_concurrent_changes",
    defaultValue = "false",
    documentationCategory = OptionDocumentationCategory.UNCATEGORIZED,
    effectTags = {OptionEffectTag.UNKNOWN},
    help =
        "Turn this off to disable checking the ctime of input files of an action before "
            + "uploading it to a remote cache. There may be cases where the Linux kernel delays "
            + "writing of files, which could cause false positives."
  )
  public boolean experimentalGuardAgainstConcurrentChanges;

  @Option(
    name = "experimental_remote_grpc_log",
    defaultValue = "",
    category = "remote",
    documentationCategory = OptionDocumentationCategory.UNCATEGORIZED,
    effectTags = {OptionEffectTag.UNKNOWN},
    help =
        "If specified, a path to a file to log gRPC call related details. This log consists "
            + "of a sequence of serialized "
            + "com.google.devtools.build.lib.remote.logging.RemoteExecutionLog.LogEntry "
            + "protobufs with each message prefixed by a varint denoting the size of the following "
            + "serialized protobuf message, as performed by the method "
            + "LogEntry.writeDelimitedTo(OutputStream)."
  )
  public String experimentalRemoteGrpcLog;
}<|MERGE_RESOLUTION|>--- conflicted
+++ resolved
@@ -175,22 +175,8 @@
   )
   public boolean experimentalRemoteSpawnCache;
 
-  // TODO(davido): Find a better place for this option.
-  @Option(
-<<<<<<< HEAD
-    name = "experimental_local_disk_cache",
-    defaultValue = "false",
-    documentationCategory = OptionDocumentationCategory.UNCATEGORIZED,
-    effectTags = {OptionEffectTag.UNKNOWN},
-    help = "Whether to use the experimental local disk cache."
-  )
-  public boolean experimentalLocalDiskCache;
-
-  @Option(
-    name = "experimental_local_disk_cache_path",
-=======
-    name = "build_cache",
->>>>>>> 10ba35f0
+  @Option(
+    name = "disk_cache",
     defaultValue = "null",
     documentationCategory = OptionDocumentationCategory.UNCATEGORIZED,
     effectTags = {OptionEffectTag.UNKNOWN},
@@ -198,7 +184,7 @@
     help = "A path to a directory where Bazel can read and write actions and action outputs. "
         + "If the directory does not exist, it will be created."
   )
-  public PathFragment buildCache;
+  public PathFragment diskCache;
 
   @Option(
     name = "experimental_guard_against_concurrent_changes",
