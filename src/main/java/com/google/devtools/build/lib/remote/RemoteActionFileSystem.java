--- conflicted
+++ resolved
@@ -951,12 +951,6 @@
       throw (LostInputsActionExecutionException)
           ActionExecutionException.fromExecException(mergedException.get(), action);
     }
-<<<<<<< HEAD
-=======
-    throw (LostInputsActionExecutionException)
-        ActionExecutionException.fromExecException(
-            new LostInputsExecException(ImmutableMap.copyOf(lostInputs)), action);
->>>>>>> ce72666e
   }
 
   static class RemoteInMemoryFileSystem extends InMemoryFileSystem {
