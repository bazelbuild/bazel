--- conflicted
+++ resolved
@@ -104,12 +104,7 @@
     return options.diskCache != null && !options.diskCache.isEmpty();
   }
 
-<<<<<<< HEAD
   private static boolean isHttpUrlOptions(RemoteOptions options) {
-    return options.remoteHttpCache != null;
-=======
-  static boolean isRestUrlOptions(RemoteOptions options) {
     return options.remoteHttpCache != null && !options.remoteHttpCache.isEmpty();
->>>>>>> f7e60d2b
   }
 }