// Copyright 2015 The Bazel Authors. All rights reserved.
//
// Licensed under the Apache License, Version 2.0 (the "License");
// you may not use this file except in compliance with the License.
// You may obtain a copy of the License at
//
//    http://www.apache.org/licenses/LICENSE-2.0
//
// Unless required by applicable law or agreed to in writing, software
// distributed under the License is distributed on an "AS IS" BASIS,
// WITHOUT WARRANTIES OR CONDITIONS OF ANY KIND, either express or implied.
// See the License for the specific language governing permissions and
// limitations under the License.

package com.google.devtools.build.lib.rules.apple;

import com.google.auto.value.AutoValue;
import com.google.common.annotations.VisibleForTesting;
import com.google.common.base.Joiner;
import com.google.common.base.Preconditions;
import com.google.common.base.Strings;
import com.google.common.collect.ImmutableList;
import com.google.common.collect.ImmutableMap;
import com.google.devtools.build.lib.analysis.config.BuildOptions;
import com.google.devtools.build.lib.analysis.config.CoreOptions;
import com.google.devtools.build.lib.analysis.config.Fragment;
import com.google.devtools.build.lib.analysis.config.RequiresOptions;
import com.google.devtools.build.lib.analysis.starlark.annotations.StarlarkConfigurationField;
import com.google.devtools.build.lib.cmdline.Label;
import com.google.devtools.build.lib.concurrent.ThreadSafety.Immutable;
import com.google.devtools.build.lib.packages.BuiltinRestriction;
import com.google.devtools.build.lib.rules.apple.ApplePlatform.PlatformType;
import com.google.devtools.build.lib.starlarkbuildapi.apple.AppleConfigurationApi;
import com.google.devtools.build.lib.util.CPU;
import java.util.ArrayList;
import java.util.List;
import javax.annotation.Nullable;
import net.starlark.java.eval.EvalException;
import net.starlark.java.eval.StarlarkThread;
import net.starlark.java.eval.StarlarkValue;

/** A configuration containing flags required for Apple platforms and tools. */
@Immutable
@RequiresOptions(options = {AppleCommandLineOptions.class})
public class AppleConfiguration extends Fragment implements AppleConfigurationApi<PlatformType> {
  /** Environment variable name for the developer dir of the selected Xcode. */
  public static final String DEVELOPER_DIR_ENV_NAME = "DEVELOPER_DIR";
  /**
   * Environment variable name for the xcode version. The value of this environment variable should
   * be set to the version (for example, "7.2") of xcode to use when invoking part of the apple
   * toolkit in action execution.
   */
  public static final String XCODE_VERSION_ENV_NAME = "XCODE_VERSION_OVERRIDE";
  /**
   * Environment variable name for the apple SDK version. If unset, uses the system default of the
   * host for the platform in the value of {@link #APPLE_SDK_PLATFORM_ENV_NAME}.
   */
  public static final String APPLE_SDK_VERSION_ENV_NAME = "APPLE_SDK_VERSION_OVERRIDE";
  /**
   * Environment variable name for the apple SDK platform. This should be set for all actions that
   * require an apple SDK. The valid values consist of {@link ApplePlatform} names.
   */
  public static final String APPLE_SDK_PLATFORM_ENV_NAME = "APPLE_SDK_PLATFORM";

  /** Prefix for iOS cpu values */
  public static final String IOS_CPU_PREFIX = "ios_";

  /** Prefix for macOS cpu values */
  private static final String MACOS_CPU_PREFIX = "darwin_";

  /** Prefix for simulator environment cpu values */
  public static final String SIMULATOR_ENVIRONMENT_CPU_PREFIX = "sim_";

  /** Prefix for device environment cpu values */
  public static final String DEVICE_ENVIRONMENT_CPU_PREFIX = "device_";

  /** Default cpu for iOS builds. */
  @VisibleForTesting
  static final String DEFAULT_IOS_CPU = CPU.getCurrent() == CPU.AARCH64 ? "sim_arm64" : "x86_64";

  private final PlatformType applePlatformType;
  private final ConfigurationDistinguisher configurationDistinguisher;
  private final Label xcodeConfigLabel;
  private final AppleCommandLineOptions options;
  private final AppleCpus appleCpus;
  private final String cpu;

  public AppleConfiguration(BuildOptions buildOptions) {
    AppleCommandLineOptions options = buildOptions.get(AppleCommandLineOptions.class);
    this.options = options;
    this.appleCpus = AppleCpus.create(options, buildOptions.get(CoreOptions.class));
    this.applePlatformType =
        Preconditions.checkNotNull(options.applePlatformType, "applePlatformType");
    this.configurationDistinguisher = options.configurationDistinguisher;
    this.xcodeConfigLabel =
        Preconditions.checkNotNull(options.xcodeVersionConfig, "xcodeConfigLabel");
    // AppleConfiguration should not have this knowledge. This is a temporary workaround
    // for Starlarkification, until apple rules are toolchainized.
    this.cpu = buildOptions.get(CoreOptions.class).cpu;
  }

  /** A class that contains information pertaining to Apple CPUs. */
  @AutoValue
  public abstract static class AppleCpus {
    public static AppleCpus create(AppleCommandLineOptions options, CoreOptions coreOptions) {
      String appleSplitCpu = Preconditions.checkNotNull(options.appleSplitCpu, "appleSplitCpu");
      ImmutableList<String> iosMultiCpus =
          (options.iosMultiCpus == null || options.iosMultiCpus.isEmpty())
              ? ImmutableList.of(iosCpuFromCpu(coreOptions.cpu))
              : ImmutableList.copyOf(options.iosMultiCpus);
      ImmutableList<String> visionosCpus =
          (options.visionosCpus == null || options.visionosCpus.isEmpty())
              ? ImmutableList.of(AppleCommandLineOptions.DEFAULT_VISIONOS_CPU)
              : ImmutableList.copyOf(options.visionosCpus);
      ImmutableList<String> watchosCpus =
          (options.watchosCpus == null || options.watchosCpus.isEmpty())
              ? ImmutableList.of(AppleCommandLineOptions.DEFAULT_WATCHOS_CPU)
              : ImmutableList.copyOf(options.watchosCpus);
      ImmutableList<String> tvosCpus =
          (options.tvosCpus == null || options.tvosCpus.isEmpty())
              ? ImmutableList.of(AppleCommandLineOptions.DEFAULT_TVOS_CPU)
              : ImmutableList.copyOf(options.tvosCpus);
      ImmutableList<String> macosCpus =
          (options.macosCpus == null || options.macosCpus.isEmpty())
              ? ImmutableList.of(macosCpuFromCpu(coreOptions.cpu))
              : ImmutableList.copyOf(options.macosCpus);
      ImmutableList<String> catalystCpus =
          (options.catalystCpus == null || options.catalystCpus.isEmpty())
              ? ImmutableList.of(AppleCommandLineOptions.DEFAULT_CATALYST_CPU)
              : ImmutableList.copyOf(options.catalystCpus);

      return new AutoValue_AppleConfiguration_AppleCpus(
          appleSplitCpu,
          iosMultiCpus,
          visionosCpus,
          watchosCpus,
          tvosCpus,
          macosCpus,
          catalystCpus);
    }

    abstract String appleSplitCpu();

    abstract ImmutableList<String> iosMultiCpus();

    abstract ImmutableList<String> visionosCpus();

    abstract ImmutableList<String> watchosCpus();

    abstract ImmutableList<String> tvosCpus();

    abstract ImmutableList<String> macosCpus();

    abstract ImmutableList<String> catalystCpus();
  }

  /** Determines iOS cpu value from apple-specific toolchain identifier. */
  public static String iosCpuFromCpu(String cpu) {
    if (cpu.startsWith(IOS_CPU_PREFIX)) {
      return cpu.substring(IOS_CPU_PREFIX.length());
    } else {
      return DEFAULT_IOS_CPU;
    }
  }

  /** Determines macOS cpu value from apple-specific toolchain identifier. */
  private static String macosCpuFromCpu(String cpu) {
    if (cpu.startsWith(MACOS_CPU_PREFIX)) {
      return cpu.substring(MACOS_CPU_PREFIX.length());
    }
    return AppleCommandLineOptions.DEFAULT_MACOS_CPU;
  }

  public AppleCommandLineOptions getOptions() {
    return options;
  }

  /**
   * Returns a map of environment variables (derived from configuration) that should be propagated
   * for actions pertaining to building applications for apple platforms. These environment
   * variables are needed to use apple toolkits. Keys are variable names and values are their
   * corresponding values.
   */
  public static ImmutableMap <String, String> appleTargetPlatformEnv(
      ApplePlatform platform, DottedVersion sdkVersion) {
    ImmutableMap.Builder<String, String> builder = ImmutableMap.builder();

    builder
        .put(AppleConfiguration.APPLE_SDK_VERSION_ENV_NAME,
            sdkVersion.toStringWithMinimumComponents(2))
        .put(AppleConfiguration.APPLE_SDK_PLATFORM_ENV_NAME,
            platform.getNameInPlist());

    return builder.buildOrThrow();
  }

  /**
   * Returns a map of environment variables that should be propagated for actions that require a
   * version of xcode to be explicitly declared. Keys are variable names and values are their
   * corresponding values.
   */
  public static ImmutableMap<String, String> getXcodeVersionEnv(DottedVersion xcodeVersion) {
    if (xcodeVersion != null) {
      return ImmutableMap.of(AppleConfiguration.XCODE_VERSION_ENV_NAME, xcodeVersion.toString());
    } else {
      return ImmutableMap.of();
    }
  }

  /**
   * Gets the single "effective" architecture for this configuration's {@link PlatformType} (for
   * example, "i386" or "arm64"). Prefer this over {@link #getMultiArchitectures(PlatformType)} only
   * if in the context of rule logic which is only concerned with a single architecture (such as in
   * {@code objc_library}, which registers single-architecture compile actions).
   *
   * <p>Single effective architecture is determined using the following rules:
   *
   * <ol>
   *   <li>If {@code --apple_split_cpu} is set (done via prior configuration transition), then that
   *       is the effective architecture.
   *   <li>If the multi cpus flag (e.g. {@code --ios_multi_cpus}) is set and non-empty, then the
   *       first such architecture is returned.
   *   <li>In the case of iOS, use {@code --cpu} if it leads with "ios_" for backwards
   *       compatibility.
   *   <li>In the case of macOS, use {@code --cpu} if it leads with "darwin_" for backwards
   *       compatibility.
   *   <li>Use the default.
   * </ol>
   */
  @Override
  public String getSingleArchitecture() {
    return getSingleArchitecture(applePlatformType, appleCpus, /* removeEnvironmentPrefix= */ true);
  }

  private static String getSingleArchitecture(
      PlatformType applePlatformType, AppleCpus appleCpus, boolean removeEnvironmentPrefix) {
    // The removeEnvironmentPrefix argument is used to remove the environment data from the CPU
    // - e.g. whether the target CPU is for simulator, device or catalyst. For older CPUs,
    // no environment may be provided.
    String cpu = getPrefixedAppleCpu(applePlatformType, appleCpus);
    if (removeEnvironmentPrefix && cpu.startsWith(SIMULATOR_ENVIRONMENT_CPU_PREFIX)) {
      cpu = cpu.substring(SIMULATOR_ENVIRONMENT_CPU_PREFIX.length());
    } else if (removeEnvironmentPrefix && cpu.startsWith(DEVICE_ENVIRONMENT_CPU_PREFIX)) {
      cpu = cpu.substring(DEVICE_ENVIRONMENT_CPU_PREFIX.length());
    }
    return cpu;
  }

  private static String getPrefixedAppleCpu(PlatformType applePlatformType, AppleCpus appleCpus) {
    if (!Strings.isNullOrEmpty(appleCpus.appleSplitCpu())) {
      return appleCpus.appleSplitCpu();
    }
    switch (applePlatformType) {
      case IOS:
        return appleCpus.iosMultiCpus().get(0);
      case VISIONOS:
        return appleCpus.visionosCpus().get(0);
      case WATCHOS:
        return appleCpus.watchosCpus().get(0);
      case TVOS:
        return appleCpus.tvosCpus().get(0);
      case MACOS:
        return appleCpus.macosCpus().get(0);
      case CATALYST:
        return appleCpus.catalystCpus().get(0);
      default:
        throw new IllegalArgumentException("Unhandled platform type " + applePlatformType);
    }
  }

  /**
   * Gets the "effective" architecture(s) for the given {@link PlatformType}. For example, "i386" or
   * "arm64". At least one architecture is always returned. Prefer this over {@link
   * #getSingleArchitecture} in rule logic which may support multiple architectures, such as
   * bundling rules.
   *
   * <p>Effective architecture(s) is determined using the following rules:
   *
   * <ol>
   *   <li>If {@code --apple_split_cpu} is set (done via prior configuration transition), then that
   *       is the effective architecture.
   *   <li>If the multi cpus flag (e.g. {@code --ios_multi_cpus}) is set and non-empty, return all
   *       architectures from that flag.
   *   <li>In the case of iOS, use {@code --cpu} if it leads with "ios_" for backwards
   *       compatibility.
   *   <li>In the case of macOS, use {@code --cpu} if it leads with "darwin_" for backwards
   *       compatibility.
   *   <li>Use the default.
   * </ol>
   *
   * @throws IllegalArgumentException if {@code --apple_platform_type} is set (via prior
   *     configuration transition) yet does not match {@code platformType}
   */
  public List<String> getMultiArchitectures(PlatformType platformType) {
    if (!Strings.isNullOrEmpty(appleCpus.appleSplitCpu())) {
      if (applePlatformType != platformType) {
        throw new IllegalArgumentException(
            String.format("Expected post-split-transition platform type %s to match input %s ",
                applePlatformType, platformType));
      }
      return ImmutableList.of(appleCpus.appleSplitCpu());
    }
    switch (platformType) {
      case IOS:
        return appleCpus.iosMultiCpus();
      case VISIONOS:
        return appleCpus.visionosCpus();
      case WATCHOS:
        return appleCpus.watchosCpus();
      case TVOS:
        return appleCpus.tvosCpus();
      case MACOS:
        return appleCpus.macosCpus();
      case CATALYST:
        return appleCpus.catalystCpus();
      default:
        throw new IllegalArgumentException("Unhandled platform type " + platformType);
    }
  }

  /**
   * Gets the single "effective" platform for this configuration's {@link PlatformType} and
   * architecture. Prefer this over {@link #getMultiArchPlatform(PlatformType)} only in cases if in
   * the context of rule logic which is only concerned with a single architecture (such as in {@code
   * objc_library}, which registers single-architecture compile actions).
   */
  @Override
  public ApplePlatform getSingleArchPlatform() {
    return ApplePlatform.forTarget(
        applePlatformType,
        getSingleArchitecture(applePlatformType, appleCpus, /* removeEnvironmentPrefix= */ false));
  }

  /**
   * Gets the current configuration {@link ApplePlatform} for the given {@link PlatformType}.
   * ApplePlatform is determined via a combination between the given platform type and the
   * "effective" architectures of this configuration, as returned by {@link #getMultiArchitectures};
   * if any of the supported architectures are of device type, this will return a device platform.
   * Otherwise, this will return a simulator platform.
   */
  // TODO(bazel-team): This should support returning multiple platforms.
  @Override
  public ApplePlatform getMultiArchPlatform(PlatformType platformType) {
    List<String> architectures = getMultiArchitectures(platformType);
    switch (platformType) {
      case IOS:
        for (String arch : architectures) {
          if (ApplePlatform.forTarget(PlatformType.IOS, arch) == ApplePlatform.IOS_DEVICE) {
            return ApplePlatform.IOS_DEVICE;
          }
        }
        return ApplePlatform.IOS_SIMULATOR;
      case VISIONOS:
        for (String arch : architectures) {
          if (ApplePlatform.forTarget(PlatformType.VISIONOS, arch)
              == ApplePlatform.VISIONOS_DEVICE) {
            return ApplePlatform.VISIONOS_DEVICE;
          }
        }
        return ApplePlatform.VISIONOS_SIMULATOR;
      case WATCHOS:
        for (String arch : architectures) {
          if (ApplePlatform.forTarget(PlatformType.WATCHOS, arch) == ApplePlatform.WATCHOS_DEVICE) {
            return ApplePlatform.WATCHOS_DEVICE;
          }
        }
        return ApplePlatform.WATCHOS_SIMULATOR;
      case TVOS:
        for (String arch : architectures) {
          if (ApplePlatform.forTarget(PlatformType.TVOS, arch) == ApplePlatform.TVOS_DEVICE) {
            return ApplePlatform.TVOS_DEVICE;
          }
        }
        return ApplePlatform.TVOS_SIMULATOR;
      case MACOS:
        return ApplePlatform.MACOS;
      case CATALYST:
        return ApplePlatform.CATALYST;
      default:
        throw new IllegalArgumentException("Unsupported platform type " + platformType);
    }
  }

  @Override
  public String getBitcodeMode() {
    return "none";
  }

  /**
   * Returns the label of the xcode_config rule to use for resolving the exec system xcode version.
   */
  @StarlarkConfigurationField(
      name = "xcode_config_label",
      doc = "Returns the target denoted by the value of the --xcode_version_config flag",
      defaultLabel = AppleCommandLineOptions.DEFAULT_XCODE_VERSION_CONFIG_LABEL,
      defaultInToolRepository = true)
  public Label getXcodeConfigLabel() {
    return xcodeConfigLabel;
  }

  @Nullable
  @Override
  public String getOutputDirectoryName() {
    List<String> components = new ArrayList<>();
    if (!appleCpus.appleSplitCpu().isEmpty()) {
      components.add(applePlatformType.toString().toLowerCase());
      components.add(appleCpus.appleSplitCpu());

      if (options.getMinimumOsVersion() != null) {
        components.add("min" + options.getMinimumOsVersion());
      }
    }
    if (configurationDistinguisher != ConfigurationDistinguisher.UNKNOWN) {
      components.add(configurationDistinguisher.getFileSystemName());
    }

    if (components.isEmpty()) {
      return null;
    }
    return Joiner.on('-').join(components);
  }

<<<<<<< HEAD
=======
  /** Returns true if the minimum_os_version attribute should be mandatory on rules with linking. */
  @Override
  public boolean isMandatoryMinimumVersionForStarlark(StarlarkThread thread) throws EvalException {
    BuiltinRestriction.failIfCalledOutsideBuiltins(thread);
    return isMandatoryMinimumVersion();
  }

>>>>>>> d2e8b7e6
  @Override
  public String getCpuForStarlark(StarlarkThread thread) throws EvalException {
    BuiltinRestriction.failIfCalledOutsideBuiltins(thread);
    return cpu;
  }

  @Override
  public boolean equals(Object obj) {
    if (this == obj) {
      return true;
    }
    if (!(obj instanceof AppleConfiguration)) {
      return false;
    }
    AppleConfiguration that = (AppleConfiguration) obj;
    return this.options.equals(that.options);
  }

  @Override
  public int hashCode() {
    return options.hashCode();
  }

  /**
   * Value used to avoid multiple configurations from conflicting. No two instances of this
   * transition may exist with the same value in a single Bazel invocation.
   */
  public enum ConfigurationDistinguisher implements StarlarkValue {
    UNKNOWN("unknown"),
    /** Distinguisher for {@code apple_binary} rule with "ios" platform_type. */
    APPLEBIN_IOS("applebin_ios"),
    /** Distinguisher for {@code apple_binary} rule with "visionos" platform_type. */
    APPLEBIN_VISIONOS("applebin_visionos"),
    /** Distinguisher for {@code apple_binary} rule with "watchos" platform_type. */
    APPLEBIN_WATCHOS("applebin_watchos"),
    /** Distinguisher for {@code apple_binary} rule with "tvos" platform_type. */
    APPLEBIN_TVOS("applebin_tvos"),
    /** Distinguisher for {@code apple_binary} rule with "macos" platform_type. */
    APPLEBIN_MACOS("applebin_macos"),
    /** Distinguisher for {@code apple_binary} rule with "catalyst" platform_type. */
    APPLEBIN_CATALYST("applebin_catalyst"),

    /**
     * Distinguisher for the apple crosstool configuration.  We use "apl" for output directory
     * names instead of "apple_crosstool" to avoid oversized path names, which can be problematic
     * on OSX.
     */
    APPLE_CROSSTOOL("apl");

    private final String fileSystemName;

    private ConfigurationDistinguisher(String fileSystemName) {
      this.fileSystemName = fileSystemName;
    }

    /**
     * Returns the distinct string that should be used in creating output directories for a
     * configuration with this distinguisher.
     */
    public String getFileSystemName() {
      return fileSystemName;
    }
  }
}<|MERGE_RESOLUTION|>--- conflicted
+++ resolved
@@ -420,16 +420,6 @@
     return Joiner.on('-').join(components);
   }
 
-<<<<<<< HEAD
-=======
-  /** Returns true if the minimum_os_version attribute should be mandatory on rules with linking. */
-  @Override
-  public boolean isMandatoryMinimumVersionForStarlark(StarlarkThread thread) throws EvalException {
-    BuiltinRestriction.failIfCalledOutsideBuiltins(thread);
-    return isMandatoryMinimumVersion();
-  }
-
->>>>>>> d2e8b7e6
   @Override
   public String getCpuForStarlark(StarlarkThread thread) throws EvalException {
     BuiltinRestriction.failIfCalledOutsideBuiltins(thread);
