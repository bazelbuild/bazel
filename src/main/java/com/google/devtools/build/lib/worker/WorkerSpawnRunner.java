// Copyright 2017 The Bazel Authors. All rights reserved.
//
// Licensed under the Apache License, Version 2.0 (the "License");
// you may not use this file except in compliance with the License.
// You may obtain a copy of the License at
//
// http://www.apache.org/licenses/LICENSE-2.0
//
// Unless required by applicable law or agreed to in writing, software
// distributed under the License is distributed on an "AS IS" BASIS,
// WITHOUT WARRANTIES OR CONDITIONS OF ANY KIND, either express or implied.
// See the License for the specific language governing permissions and
// limitations under the License.

package com.google.devtools.build.lib.worker;

import static java.nio.charset.StandardCharsets.UTF_8;

import com.google.common.annotations.VisibleForTesting;
import com.google.common.base.Preconditions;
import com.google.common.base.Stopwatch;
import com.google.common.eventbus.EventBus;
import com.google.common.hash.HashCode;
import com.google.devtools.build.lib.actions.ActionExecutionMetadata;
import com.google.devtools.build.lib.actions.ActionInput;
import com.google.devtools.build.lib.actions.ActionInputHelper;
import com.google.devtools.build.lib.actions.ExecException;
import com.google.devtools.build.lib.actions.ForbiddenActionInputException;
import com.google.devtools.build.lib.actions.MetadataProvider;
import com.google.devtools.build.lib.actions.ResourceManager;
import com.google.devtools.build.lib.actions.ResourceManager.ResourceHandle;
import com.google.devtools.build.lib.actions.ResourceManager.ResourcePriority;
import com.google.devtools.build.lib.actions.ResourceSet;
import com.google.devtools.build.lib.actions.Spawn;
import com.google.devtools.build.lib.actions.SpawnMetrics;
import com.google.devtools.build.lib.actions.SpawnResult;
import com.google.devtools.build.lib.actions.SpawnResult.Status;
import com.google.devtools.build.lib.actions.Spawns;
import com.google.devtools.build.lib.actions.UserExecException;
import com.google.devtools.build.lib.events.ExtendedEventHandler;
import com.google.devtools.build.lib.exec.BinTools;
import com.google.devtools.build.lib.exec.RunfilesTreeUpdater;
import com.google.devtools.build.lib.exec.SpawnExecutingEvent;
import com.google.devtools.build.lib.exec.SpawnRunner;
import com.google.devtools.build.lib.exec.SpawnSchedulingEvent;
import com.google.devtools.build.lib.exec.local.LocalEnvProvider;
import com.google.devtools.build.lib.profiler.Profiler;
import com.google.devtools.build.lib.profiler.ProfilerTask;
import com.google.devtools.build.lib.profiler.SilentCloseable;
import com.google.devtools.build.lib.sandbox.SandboxHelpers;
import com.google.devtools.build.lib.sandbox.SandboxHelpers.SandboxInputs;
import com.google.devtools.build.lib.sandbox.SandboxHelpers.SandboxOutputs;
import com.google.devtools.build.lib.server.FailureDetails;
import com.google.devtools.build.lib.server.FailureDetails.FailureDetail;
import com.google.devtools.build.lib.server.FailureDetails.Worker.Code;
import com.google.devtools.build.lib.util.io.FileOutErr;
import com.google.devtools.build.lib.vfs.Path;
import com.google.devtools.build.lib.vfs.PathFragment;
import com.google.devtools.build.lib.vfs.XattrProvider;
import com.google.devtools.build.lib.worker.WorkerProtocol.WorkRequest;
import com.google.devtools.build.lib.worker.WorkerProtocol.WorkResponse;
import com.google.protobuf.ByteString;
import java.io.IOException;
import java.io.InterruptedIOException;
import java.nio.file.Files;
import java.nio.file.Paths;
import java.time.Duration;
import java.time.Instant;
import java.util.List;
import java.util.concurrent.atomic.AtomicInteger;

/**
 * A spawn runner that launches Spawns the first time they are used in a persistent mode and then
 * shards work over all the processes.
 */
final class WorkerSpawnRunner implements SpawnRunner {

  public static final String ERROR_MESSAGE_PREFIX =
      "Worker strategy cannot execute this %s action, ";
  public static final String REASON_NO_TOOLS = "because the action has no tools";
  /**
   * The verbosity level implied by `--worker_verbose`. This value allows for manually setting some
   * only-slightly-verbose levels.
   */
  private static final int VERBOSE_LEVEL = 10;

  private final SandboxHelpers helpers;
  private final Path execRoot;
  private final WorkerPool workers;
  private final ExtendedEventHandler reporter;
  private final BinTools binTools;
  private final ResourceManager resourceManager;
  private final RunfilesTreeUpdater runfilesTreeUpdater;
  private final WorkerOptions workerOptions;
  private final WorkerParser workerParser;
  private final AtomicInteger requestIdCounter = new AtomicInteger(1);
  private final XattrProvider xattrProvider;
  private final WorkerMetricsCollector metricsCollector;

  public WorkerSpawnRunner(
      SandboxHelpers helpers,
      Path execRoot,
      WorkerPool workers,
      ExtendedEventHandler reporter,
      LocalEnvProvider localEnvProvider,
      BinTools binTools,
      ResourceManager resourceManager,
      RunfilesTreeUpdater runfilesTreeUpdater,
      WorkerOptions workerOptions,
      EventBus eventBus,
      XattrProvider xattrProvider) {
    this.helpers = helpers;
    this.execRoot = execRoot;
    this.workers = Preconditions.checkNotNull(workers);
    this.reporter = reporter;
    this.binTools = binTools;
    this.resourceManager = resourceManager;
    this.runfilesTreeUpdater = runfilesTreeUpdater;
    this.xattrProvider = xattrProvider;
    this.workerParser = new WorkerParser(execRoot, workerOptions, localEnvProvider, binTools);
    this.workerOptions = workerOptions;
    this.resourceManager.setWorkerPool(workers);
    this.metricsCollector = new WorkerMetricsCollector(reporter, eventBus);
  }

  @Override
  public String getName() {
    return "worker";
  }

  @Override
  public boolean canExec(Spawn spawn) {
    if (!Spawns.supportsWorkers(spawn) && !Spawns.supportsMultiplexWorkers(spawn)) {
      return false;
    }
    if (spawn.getToolFiles().isEmpty()) {
      return false;
    }
    return true;
  }

  @Override
  public boolean handlesCaching() {
    return false;
  }

  @Override
  public SpawnResult exec(Spawn spawn, SpawnExecutionContext context)
      throws ExecException, IOException, InterruptedException, ForbiddenActionInputException {
    context.report(
        SpawnSchedulingEvent.create(
            WorkerKey.makeWorkerTypeName(
                Spawns.supportsMultiplexWorkers(spawn), context.speculating())));
    if (spawn.getToolFiles().isEmpty()) {
      throw createUserExecException(
          String.format(ERROR_MESSAGE_PREFIX + REASON_NO_TOOLS, spawn.getMnemonic()),
          Code.NO_TOOLS);
    }

    Instant startTime = Instant.now();
    SpawnMetrics.Builder spawnMetrics;
    WorkResponse response;

    try (SilentCloseable c =
        Profiler.instance()
            .profile(
                String.format(
                    "%s worker %s", spawn.getMnemonic(), spawn.getResourceOwner().describe()))) {

      runfilesTreeUpdater.updateRunfilesDirectory(
          execRoot,
          spawn.getRunfilesSupplier(),
          binTools,
          spawn.getEnvironment(),
          context.getFileOutErr(),
          xattrProvider);

      MetadataProvider inputFileCache = context.getMetadataProvider();

      SandboxInputs inputFiles;
      try (SilentCloseable c1 =
          Profiler.instance().profile(ProfilerTask.WORKER_SETUP, "Setting up inputs")) {
        inputFiles =
            helpers.processInputFiles(
                context.getInputMapping(PathFragment.EMPTY_FRAGMENT), execRoot);
      }
      SandboxOutputs outputs = helpers.getOutputs(spawn);

      WorkerParser.WorkerConfig workerConfig = workerParser.compute(spawn, context);
      WorkerKey key = workerConfig.getWorkerKey();
      List<String> flagFiles = workerConfig.getFlagFiles();

      spawnMetrics =
          SpawnMetrics.Builder.forWorkerExec()
              .setInputFiles(inputFiles.getFiles().size() + inputFiles.getSymlinks().size());
      response =
          execInWorker(
              spawn, key, context, inputFiles, outputs, flagFiles, inputFileCache, spawnMetrics);

      FileOutErr outErr = context.getFileOutErr();
      response.getOutputBytes().writeTo(outErr.getErrorStream());
    }
    Duration wallTime = Duration.between(startTime, Instant.now());

    int exitCode = response.getExitCode();
    SpawnResult.Builder builder =
        new SpawnResult.Builder()
            .setRunnerName(getName())
            .setExitCode(exitCode)
            .setStatus(exitCode == 0 ? Status.SUCCESS : Status.NON_ZERO_EXIT)
            .setStartTime(startTime)
            .setWallTime(wallTime)
            .setSpawnMetrics(spawnMetrics.setTotalTime(wallTime).build());
    if (exitCode != 0) {
      builder.setFailureDetail(
          FailureDetail.newBuilder()
              .setMessage("worker spawn failed for " + spawn.getMnemonic())
              .setSpawn(
                  FailureDetails.Spawn.newBuilder()
                      .setCode(FailureDetails.Spawn.Code.NON_ZERO_EXIT)
                      .setSpawnExitCode(exitCode))
              .build());
    }
    return builder.build();
  }

  private WorkRequest createWorkRequest(
      Spawn spawn,
      SpawnExecutionContext context,
      List<String> flagfiles,
      MetadataProvider inputFileCache,
      WorkerKey key)
      throws IOException {
    WorkRequest.Builder requestBuilder = WorkRequest.newBuilder();
    for (String flagfile : flagfiles) {
      expandArgument(execRoot, flagfile, requestBuilder);
    }

    List<ActionInput> inputs =
        ActionInputHelper.expandArtifacts(
            spawn.getInputFiles(),
            context.getArtifactExpander(),
            /* keepEmptyTreeArtifacts= */ false);

    for (ActionInput input : inputs) {
      byte[] digestBytes = inputFileCache.getMetadata(input).getDigest();
      ByteString digest;
      if (digestBytes == null) {
        digest = ByteString.EMPTY;
      } else {
        digest = ByteString.copyFromUtf8(HashCode.fromBytes(digestBytes).toString());
      }

      requestBuilder.addInputsBuilder().setPath(input.getExecPathString()).setDigest(digest);
    }
    if (workerOptions.workerVerbose) {
      requestBuilder.setVerbosity(VERBOSE_LEVEL);
    }
    if (key.isMultiplex()) {
      requestBuilder.setRequestId(requestIdCounter.getAndIncrement());
    }
    return requestBuilder.build();
  }

  /**
   * Recursively expands arguments by replacing @filename args with the contents of the referenced
   * files. The @ itself can be escaped with @@. This deliberately does not expand --flagfile= style
   * arguments, because we want to get rid of the expansion entirely at some point in time.
   *
   * <p>Also check that the argument is not an external repository label, because they start with
   * `@` and are not flagfile locations.
   *
   * @param execRoot the current execroot of the build (relative paths will be assumed to be
   *     relative to this directory).
   * @param arg the argument to expand.
   * @param requestBuilder the WorkRequest to whose arguments the expanded arguments will be added.
   * @throws java.io.IOException if one of the files containing options cannot be read.
   */
  static void expandArgument(Path execRoot, String arg, WorkRequest.Builder requestBuilder)
      throws IOException {
    if (arg.startsWith("@") && !arg.startsWith("@@") && !isExternalRepositoryLabel(arg)) {
      for (String line :
          Files.readAllLines(
              Paths.get(execRoot.getRelative(arg.substring(1)).getPathString()), UTF_8)) {
        expandArgument(execRoot, line, requestBuilder);
      }
    } else {
      requestBuilder.addArguments(arg);
    }
  }

  private static boolean isExternalRepositoryLabel(String arg) {
    return arg.matches("^@.*//.*");
  }

  private static UserExecException createEmptyResponseException(Path logfile) {
    String message =
        ErrorMessage.builder()
            .message("Worker process did not return a WorkResponse:")
            .logFile(logfile)
            .logSizeLimit(4096)
            .build()
            .toString();
    return createUserExecException(message, Code.NO_RESPONSE);
  }

  private static UserExecException createUnparsableResponseException(
      String recordingStreamMessage, Path logfile, Exception e) {
    String message =
        ErrorMessage.builder()
            .message(
                "Worker process returned an unparseable WorkResponse!\n\n"
                    + "Did you try to print something to stdout? Workers aren't allowed to "
                    + "do this, as it breaks the protocol between Bazel and the worker "
                    + "process.\n\n"
                    + "---8<---8<--- Start of response ---8<---8<---\n"
                    + recordingStreamMessage
                    + "---8<---8<--- End of response ---8<---8<---\n\n")
            .logFile(logfile)
            .logSizeLimit(8192)
            .exception(e)
            .build()
            .toString();
    return createUserExecException(message, Code.PARSE_RESPONSE_FAILURE);
  }

  @VisibleForTesting
  @SuppressWarnings("Finally") // We want to close handle only when we still own the worker.
  WorkResponse execInWorker(
      Spawn spawn,
      WorkerKey key,
      SpawnExecutionContext context,
      SandboxInputs inputFiles,
      SandboxOutputs outputs,
      List<String> flagFiles,
      MetadataProvider inputFileCache,
      SpawnMetrics.Builder spawnMetrics)
      throws InterruptedException, ExecException {
    WorkerOwner workerOwner = new WorkerOwner();
    WorkResponse response;
    WorkRequest request;
    ActionExecutionMetadata owner = spawn.getResourceOwner();
    try {
      Stopwatch setupInputsStopwatch = Stopwatch.createStarted();
      try (SilentCloseable c =
          Profiler.instance().profile(ProfilerTask.WORKER_SETUP, "Preparing inputs")) {
        try {
          inputFiles.materializeVirtualInputs(execRoot);
        } catch (IOException e) {
          restoreInterrupt(e);
          String message = "IOException while materializing virtual inputs:";
          throw createUserExecException(e, message, Code.VIRTUAL_INPUT_MATERIALIZATION_FAILURE);
        }

        try {
          context.prefetchInputsAndWait();
        } catch (IOException e) {
          restoreInterrupt(e);
          String message = "IOException while prefetching for worker:";
          throw createUserExecException(e, message, Code.PREFETCH_FAILURE);
        } catch (ForbiddenActionInputException e) {
          throw createUserExecException(
              e, "Forbidden input found while prefetching for worker:", Code.FORBIDDEN_INPUT);
        }
      }
      Duration setupInputsTime = setupInputsStopwatch.elapsed();
      spawnMetrics.setSetupTime(setupInputsTime);

      Stopwatch queueStopwatch = Stopwatch.createStarted();
      if (workerOptions.workerAsResource) {
        ResourceSet resourceSet =
            ResourceSet.createWithWorkerKey(
                spawn.getLocalResources().getMemoryMb(),
                spawn.getLocalResources().getCpuUsage(),
                spawn.getLocalResources().getLocalTestCount(),
                key);
        // Worker doesn't automatically return to pool after closing of the handle.
<<<<<<< HEAD
        try (ResourceHandle handle =
            resourceManager.acquireResources(
                owner,
                spawn.getMnemonic(),
                resourceSet,
                context.speculating() ? ResourcePriority.DYNAMIC_WORKER : ResourcePriority.LOCAL)) {
=======
        ResourceHandle handle = null;
        try {
          handle =
              resourceManager.acquireResources(
                  owner,
                  resourceSet,
                  context.speculating() ? ResourcePriority.DYNAMIC_WORKER : ResourcePriority.LOCAL);
>>>>>>> 523209cb
          workerOwner.setWorker(handle.getWorker());
          workerOwner.getWorker().setReporter(workerOptions.workerVerbose ? reporter : null);
          request = createWorkRequest(spawn, context, flagFiles, inputFileCache, key);

          // We acquired a worker and resources -- mark that as queuing time.
          spawnMetrics.setQueueTime(queueStopwatch.elapsed());
          response =
              executeRequest(
                  spawn,
                  context,
                  inputFiles,
                  outputs,
                  workerOwner,
                  key,
                  request,
                  spawnMetrics,
                  handle,
                  true);
        } catch (IOException e) {
          restoreInterrupt(e);
          String message = "IOException while borrowing a worker from the pool:";
          throw createUserExecException(e, message, Code.BORROW_FAILURE);
        } finally {
          if (handle != null && workerOwner.getWorker() != null) {
            try {
              handle.close();
            } catch (IOException e) {
              restoreInterrupt(e);
              String message = "IOException while returning a worker from the pool:";
              throw createUserExecException(e, message, Code.BORROW_FAILURE);
            }
          }
        }
      } else {
        try (SilentCloseable c =
            Profiler.instance().profile(ProfilerTask.WORKER_BORROW, "Waiting to borrow worker")) {
          workerOwner.setWorker(workers.borrowObject(key));
          workerOwner.getWorker().setReporter(workerOptions.workerVerbose ? reporter : null);
          request = createWorkRequest(spawn, context, flagFiles, inputFileCache, key);
        } catch (IOException e) {
          restoreInterrupt(e);
          String message = "IOException while borrowing a worker from the pool:";
          throw createUserExecException(e, message, Code.BORROW_FAILURE);
        }

        try (ResourceHandle handle =
            resourceManager.acquireResources(
                owner,
                spawn.getMnemonic(),
                spawn.getLocalResources(),
                context.speculating() ? ResourcePriority.DYNAMIC_WORKER : ResourcePriority.LOCAL)) {
          // We acquired a worker and resources -- mark that as queuing time.
          spawnMetrics.setQueueTime(queueStopwatch.elapsed());
          response =
              executeRequest(
                  spawn,
                  context,
                  inputFiles,
                  outputs,
                  workerOwner,
                  key,
                  request,
                  spawnMetrics,
                  handle,
                  false);
        } catch (IOException e) {
          restoreInterrupt(e);
          String message =
              "The IOException is thrown from worker allocation, but"
                  + " there is no worker allocation here.";
          throw createUserExecException(e, message, Code.BORROW_FAILURE);
        }
      }

      if (response == null) {
        throw createEmptyResponseException(workerOwner.getWorker().getLogFile());
      }

      if (response.getWasCancelled()) {
        throw createUserExecException(
            "Received cancel response for " + response.getRequestId() + " without having cancelled",
            Code.FINISH_FAILURE);
      }

      try (SilentCloseable c =
          Profiler.instance()
              .profile(
                  ProfilerTask.WORKER_COPYING_OUTPUTS,
                  String.format(
                      "Worker #%d copying output files", workerOwner.getWorker().getWorkerId()))) {
        Stopwatch processOutputsStopwatch = Stopwatch.createStarted();
        context.lockOutputFiles(response.getExitCode(), response.getOutput(), null);
        workerOwner.getWorker().finishExecution(execRoot, outputs);
        spawnMetrics.setProcessOutputsTime(processOutputsStopwatch.elapsed());
      } catch (IOException e) {
        restoreInterrupt(e);
        String message =
            ErrorMessage.builder()
                .message("IOException while finishing worker execution:")
                .logFile(workerOwner.getWorker().getLogFile())
                .exception(e)
                .build()
                .toString();
        throw createUserExecException(message, Code.FINISH_FAILURE);
      }
    } catch (UserExecException e) {
      if (workerOwner.getWorker() != null) {
        try {
          workers.invalidateObject(key, workerOwner.getWorker());
        } catch (IOException e1) {
          // The original exception is more important / helpful, so we'll just ignore this one.
          restoreInterrupt(e1);
        } finally {
          workerOwner.setWorker(null);
        }
      }

      throw e;
    } finally {
      if (workerOwner.getWorker() != null) {
        workers.returnObject(key, workerOwner.getWorker());
      }
    }

    return response;
  }

  /**
   * Executes worker request in worker, waits until the response is ready. Worker and resources
   * should be allocated before call.
   */
  private WorkResponse executeRequest(
      Spawn spawn,
      SpawnExecutionContext context,
      SandboxInputs inputFiles,
      SandboxOutputs outputs,
      WorkerOwner workerOwner,
      WorkerKey key,
      WorkRequest request,
      SpawnMetrics.Builder spawnMetrics,
      ResourceHandle handle,
      boolean workerAsResource)
      throws ExecException, InterruptedException {
    WorkResponse response;
    context.report(SpawnExecutingEvent.create(key.getWorkerTypeName()));
    Worker worker = workerOwner.getWorker();

    try (SilentCloseable c =
        Profiler.instance()
            .profile(
                ProfilerTask.WORKER_SETUP,
                String.format("Worker #%d preparing execution", worker.getWorkerId()))) {
      // We consider `prepareExecution` to be also part of setup.
      Stopwatch prepareExecutionStopwatch = Stopwatch.createStarted();
      worker.prepareExecution(inputFiles, outputs, key.getWorkerFilesWithDigests().keySet());
      this.metricsCollector.initializeMetricsSet(key, worker);
      spawnMetrics.addSetupTime(prepareExecutionStopwatch.elapsed());
    } catch (IOException e) {
      restoreInterrupt(e);
      String message =
          ErrorMessage.builder()
              .message("IOException while preparing the execution environment of a worker:")
              .logFile(worker.getLogFile())
              .exception(e)
              .build()
              .toString();
      throw createUserExecException(message, Code.PREPARE_FAILURE);
    }

    Stopwatch executionStopwatch = Stopwatch.createStarted();
    try {
      worker.putRequest(request);
    } catch (IOException e) {
      restoreInterrupt(e);
      String message =
          ErrorMessage.builder()
              .message(
                  "Worker process quit or closed its stdin stream when we tried to send a"
                      + " WorkRequest:")
              .logFile(worker.getLogFile())
              .exception(e)
              .build()
              .toString();
      throw createUserExecException(message, Code.REQUEST_FAILURE);
    }

    try (SilentCloseable c =
        Profiler.instance()
            .profile(
                ProfilerTask.WORKER_WORKING,
                String.format("Worker #%d working", worker.getWorkerId()))) {
      response = worker.getResponse(request.getRequestId());
    } catch (InterruptedException e) {
      if (worker.isSandboxed()) {
        // Sandboxed workers can safely finish their work async.
        finishWorkAsync(
            key,
            worker,
            request,
            workerOptions.workerCancellation && Spawns.supportsWorkerCancellation(spawn),
            handle,
            workerAsResource);
        workerOwner.setWorker(null);
      } else if (!context.speculating()) {
        // Non-sandboxed workers interrupted outside of dynamic execution can only mean that
        // the user interrupted the build, and we don't want to delay finishing. Instead we
        // kill the worker.
        // Technically, workers are always sandboxed under dynamic execution, at least for now.
        try {
          workers.invalidateObject(key, workerOwner.getWorker());
        } catch (IOException e1) {
          // Nothing useful we can do here, in fact it may not be possible to get here.
        } finally {
          workerOwner.setWorker(null);
        }
      }
      throw e;
    } catch (IOException e) {
      restoreInterrupt(e);
      // If protobuf or json reader couldn't parse the response, try to print whatever the
      // failing worker wrote to stdout - it's probably a stack trace or some kind of error
      // message that will help the user figure out why the compiler is failing.
      String recordingStreamMessage = worker.getRecordingStreamMessage();
      if (recordingStreamMessage.isEmpty()) {
        throw createEmptyResponseException(worker.getLogFile());
      } else {
        throw createUnparsableResponseException(recordingStreamMessage, worker.getLogFile(), e);
      }
    }

    spawnMetrics.setExecutionWallTime(executionStopwatch.elapsed());

    return response;
  }

  /**
   * Starts a thread to collect the response from a worker when it's no longer of interest.
   *
   * <p>This can happen either when we lost the race in dynamic execution or the build got
   * interrupted. This takes ownership of the worker for purposes of returning it to the worker
   * pool.
   */
  private void finishWorkAsync(
      WorkerKey key,
      Worker worker,
      WorkRequest request,
      boolean canCancel,
      ResourceHandle resourceHandle,
      boolean workerAsResource) {
    Thread reaper =
        new Thread(
            () -> {
              Worker w = worker;
              try {
                if (canCancel) {
                  WorkRequest cancelRequest =
                      WorkRequest.newBuilder()
                          .setRequestId(request.getRequestId())
                          .setCancel(true)
                          .build();
                  w.putRequest(cancelRequest);
                }
                w.getResponse(request.getRequestId());
              } catch (IOException | InterruptedException e1) {
                // If this happens, we either can't trust the output of the worker, or we got
                // interrupted while handling being interrupted. In the latter case, let's stop
                // trying and just destroy the worker. If it's a singleplex worker, there will
                // be a dangling response that we don't want to keep trying to read, so we destroy
                // the worker.
                try {
                  if (workerAsResource) {
                    resourceHandle.invalidateAndClose();
                  } else {
                    workers.invalidateObject(key, w);
                  }
                  w = null;

                } catch (IOException | InterruptedException e2) {
                  // The reaper thread can't do anything useful about this.
                }
              } finally {
                if (w != null) {
                  try {
                    workers.returnObject(key, w);
                  } catch (IllegalStateException e3) {
                    // The worker already not part of the pool
                  }
                }
              }
            },
            "AsyncFinish-Worker-" + worker.workerId);
    reaper.start();
  }

  /**
   * The structure helps to pass the worker's ownership from one function to another. If worker is
   * set to null, then the ownership is taken by another function. E.g. used in finishWorkAsync.
   */
  private static class WorkerOwner {
    Worker worker;

    public void setWorker(Worker worker) {
      this.worker = worker;
    }

    public Worker getWorker() {
      return worker;
    }
  }

  private static void restoreInterrupt(IOException e) {
    if (e instanceof InterruptedIOException) {
      Thread.currentThread().interrupt();
    }
  }

  private static UserExecException createUserExecException(
      IOException e, String message, Code detailedCode) {
    return createUserExecException(
        ErrorMessage.builder().message(message).exception(e).build().toString(), detailedCode);
  }

  private static UserExecException createUserExecException(
      ForbiddenActionInputException e, String message, Code detailedCode) {
    return createUserExecException(
        ErrorMessage.builder().message(message).exception(e).build().toString(), detailedCode);
  }

  private static UserExecException createUserExecException(String message, Code detailedCode) {
    return new UserExecException(
        FailureDetail.newBuilder()
            .setMessage(message)
            .setWorker(FailureDetails.Worker.newBuilder().setCode(detailedCode))
            .build());
  }
}<|MERGE_RESOLUTION|>--- conflicted
+++ resolved
@@ -375,22 +375,16 @@
                 spawn.getLocalResources().getLocalTestCount(),
                 key);
         // Worker doesn't automatically return to pool after closing of the handle.
-<<<<<<< HEAD
-        try (ResourceHandle handle =
-            resourceManager.acquireResources(
-                owner,
-                spawn.getMnemonic(),
-                resourceSet,
-                context.speculating() ? ResourcePriority.DYNAMIC_WORKER : ResourcePriority.LOCAL)) {
-=======
+
         ResourceHandle handle = null;
         try {
           handle =
               resourceManager.acquireResources(
                   owner,
+                  spawn.getMnemonic(),
                   resourceSet,
                   context.speculating() ? ResourcePriority.DYNAMIC_WORKER : ResourcePriority.LOCAL);
->>>>>>> 523209cb
+
           workerOwner.setWorker(handle.getWorker());
           workerOwner.getWorker().setReporter(workerOptions.workerVerbose ? reporter : null);
           request = createWorkRequest(spawn, context, flagFiles, inputFileCache, key);
