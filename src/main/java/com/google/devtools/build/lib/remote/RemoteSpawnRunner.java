// Copyright 2017 The Bazel Authors. All rights reserved.
//
// Licensed under the Apache License, Version 2.0 (the "License");
// you may not use this file except in compliance with the License.
// You may obtain a copy of the License at
//
//    http://www.apache.org/licenses/LICENSE-2.0
//
// Unless required by applicable law or agreed to in writing, software
// distributed under the License is distributed on an "AS IS" BASIS,
// WITHOUT WARRANTIES OR CONDITIONS OF ANY KIND, either express or implied.
// See the License for the specific language governing permissions and
// limitations under the License.

package com.google.devtools.build.lib.remote;

import static com.google.common.base.Preconditions.checkNotNull;
import static com.google.devtools.build.lib.profiler.ProfilerTask.FETCH;
import static com.google.devtools.build.lib.profiler.ProfilerTask.REMOTE_DOWNLOAD;
import static com.google.devtools.build.lib.profiler.ProfilerTask.REMOTE_EXECUTION;
import static com.google.devtools.build.lib.profiler.ProfilerTask.REMOTE_PROCESS_TIME;
import static com.google.devtools.build.lib.profiler.ProfilerTask.REMOTE_QUEUE;
import static com.google.devtools.build.lib.profiler.ProfilerTask.REMOTE_SETUP;
import static com.google.devtools.build.lib.profiler.ProfilerTask.UPLOAD_TIME;
import static com.google.devtools.build.lib.remote.util.Utils.createExecExceptionForCredentialHelperException;
import static com.google.devtools.build.lib.remote.util.Utils.createExecExceptionFromRemoteExecutionCapabilitiesException;
import static com.google.devtools.build.lib.remote.util.Utils.createSpawnResult;
import static java.lang.Math.max;

import build.bazel.remote.execution.v2.ExecuteOperationMetadata;
import build.bazel.remote.execution.v2.ExecuteResponse;
import build.bazel.remote.execution.v2.ExecutedActionMetadata;
import build.bazel.remote.execution.v2.ExecutionStage.Value;
import com.google.common.annotations.VisibleForTesting;
import com.google.common.base.Preconditions;
import com.google.common.base.Stopwatch;
import com.google.common.util.concurrent.ListeningScheduledExecutorService;
import com.google.devtools.build.lib.actions.ActionInput;
import com.google.devtools.build.lib.actions.CommandLines.ParamFileActionInput;
import com.google.devtools.build.lib.actions.ExecException;
import com.google.devtools.build.lib.actions.ForbiddenActionInputException;
import com.google.devtools.build.lib.actions.Spawn;
import com.google.devtools.build.lib.actions.SpawnMetrics;
import com.google.devtools.build.lib.actions.SpawnResult;
import com.google.devtools.build.lib.actions.SpawnResult.Status;
import com.google.devtools.build.lib.actions.cache.VirtualActionInput;
import com.google.devtools.build.lib.authandtls.credentialhelper.CredentialHelperException;
import com.google.devtools.build.lib.clock.BlazeClock;
import com.google.devtools.build.lib.clock.BlazeClock.MillisSinceEpochToNanosConverter;
import com.google.devtools.build.lib.concurrent.ThreadSafety.ThreadSafe;
import com.google.devtools.build.lib.events.Event;
import com.google.devtools.build.lib.events.Reporter;
import com.google.devtools.build.lib.exec.AbstractSpawnStrategy;
import com.google.devtools.build.lib.exec.ExecutionOptions;
import com.google.devtools.build.lib.exec.RemoteLocalFallbackRegistry;
import com.google.devtools.build.lib.exec.SpawnCheckingCacheEvent;
import com.google.devtools.build.lib.exec.SpawnExecutingEvent;
import com.google.devtools.build.lib.exec.SpawnRunner;
import com.google.devtools.build.lib.exec.SpawnSchedulingEvent;
import com.google.devtools.build.lib.profiler.Profiler;
import com.google.devtools.build.lib.profiler.ProfilerTask;
import com.google.devtools.build.lib.profiler.SilentCloseable;
import com.google.devtools.build.lib.remote.RemoteExecutionService.RemoteActionResult;
import com.google.devtools.build.lib.remote.RemoteExecutionService.ServerLogs;
import com.google.devtools.build.lib.remote.circuitbreaker.CircuitBreakerFactory;
import com.google.devtools.build.lib.remote.common.BulkTransferException;
import com.google.devtools.build.lib.remote.common.OperationObserver;
import com.google.devtools.build.lib.remote.common.RemoteExecutionCapabilitiesException;
import com.google.devtools.build.lib.remote.options.RemoteOptions;
import com.google.devtools.build.lib.remote.util.DigestUtil;
import com.google.devtools.build.lib.remote.util.Utils;
import com.google.devtools.build.lib.remote.util.Utils.InMemoryOutput;
import com.google.devtools.build.lib.server.FailureDetails;
import com.google.devtools.build.lib.server.FailureDetails.FailureDetail;
import com.google.devtools.build.lib.util.ExitCode;
import com.google.devtools.build.lib.util.io.FileOutErr;
import com.google.devtools.build.lib.vfs.Path;
import com.google.devtools.build.lib.vfs.PathFragment;
import com.google.longrunning.Operation;
import com.google.protobuf.Timestamp;
import com.google.protobuf.util.Durations;
import com.google.protobuf.util.Timestamps;
import io.grpc.Status.Code;
import java.io.IOException;
import java.time.Duration;
import java.util.HashMap;
import java.util.Map;
import java.util.SortedMap;
import java.util.concurrent.atomic.AtomicBoolean;
import java.util.function.Supplier;
import javax.annotation.Nullable;

/** A client for the remote execution service. */
@ThreadSafe
public class RemoteSpawnRunner implements SpawnRunner {

  private static final SpawnCheckingCacheEvent SPAWN_CHECKING_CACHE_EVENT =
      SpawnCheckingCacheEvent.create("remote");

  private static final SpawnSchedulingEvent SPAWN_SCHEDULING_EVENT =
      SpawnSchedulingEvent.create("remote");

  private static final SpawnExecutingEvent SPAWN_EXECUTING_EVENT =
      SpawnExecutingEvent.create("remote");

  private final Path execRoot;
  private final RemoteOptions remoteOptions;
  private final ExecutionOptions executionOptions;
  private final boolean verboseFailures;
  @Nullable private final Reporter cmdlineReporter;
  private final RemoteRetrier retrier;
  private final Path logDir;
  private final RemoteExecutionService remoteExecutionService;
  private final DigestUtil digestUtil;

  // Used to ensure that a warning is reported only once.
  private final AtomicBoolean warningReported = new AtomicBoolean();

  RemoteSpawnRunner(
      Path execRoot,
      RemoteOptions remoteOptions,
      ExecutionOptions executionOptions,
      boolean verboseFailures,
      @Nullable Reporter cmdlineReporter,
      ListeningScheduledExecutorService retryService,
      Path logDir,
      RemoteExecutionService remoteExecutionService,
      DigestUtil digestUtil) {
    this.execRoot = execRoot;
    this.remoteOptions = remoteOptions;
    this.executionOptions = executionOptions;
    this.verboseFailures = verboseFailures;
    this.cmdlineReporter = cmdlineReporter;
    this.retrier = createExecuteRetrier(remoteOptions, retryService);
    this.logDir = logDir;
    this.remoteExecutionService = remoteExecutionService;
    this.digestUtil = digestUtil;
  }

  @VisibleForTesting
  RemoteExecutionService getRemoteExecutionService() {
    return remoteExecutionService;
  }

  @Override
  public String getName() {
    return "remote";
  }

  class ExecutingStatusReporter implements OperationObserver {
    private boolean reportedExecuting = false;
    private final SpawnExecutionContext context;

    ExecutingStatusReporter(SpawnExecutionContext context) {
      this.context = context;
    }

    @Override
    public void onNext(Operation o) throws IOException {
      if (!reportedExecuting) {
        if (o.getMetadata().is(ExecuteOperationMetadata.class)) {
          ExecuteOperationMetadata metadata =
              o.getMetadata().unpack(ExecuteOperationMetadata.class);
          if (metadata.getStage() == Value.EXECUTING) {
            reportExecuting();
          }
        } else {
          // If the server didn't return metadata, we can't know the accurate execution status, so
          // assuming that the action is accepted by the server and will be executed ASAP.
          reportExecuting();
        }
      }
    }

    public void reportExecuting() {
      context.report(SPAWN_EXECUTING_EVENT);
      reportedExecuting = true;
    }

    public void reportExecutingIfNot() {
      if (!reportedExecuting) {
        reportExecuting();
      }
    }
  }

  @Override
  public SpawnResult exec(Spawn spawn, SpawnExecutionContext context)
      throws ExecException, InterruptedException, IOException, ForbiddenActionInputException {
    Preconditions.checkArgument(
        remoteExecutionService.mayBeExecutedRemotely(spawn),
        "Spawn can't be executed remotely. This is a bug.");

    Stopwatch totalTime = Stopwatch.createStarted();
    boolean acceptCachedResult = remoteExecutionService.getReadCachePolicy(spawn).allowAnyCache();
    boolean uploadLocalResults = remoteExecutionService.getWriteCachePolicy(spawn).allowAnyCache();

    RemoteAction action = remoteExecutionService.buildRemoteAction(spawn, context);

    context.setDigest(digestUtil.asSpawnLogProto(action.getActionKey()));

    SpawnMetrics.Builder spawnMetrics =
        SpawnMetrics.Builder.forRemoteExec()
            .setInputBytes(action.getInputBytes())
            .setInputFiles(action.getInputFiles());

    maybeWriteParamFilesLocally(spawn);

    spawnMetrics.setParseTime(totalTime.elapsed());

    Profiler prof = Profiler.instance();
    try {
      context.report(SPAWN_CHECKING_CACHE_EVENT);

      // Try to lookup the action in the action cache.
      RemoteActionResult cachedResult;
      try (SilentCloseable c = prof.profile(ProfilerTask.REMOTE_CACHE_CHECK, "check cache hit")) {
        cachedResult = acceptCachedResult ? remoteExecutionService.lookupCache(action) : null;
      }

      if (cachedResult != null) {
        if (cachedResult.getExitCode() != 0) {
          // Failed actions are treated as a cache miss mostly in order to avoid caching flaky
          // actions (tests).
          // Set acceptCachedResult to false in order to force the action re-execution
          acceptCachedResult = false;
        } else {
          try {
            return downloadAndFinalizeSpawnResult(
                action,
                cachedResult,
                /* cacheHit= */ true,
                cachedResult.cacheName(),
                spawn,
                totalTime,
                () -> action.getNetworkTime().getDuration(),
                spawnMetrics);
          } catch (BulkTransferException e) {
            if (!e.allCausedByCacheNotFoundException()) {
              throw e;
            }
            // No cache hit, so we fall through to local or remote execution.
            // We set acceptCachedResult to false in order to force the action re-execution.
            acceptCachedResult = false;
          }
        }
      }
    } catch (CredentialHelperException e) {
      throw createExecExceptionForCredentialHelperException(e);
    } catch (IOException e) {
      return execLocallyAndUploadOrFail(
          action, spawn, context, uploadLocalResults, e, FailureReason.DOWNLOAD);
    }

    if (remoteOptions.remoteRequireCached) {
      return new SpawnResult.Builder()
          .setStatus(SpawnResult.Status.EXECUTION_DENIED)
          .setExitCode(1)
          .setFailureMessage(
              "Action must be cached due to --experimental_remote_require_cached but it is not")
          .setFailureDetail(
              FailureDetail.newBuilder()
                  .setSpawn(
                      FailureDetails.Spawn.newBuilder()
                          .setCode(FailureDetails.Spawn.Code.EXECUTION_DENIED))
                  .build())
          .setRunnerName("remote")
          .build();
    }

    AtomicBoolean useCachedResult = new AtomicBoolean(acceptCachedResult);
    AtomicBoolean forceUploadInput = new AtomicBoolean(false);
    AtomicBoolean ioExceptionCausedByUpload = new AtomicBoolean(false);
    try {
      return retrier.execute(
          () -> {
            ioExceptionCausedByUpload.set(false);
            // Upload the command and all the inputs into the remote cache.
            try (SilentCloseable c = prof.profile(UPLOAD_TIME, "upload missing inputs")) {
              Duration networkTimeStart = action.getNetworkTime().getDuration();
              Stopwatch uploadTime = Stopwatch.createStarted();
              // Upon retry, we force upload inputs
              try {
                remoteExecutionService.uploadInputsIfNotPresent(
                    action, forceUploadInput.getAndSet(true));
              } catch (IOException e) {
                ioExceptionCausedByUpload.set(true);
                throw e;
              }

              // subtract network time consumed here to ensure wall clock during upload is not
              // double
              // counted, and metrics time computation does not exceed total time
              spawnMetrics.setUploadTime(
                  uploadTime
                      .elapsed()
                      .minus(action.getNetworkTime().getDuration().minus(networkTimeStart)));
            }

            context.report(SPAWN_SCHEDULING_EVENT);

            ExecutingStatusReporter reporter = new ExecutingStatusReporter(context);
            long clampTimeNanos; // See comment in logProfileTask.
            RemoteActionResult result;
            try (SilentCloseable c = prof.profile(REMOTE_EXECUTION, "execute remotely")) {
              clampTimeNanos = Profiler.nanoTimeMaybe();
              result =
                  remoteExecutionService.executeRemotely(action, useCachedResult.get(), reporter);
            }
            // In case of replies from server contains metadata, but none of them has EXECUTING
            // status.
            // It's already late at this stage, but we should at least report once.
            reporter.reportExecutingIfNot();

            maybePrintExecutionMessages(context, result.getMessage(), result.success());

            profileAccounting(clampTimeNanos, result.getExecutionMetadata());
            spawnMetricsAccounting(spawnMetrics, result.getExecutionMetadata());

            try (SilentCloseable c = prof.profile(REMOTE_DOWNLOAD, "download server logs")) {
              maybeDownloadServerLogs(action, result.getResponse());
            }

            try {
              return downloadAndFinalizeSpawnResult(
                  action,
                  result,
                  result.cacheHit(),
                  getName(),
                  spawn,
                  totalTime,
                  () -> action.getNetworkTime().getDuration(),
                  spawnMetrics);
            } catch (BulkTransferException e) {
              if (e.allCausedByCacheNotFoundException()) {
                // No cache hit, so if we retry this execution, we must no longer accept
                // cached results, it must be reexecuted
                useCachedResult.set(false);
              }
              throw e;
            }
          });
    } catch (CredentialHelperException e) {
      throw createExecExceptionForCredentialHelperException(e);
    } catch (IOException e) {
      return execLocallyAndUploadOrFail(
          action,
          spawn,
          context,
          uploadLocalResults,
          e,
          ioExceptionCausedByUpload.get() ? FailureReason.UPLOAD : FailureReason.DOWNLOAD);
    }
  }

  private static void profileAccounting(
      long clampTimeNanos, ExecutedActionMetadata executedActionMetadata) {
    MillisSinceEpochToNanosConverter converter =
        BlazeClock.createMillisSinceEpochToNanosConverter();

    logProfileTask(
        converter,
        executedActionMetadata.getQueuedTimestamp(),
        executedActionMetadata.getWorkerStartTimestamp(),
        clampTimeNanos,
        REMOTE_QUEUE,
        "queue");
    logProfileTask(
        converter,
        executedActionMetadata.getWorkerStartTimestamp(),
        executedActionMetadata.getInputFetchStartTimestamp(),
        clampTimeNanos,
        REMOTE_SETUP,
        "pre-fetch");
    logProfileTask(
        converter,
        executedActionMetadata.getInputFetchStartTimestamp(),
        executedActionMetadata.getInputFetchCompletedTimestamp(),
        clampTimeNanos,
        FETCH,
        "fetch");
    logProfileTask(
        converter,
        executedActionMetadata.getInputFetchCompletedTimestamp(),
        executedActionMetadata.getExecutionStartTimestamp(),
        clampTimeNanos,
        REMOTE_SETUP,
        "pre-execute");
    logProfileTask(
        converter,
        executedActionMetadata.getExecutionStartTimestamp(),
        executedActionMetadata.getExecutionCompletedTimestamp(),
        clampTimeNanos,
        REMOTE_PROCESS_TIME,
        "execute");
    logProfileTask(
        converter,
        executedActionMetadata.getExecutionCompletedTimestamp(),
        executedActionMetadata.getOutputUploadStartTimestamp(),
        clampTimeNanos,
        REMOTE_SETUP,
        "pre-upload");
    logProfileTask(
        converter,
        executedActionMetadata.getOutputUploadStartTimestamp(),
        executedActionMetadata.getOutputUploadCompletedTimestamp(),
        clampTimeNanos,
        UPLOAD_TIME,
        "upload");
  }

  private static void logProfileTask(
      MillisSinceEpochToNanosConverter converter,
      Timestamp start,
      Timestamp end,
      long clampTimeNanos,
      ProfilerTask type,
      String description) {
    // If the remote execution request is deduped against an earlier request for the same action,
    // the start and end times may predate the start of the execution on our side. To avoid
    // confusion, clamp them so that they nest inside the parent profile span.
    long startTimeNanos = converter.toNanos(Timestamps.toMillis(start));
    long endTimeNanos = converter.toNanos(Timestamps.toMillis(end));
    if (endTimeNanos <= clampTimeNanos) {
      // Span lies entirely outside the parent.
      return;
    }
    startTimeNanos = max(startTimeNanos, clampTimeNanos);
    Profiler.instance().logSimpleTask(startTimeNanos, endTimeNanos, type, description);
  }

  /** conversion utility for protobuf Timestamp difference to java.time.Duration */
  private static Duration between(Timestamp from, Timestamp to) {
    return Duration.ofNanos(Durations.toNanos(Timestamps.between(from, to)));
  }

  @VisibleForTesting
  static void spawnMetricsAccounting(
      SpawnMetrics.Builder spawnMetrics, ExecutedActionMetadata executionMetadata) {
    // Expect that a non-empty worker indicates that all fields are populated.
    // If the bounded sides of these checkpoints are default timestamps, i.e. unset,
    // the phase durations can be extremely large. Unset pairs, or a fully unset
    // collection of timestamps, will result in zeroed durations, and no metrics
    // contributions for a phase or phases.
    if (!executionMetadata.getWorker().isEmpty()) {
      // Accumulate queueTime from any previous attempts
      Duration remoteQueueTime =
          between(
              executionMetadata.getQueuedTimestamp(), executionMetadata.getWorkerStartTimestamp());
      spawnMetrics.addQueueTime(remoteQueueTime);
      // setup time does not include failed attempts
      Duration setupTime =
          between(
              executionMetadata.getWorkerStartTimestamp(),
              executionMetadata.getExecutionStartTimestamp());
      spawnMetrics.setSetupTime(setupTime);
      // execution time is unspecified for failures
      Duration executionWallTime =
          between(
              executionMetadata.getExecutionStartTimestamp(),
              executionMetadata.getExecutionCompletedTimestamp());
      spawnMetrics.setExecutionWallTime(executionWallTime);
      // remoteProcessOutputs time is unspecified for failures
      Duration remoteProcessOutputsTime =
          between(
              executionMetadata.getOutputUploadStartTimestamp(),
              executionMetadata.getOutputUploadCompletedTimestamp());
      spawnMetrics.setProcessOutputsTime(remoteProcessOutputsTime);
    }
  }

  private SpawnResult downloadAndFinalizeSpawnResult(
      RemoteAction action,
      RemoteActionResult result,
      boolean cacheHit,
      String cacheName,
      Spawn spawn,
      Stopwatch totalTime,
      Supplier<Duration> networkTime,
      SpawnMetrics.Builder spawnMetrics)
      throws ExecException, IOException, InterruptedException {
    Duration networkTimeStart = networkTime.get();
    Stopwatch fetchTime = Stopwatch.createStarted();

    InMemoryOutput inMemoryOutput;
    try (SilentCloseable c = Profiler.instance().profile(REMOTE_DOWNLOAD, "download outputs")) {
      inMemoryOutput = remoteExecutionService.downloadOutputs(action, result);
    }

    fetchTime.stop();
    totalTime.stop();
    Duration networkTimeEnd = networkTime.get();
    // subtract network time consumed here to ensure wall clock during fetch is not double
    // counted, and metrics time computation does not exceed total time
    return createSpawnResult(
        digestUtil,
        action.getActionKey(),
        result.getExitCode(),
        cacheHit,
        cacheName,
        inMemoryOutput,
        result.getExecutionMetadata().getExecutionStartTimestamp(),
        result.getExecutionMetadata().getExecutionCompletedTimestamp(),
        spawnMetrics
            .setFetchTimeInMs(
                (int) fetchTime.elapsed().minus(networkTimeEnd.minus(networkTimeStart)).toMillis())
            .setTotalTimeInMs((int) totalTime.elapsed().toMillis())
            .setNetworkTimeInMs((int) networkTimeEnd.toMillis())
            .build(),
        spawn.getMnemonic());
  }

  @Override
  public boolean canExec(Spawn spawn) {
    return remoteExecutionService.mayBeExecutedRemotely(spawn);
  }

  @Override
  public boolean handlesCaching() {
    return true;
  }

  private void maybePrintExecutionMessages(
      SpawnExecutionContext context, String message, boolean success) {
    FileOutErr outErr = context.getFileOutErr();
    boolean printMessage =
        remoteOptions.remotePrintExecutionMessages.shouldPrintMessages(success)
            && !message.isEmpty();
    if (printMessage) {
      outErr.printErr("Remote server execution message: " + message + "\n");
    }
  }

  private void maybeWriteParamFilesLocally(Spawn spawn) throws IOException {
    if (!executionOptions.shouldMaterializeParamFiles()) {
      return;
    }
    for (ActionInput actionInput : spawn.getInputFiles().toList()) {
      if (actionInput instanceof ParamFileActionInput paramFileActionInput) {
        paramFileActionInput.atomicallyWriteRelativeTo(execRoot);
      }
    }
  }

  private void maybeDownloadServerLogs(RemoteAction action, ExecuteResponse resp)
      throws InterruptedException {
    try {
      ServerLogs serverLogs = remoteExecutionService.maybeDownloadServerLogs(action, resp, logDir);
      if (serverLogs.logCount > 0 && verboseFailures) {
        report(
            Event.info(
                "Remote server log of failing action:\n   "
                    + (serverLogs.logCount > 1 ? serverLogs.directory : serverLogs.lastLogPath)));
      }
    } catch (IOException e) {
      reportOnce(Event.warn("Failed downloading server logs from the remote cache."));
    }
  }

  private static SpawnResult execLocally(Spawn spawn, SpawnExecutionContext context)
      throws ExecException, InterruptedException, IOException, ForbiddenActionInputException {
    RemoteLocalFallbackRegistry localFallbackRegistry =
        context.getContext(RemoteLocalFallbackRegistry.class);
    checkNotNull(localFallbackRegistry, "Expected a RemoteLocalFallbackRegistry to be registered");
    AbstractSpawnStrategy remoteLocalFallbackStrategy =
        localFallbackRegistry.getRemoteLocalFallbackStrategy();
    checkNotNull(
        remoteLocalFallbackStrategy,
        "A remote local fallback strategy must be set if using remote fallback.");
    return remoteLocalFallbackStrategy.getSpawnRunner().exec(spawn, context);
  }

  private enum FailureReason {
    // The failure occurred during the upload of the action's input for remote execution.
    UPLOAD,
    // The failure occurred during the download of the action's output from the remote cache.
    DOWNLOAD,
  }

  private SpawnResult execLocallyAndUploadOrFail(
      RemoteAction action,
      Spawn spawn,
      SpawnExecutionContext context,
      boolean uploadLocalResults,
      IOException cause,
      FailureReason reason)
      throws ExecException, InterruptedException, IOException, ForbiddenActionInputException {
    // Regardless of cause, if we are interrupted, we should stop without displaying a user-visible
    // failure/stack trace.
    if (Thread.currentThread().isInterrupted()) {
      throw new InterruptedException();
    }
    // If the failure is caused by eviction of inputs to the current action that are only available
    // remotely, try to regenerate the lost inputs. This doesn't make sense for outputs of the
    // current action.
    if (reason == FailureReason.UPLOAD && cause instanceof BulkTransferException e) {
<<<<<<< HEAD
      e.getLostArtifacts(context.getInputMetadataProvider()).throwIfNotEmpty();
=======
      ImmutableMap<String, ActionInput> lostInputs =
          e.getLostInputs(context.getInputMetadataProvider()::getInput);
      if (!lostInputs.isEmpty()) {
        throw new LostInputsExecException(lostInputs);
      }
>>>>>>> ce72666e
    }
    if (remoteOptions.remoteLocalFallback && !RemoteRetrierUtils.causedByExecTimeout(cause)) {
      return execLocallyAndUpload(action, spawn, context, uploadLocalResults);
    }
    return handleError(action, cause, context);
  }

  private SpawnResult handleError(
      RemoteAction action, IOException exception, SpawnExecutionContext context)
      throws ExecException, InterruptedException, IOException {
    if (exception instanceof RemoteExecutionCapabilitiesException e) {
      throw createExecExceptionFromRemoteExecutionCapabilitiesException(e);
    }
    if (exception.getCause() instanceof ExecutionStatusException e) {
      RemoteActionResult result = null;
      if (e.getResponse() != null) {
        ExecuteResponse resp = e.getResponse();
        maybeDownloadServerLogs(action, resp);
        if (resp.hasResult()) {
          result = RemoteActionResult.createFromResponse(resp);
          try {
            remoteExecutionService.downloadOutputs(action, result);
          } catch (BulkTransferException bulkTransferEx) {
            exception.addSuppressed(bulkTransferEx);
          }
        }
      }
      if (e.isExecutionTimeout()) {
        maybePrintExecutionMessages(context, e.getResponse().getMessage(), /* success= */ false);
        SpawnResult.Builder resultBuilder =
            new SpawnResult.Builder()
                .setRunnerName(getName())
                .setStatus(Status.TIMEOUT)
                .setExitCode(SpawnResult.POSIX_TIMEOUT_EXIT_CODE)
                .setFailureDetail(
                    FailureDetail.newBuilder()
                        .setMessage("remote spawn timed out")
                        .setSpawn(
                            FailureDetails.Spawn.newBuilder()
                                .setCode(FailureDetails.Spawn.Code.TIMEOUT))
                        .build());
        if (result != null) {
          resultBuilder
              .setWallTimeInMs(
                  (int)
                      Duration.between(
                              Utils.timestampToInstant(
                                  result.getExecutionMetadata().getExecutionStartTimestamp()),
                              Utils.timestampToInstant(
                                  result.getExecutionMetadata().getExecutionCompletedTimestamp()))
                          .toMillis())
              .setStartTime(
                  Utils.timestampToInstant(
                      result.getExecutionMetadata().getExecutionStartTimestamp()));
        }
        return resultBuilder.build();
      }
    }
    final Status status;
    FailureDetails.Spawn.Code detailedCode;
    boolean catastrophe;
    if (RemoteRetrierUtils.causedByStatus(exception, Code.UNAVAILABLE)) {
      status = Status.EXECUTION_FAILED_CATASTROPHICALLY;
      detailedCode = FailureDetails.Spawn.Code.EXECUTION_FAILED;
      catastrophe = true;
    } else if (BulkTransferException.allCausedByCacheNotFoundException(exception)) {
      // At this point, cache evictions that affect uploaded inputs have already been handled.
      // Cache evictions that affect the outputs of the current actions have also been retried with
      // a request that disallows reusing cached results. This means that there is no point in
      // retrying the entire build.
      status = Status.REMOTE_CACHE_FAILED;
      detailedCode = FailureDetails.Spawn.Code.REMOTE_CACHE_FAILED;
      catastrophe = false;
    } else {
      status = Status.EXECUTION_FAILED;
      detailedCode = FailureDetails.Spawn.Code.EXECUTION_FAILED;
      catastrophe = false;
    }

    String errorMessage = Utils.grpcAwareErrorMessage(exception, verboseFailures);

    if (exception.getCause() instanceof ExecutionStatusException e) {
      if (e.getResponse() != null) {
        if (!e.getResponse().getMessage().isEmpty()) {
          errorMessage += "\n" + e.getResponse().getMessage();
        }
      }
    }

    return new SpawnResult.Builder()
        .setRunnerName(getName())
        .setStatus(status)
        .setExitCode(ExitCode.REMOTE_ERROR.getNumericExitCode())
        .setFailureMessage(errorMessage)
        .setFailureDetail(
            FailureDetail.newBuilder()
                .setMessage("remote spawn failed: " + errorMessage)
                .setSpawn(
                    FailureDetails.Spawn.newBuilder()
                        .setCode(detailedCode)
                        .setCatastrophic(catastrophe))
                .build())
        .build();
  }

  private Map<Path, Long> getInputCtimes(SortedMap<PathFragment, ActionInput> inputMap) {
    HashMap<Path, Long> ctimes = new HashMap<>();
    for (Map.Entry<PathFragment, ActionInput> e : inputMap.entrySet()) {
      ActionInput input = e.getValue();
      if (input instanceof VirtualActionInput) {
        continue;
      }
      Path path = execRoot.getRelative(input.getExecPathString());
      try {
        ctimes.put(path, path.stat().getLastChangeTime());
      } catch (IOException ex) {
        // Put a token value indicating an exception; this is used so that if the exception
        // is raised both before and after the execution, it is ignored, but if it is raised only
        // one of the times, it triggers a remote cache upload skip.
        ctimes.put(path, -1L);
      }
    }
    return ctimes;
  }

  @VisibleForTesting
  SpawnResult execLocallyAndUpload(
      RemoteAction action, Spawn spawn, SpawnExecutionContext context, boolean uploadLocalResults)
      throws ExecException, IOException, ForbiddenActionInputException, InterruptedException {
    Map<Path, Long> ctimesBefore = getInputCtimes(action.getInputMap(true));
    SpawnResult result = execLocally(spawn, context);
    Map<Path, Long> ctimesAfter = getInputCtimes(action.getInputMap(true));
    uploadLocalResults =
        uploadLocalResults && Status.SUCCESS.equals(result.status()) && result.exitCode() == 0;
    if (!uploadLocalResults) {
      return result;
    }

    for (Map.Entry<Path, Long> e : ctimesBefore.entrySet()) {
      // Skip uploading to remote cache, because an input was modified during execution.
      if (!ctimesAfter.get(e.getKey()).equals(e.getValue())) {
        return result;
      }
    }

    remoteExecutionService.uploadOutputs(action, result, () -> {});
    return result;
  }

  private void reportOnce(Event evt) {
    if (warningReported.compareAndSet(false, true)) {
      report(evt);
    }
  }

  private void report(Event evt) {
    if (cmdlineReporter != null) {
      cmdlineReporter.handle(evt);
    }
  }

  private static RemoteRetrier createExecuteRetrier(
      RemoteOptions options, ListeningScheduledExecutorService retryService) {
    return new ExecuteRetrier(
        options.remoteMaxRetryAttempts,
        retryService,
        CircuitBreakerFactory.createCircuitBreaker(options));
  }
}<|MERGE_RESOLUTION|>--- conflicted
+++ resolved
@@ -594,15 +594,7 @@
     // remotely, try to regenerate the lost inputs. This doesn't make sense for outputs of the
     // current action.
     if (reason == FailureReason.UPLOAD && cause instanceof BulkTransferException e) {
-<<<<<<< HEAD
       e.getLostArtifacts(context.getInputMetadataProvider()).throwIfNotEmpty();
-=======
-      ImmutableMap<String, ActionInput> lostInputs =
-          e.getLostInputs(context.getInputMetadataProvider()::getInput);
-      if (!lostInputs.isEmpty()) {
-        throw new LostInputsExecException(lostInputs);
-      }
->>>>>>> ce72666e
     }
     if (remoteOptions.remoteLocalFallback && !RemoteRetrierUtils.causedByExecTimeout(cause)) {
       return execLocallyAndUpload(action, spawn, context, uploadLocalResults);
