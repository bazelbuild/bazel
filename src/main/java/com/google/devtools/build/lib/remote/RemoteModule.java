// Copyright 2016 The Bazel Authors. All rights reserved.
//
// Licensed under the Apache License, Version 2.0 (the "License");
// you may not use this file except in compliance with the License.
// You may obtain a copy of the License at
//
//    http://www.apache.org/licenses/LICENSE-2.0
//
// Unless required by applicable law or agreed to in writing, software
// distributed under the License is distributed on an "AS IS" BASIS,
// WITHOUT WARRANTIES OR CONDITIONS OF ANY KIND, either express or implied.
// See the License for the specific language governing permissions and
// limitations under the License.

package com.google.devtools.build.lib.remote;

import com.google.common.annotations.VisibleForTesting;
import com.google.common.collect.ImmutableList;
import com.google.common.util.concurrent.ListeningScheduledExecutorService;
import com.google.common.util.concurrent.MoreExecutors;
import com.google.devtools.build.lib.authandtls.AuthAndTLSOptions;
import com.google.devtools.build.lib.authandtls.GoogleAuthUtils;
import com.google.devtools.build.lib.buildeventstream.PathConverter;
import com.google.devtools.build.lib.buildtool.BuildRequest;
import com.google.devtools.build.lib.events.Event;
import com.google.devtools.build.lib.exec.ExecutorBuilder;
import com.google.devtools.build.lib.remote.logging.LoggingInterceptor;
import com.google.devtools.build.lib.remote.util.DigestUtil;
import com.google.devtools.build.lib.runtime.BlazeModule;
import com.google.devtools.build.lib.runtime.Command;
import com.google.devtools.build.lib.runtime.CommandEnvironment;
import com.google.devtools.build.lib.runtime.ServerBuilder;
import com.google.devtools.build.lib.util.AbruptExitException;
import com.google.devtools.build.lib.util.ExitCode;
import com.google.devtools.build.lib.util.io.AsynchronousFileOutputStream;
import com.google.devtools.build.lib.vfs.FileSystem.HashFunction;
import com.google.devtools.build.lib.vfs.FileSystemUtils;
import com.google.devtools.build.lib.vfs.Path;
import com.google.devtools.common.options.OptionsBase;
import com.google.devtools.common.options.OptionsProvider;
import com.google.devtools.remoteexecution.v1test.Digest;
import io.grpc.Channel;
import io.grpc.ClientInterceptors;
import io.grpc.Status;
import io.grpc.StatusException;
import io.grpc.StatusRuntimeException;
import java.io.IOException;
<<<<<<< HEAD
import java.util.function.Predicate;
=======
import java.util.concurrent.Executors;
>>>>>>> fc23edc3
import java.util.logging.Logger;

/** RemoteModule provides distributed cache and remote execution for Bazel. */
public final class RemoteModule extends BlazeModule {
  private static final Logger logger = Logger.getLogger(RemoteModule.class.getName());
  private AsynchronousFileOutputStream rpcLogFile;

  @VisibleForTesting
  static final class CasPathConverter implements PathConverter {
    // Not final; unfortunately, the Bazel startup process requires us to create this object before
    // we have the options available, so we have to create it first, and then set the options
    // afterwards. At the time of this writing, I believe that we aren't using the PathConverter
    // before the options are available, so this should be safe.
    // TODO(ulfjack): Change the Bazel startup process to make the options available when we create
    // the PathConverter.
    RemoteOptions options;
    DigestUtil digestUtil;

    @Override
    public String apply(Path path) {
      if (options == null || digestUtil == null || !remoteEnabled(options)) {
        return null;
      }
      String server = options.remoteCache;
      String remoteInstanceName = options.remoteInstanceName;
      try {
        Digest digest = digestUtil.compute(path);
        return remoteInstanceName.isEmpty()
            ? String.format(
                "bytestream://%s/blobs/%s/%d",
                server,
                digest.getHash(),
                digest.getSizeBytes())
            : String.format(
                "bytestream://%s/%s/blobs/%s/%d",
                server,
                remoteInstanceName,
                digest.getHash(),
                digest.getSizeBytes());
      } catch (IOException e) {
        // TODO(ulfjack): Don't fail silently!
        return null;
      }
    }
  }

  private final CasPathConverter converter = new CasPathConverter();
  private final ListeningScheduledExecutorService retryScheduler =
      MoreExecutors.listeningDecorator(Executors.newScheduledThreadPool(1));
  private RemoteActionContextProvider actionContextProvider;

  @Override
  public void serverInit(OptionsProvider startupOptions, ServerBuilder builder)
      throws AbruptExitException {
    builder.addPathToUriConverter(converter);
  }

  private static final Predicate<? super Exception> RETRIABLE_EXEC_ERRORS =
      e -> {
        if (e instanceof CacheNotFoundException) {
          return true;
        }
        if (e instanceof StatusRuntimeException) {
          return Status.fromThrowable(e).getCode() == Status.Code.FAILED_PRECONDITION;
        }
        return false;
      };

  @Override
  public void beforeCommand(CommandEnvironment env) throws AbruptExitException {
    env.getEventBus().register(this);
    String buildRequestId = env.getBuildRequestId().toString();
    String commandId = env.getCommandId().toString();
    logger.info("Command: buildRequestId = " + buildRequestId + ", commandId = " + commandId);
    Path logDir =
        env.getOutputBase().getRelative(env.getRuntime().getProductName() + "-remote-logs");
    try {
      // Clean out old logs files.
      if (logDir.exists()) {
        FileSystemUtils.deleteTree(logDir);
      }
      logDir.createDirectory();
    } catch (IOException e) {
      env.getReporter()
          .handle(Event.error("Could not create base directory for remote logs: " + logDir));
      throw new AbruptExitException(ExitCode.LOCAL_ENVIRONMENTAL_ERROR, e);
    }
    RemoteOptions remoteOptions = env.getOptions().getOptions(RemoteOptions.class);
    AuthAndTLSOptions authAndTlsOptions = env.getOptions().getOptions(AuthAndTLSOptions.class);
    HashFunction hashFn = env.getRuntime().getFileSystem().getDigestFunction();
    DigestUtil digestUtil = new DigestUtil(hashFn);
    converter.options = remoteOptions;
    converter.digestUtil = digestUtil;

    // Quit if no remote options specified.
    if (remoteOptions == null) {
      return;
    }

    boolean enableRestCache = SimpleBlobStoreFactory.isRestUrlOptions(remoteOptions);
    boolean enableDiskCache = SimpleBlobStoreFactory.isDiskCache(remoteOptions);
    if (enableRestCache && enableDiskCache) {
      throw new AbruptExitException(
          "Cannot enable HTTP-based and local disk cache simultaneously",
          ExitCode.COMMAND_LINE_ERROR);
    }
    boolean enableBlobStoreCache = enableRestCache || enableDiskCache;
    boolean enableGrpcCache = GrpcRemoteCache.isRemoteCacheOptions(remoteOptions);
    if (enableBlobStoreCache && remoteOptions.remoteExecutor != null) {
      throw new AbruptExitException(
          "Cannot combine gRPC based remote execution with local disk or HTTP-based caching",
          ExitCode.COMMAND_LINE_ERROR);
    }

    try {
      LoggingInterceptor logger = null;
      if (!remoteOptions.experimentalRemoteGrpcLog.isEmpty()) {
        rpcLogFile = new AsynchronousFileOutputStream(remoteOptions.experimentalRemoteGrpcLog);
        logger = new LoggingInterceptor(rpcLogFile, env.getRuntime().getClock());
      }

<<<<<<< HEAD
      RemoteRetrier retrier =
          new RemoteRetrier(
              remoteOptions, RemoteRetrier.RETRIABLE_GRPC_ERRORS, Retrier.ALLOW_ALL_CALLS);
      RemoteRetrier executeRetrier =
          new RemoteRetrier(
              remoteOptions, RemoteModule.RETRIABLE_EXEC_ERRORS, Retrier.ALLOW_ALL_CALLS);
=======
>>>>>>> fc23edc3
      final AbstractRemoteActionCache cache;
      if (enableBlobStoreCache) {
        Retrier retrier =
            new Retrier(
                () -> Retrier.RETRIES_DISABLED,
                (e) -> false,
                retryScheduler,
                Retrier.ALLOW_ALL_CALLS);
        cache =
            new SimpleBlobStoreActionCache(
                remoteOptions,
                SimpleBlobStoreFactory.create(
                    remoteOptions,
                    GoogleAuthUtils.newCredentials(authAndTlsOptions),
                    env.getWorkingDirectory()),
                retrier,
                digestUtil);
      } else if (enableGrpcCache || remoteOptions.remoteExecutor != null) {
        // If a remote executor but no remote cache is specified, assume both at the same target.
        String target = enableGrpcCache ? remoteOptions.remoteCache : remoteOptions.remoteExecutor;
        Channel ch = GoogleAuthUtils.newChannel(target, authAndTlsOptions);
        if (logger != null) {
          ch = ClientInterceptors.intercept(ch, logger);
        }
        RemoteRetrier retrier =
            new RemoteRetrier(
                remoteOptions,
                RemoteRetrier.RETRIABLE_GRPC_ERRORS,
                retryScheduler,
                Retrier.ALLOW_ALL_CALLS);
        cache =
            new GrpcRemoteCache(
                ch,
                GoogleAuthUtils.newCallCredentials(authAndTlsOptions),
                remoteOptions,
                retrier,
                digestUtil);
      } else {
        cache = null;
      }

      final GrpcRemoteExecutor executor;
      if (remoteOptions.remoteExecutor != null) {
        Channel ch = GoogleAuthUtils.newChannel(remoteOptions.remoteExecutor, authAndTlsOptions);
        RemoteRetrier retrier =
            new RemoteRetrier(
                remoteOptions,
                RemoteRetrier.RETRIABLE_GRPC_ERRORS,
                retryScheduler,
                Retrier.ALLOW_ALL_CALLS);
        if (logger != null) {
          ch = ClientInterceptors.intercept(ch, logger);
        }
        executor =
            new GrpcRemoteExecutor(
                ch,
                GoogleAuthUtils.newCallCredentials(authAndTlsOptions),
                remoteOptions.remoteTimeout,
                retrier);
      } else {
        executor = null;
      }
      actionContextProvider =
          new RemoteActionContextProvider(env, cache, executor, executeRetrier, digestUtil, logDir);
    } catch (IOException e) {
      env.getReporter().handle(Event.error(e.getMessage()));
      env.getBlazeModuleEnvironment().exit(new AbruptExitException(
          "Error initializing RemoteModule", ExitCode.COMMAND_LINE_ERROR));
    }
  }

  @Override
  public void afterCommand() {
    if (rpcLogFile != null) {
      try {
        rpcLogFile.close();
      } catch (IOException e) {
        throw new RuntimeException(e);
      } finally {
        rpcLogFile = null;
      }
    }
  }

  @Override
  public void executorInit(CommandEnvironment env, BuildRequest request, ExecutorBuilder builder) {
    if (actionContextProvider != null) {
      builder.addActionContextProvider(actionContextProvider);
    }
  }

  @Override
  public Iterable<Class<? extends OptionsBase>> getCommandOptions(Command command) {
    return "build".equals(command.name())
        ? ImmutableList.<Class<? extends OptionsBase>>of(
            RemoteOptions.class, AuthAndTLSOptions.class)
        : ImmutableList.<Class<? extends OptionsBase>>of();
  }

  public static boolean remoteEnabled(RemoteOptions options) {
    return SimpleBlobStoreFactory.isRemoteCacheOptions(options)
        || GrpcRemoteCache.isRemoteCacheOptions(options);
  }
}<|MERGE_RESOLUTION|>--- conflicted
+++ resolved
@@ -45,11 +45,8 @@
 import io.grpc.StatusException;
 import io.grpc.StatusRuntimeException;
 import java.io.IOException;
-<<<<<<< HEAD
 import java.util.function.Predicate;
-=======
 import java.util.concurrent.Executors;
->>>>>>> fc23edc3
 import java.util.logging.Logger;
 
 /** RemoteModule provides distributed cache and remote execution for Bazel. */
@@ -171,15 +168,7 @@
         logger = new LoggingInterceptor(rpcLogFile, env.getRuntime().getClock());
       }
 
-<<<<<<< HEAD
-      RemoteRetrier retrier =
-          new RemoteRetrier(
-              remoteOptions, RemoteRetrier.RETRIABLE_GRPC_ERRORS, Retrier.ALLOW_ALL_CALLS);
-      RemoteRetrier executeRetrier =
-          new RemoteRetrier(
-              remoteOptions, RemoteModule.RETRIABLE_EXEC_ERRORS, Retrier.ALLOW_ALL_CALLS);
-=======
->>>>>>> fc23edc3
+      final Retrier executeRetrier;
       final AbstractRemoteActionCache cache;
       if (enableBlobStoreCache) {
         Retrier retrier =
@@ -188,6 +177,7 @@
                 (e) -> false,
                 retryScheduler,
                 Retrier.ALLOW_ALL_CALLS);
+        executeRetrier = null;
         cache =
             new SimpleBlobStoreActionCache(
                 remoteOptions,
@@ -210,6 +200,12 @@
                 RemoteRetrier.RETRIABLE_GRPC_ERRORS,
                 retryScheduler,
                 Retrier.ALLOW_ALL_CALLS);
+        executeRetrier =
+            new RemoteRetrier(
+                remoteOptions,
+                RemoteModule.RETRIABLE_EXEC_ERRORS,
+                retryScheduler,
+                Retrier.ALLOW_ALL_CALLS);
         cache =
             new GrpcRemoteCache(
                 ch,
