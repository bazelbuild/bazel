--- conflicted
+++ resolved
@@ -300,27 +300,18 @@
                 realProtoSource.getExecPathString(), stripImportPrefix.getPathString()));
         continue;
       }
-<<<<<<< HEAD
       Artifact virtualProtoSource =
           createVirtualProtoSource(
               ruleContext,
               realProtoSource,
               sourceRootPath,
               importPrefix,
-              stripImportPrefix,
-              starlarkSemantics.experimentalSiblingRepositoryLayout());
+              stripImportPrefix);
       sources.add(
           new ProtoSource(
               /* sourceFile */ virtualProtoSource,
               /* originalSourceFile */ realProtoSource,
               /* sourceRoot */ sourceRoot));
-=======
-      Pair<PathFragment, Artifact> importsPair =
-          computeImports(
-              ruleContext, realProtoSource, sourceRootPath, importPrefix, stripImportPrefix);
-      protoSourceImportPair.add(new Pair<>(realProtoSource, importsPair.first.toString()));
-      symlinks.add(importsPair.second);
->>>>>>> 5a33c63b
     }
     return new Library(sources.build(), sourceRoot);
   }
@@ -416,16 +407,7 @@
           ruleContext
               .getLabel()
               .getRepository()
-<<<<<<< HEAD
-              .getExecPath(
-                  ruleContext
-                      .getAnalysisEnvironment()
-                      .getStarlarkSemantics()
-                      .experimentalSiblingRepositoryLayout());
-=======
-              .getExecPath(ruleContext.getConfiguration().isSiblingRepositoryLayout())
-              .getPathString();
->>>>>>> 5a33c63b
+              .getExecPath(ruleContext.getConfiguration().isSiblingRepositoryLayout());
       library =
           createLibraryWithoutVirtualSourceRoot(contextProtoSourceRoot, originalDirectProtoSources);
     }
