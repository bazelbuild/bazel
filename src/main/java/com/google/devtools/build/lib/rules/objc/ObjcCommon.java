// Copyright 2014 The Bazel Authors. All rights reserved.
//
// Licensed under the Apache License, Version 2.0 (the "License");
// you may not use this file except in compliance with the License.
// You may obtain a copy of the License at
//
//    http://www.apache.org/licenses/LICENSE-2.0
//
// Unless required by applicable law or agreed to in writing, software
// distributed under the License is distributed on an "AS IS" BASIS,
// WITHOUT WARRANTIES OR CONDITIONS OF ANY KIND, either express or implied.
// See the License for the specific language governing permissions and
// limitations under the License.

package com.google.devtools.build.lib.rules.objc;

import static com.google.devtools.build.lib.packages.BuildType.LABEL;
import static com.google.devtools.build.lib.rules.objc.ObjcProvider.ASSET_CATALOG;
import static com.google.devtools.build.lib.rules.objc.ObjcProvider.BUNDLE_FILE;
import static com.google.devtools.build.lib.rules.objc.ObjcProvider.BUNDLE_IMPORT_DIR;
import static com.google.devtools.build.lib.rules.objc.ObjcProvider.CC_LIBRARY;
import static com.google.devtools.build.lib.rules.objc.ObjcProvider.DEBUG_SYMBOLS;
import static com.google.devtools.build.lib.rules.objc.ObjcProvider.DEBUG_SYMBOLS_PLIST;
import static com.google.devtools.build.lib.rules.objc.ObjcProvider.DEFINE;
import static com.google.devtools.build.lib.rules.objc.ObjcProvider.DYNAMIC_FRAMEWORK_DIR;
import static com.google.devtools.build.lib.rules.objc.ObjcProvider.DYNAMIC_FRAMEWORK_FILE;
import static com.google.devtools.build.lib.rules.objc.ObjcProvider.FLAG;
import static com.google.devtools.build.lib.rules.objc.ObjcProvider.FORCE_LOAD_LIBRARY;
import static com.google.devtools.build.lib.rules.objc.ObjcProvider.Flag.USES_CPP;
import static com.google.devtools.build.lib.rules.objc.ObjcProvider.GENERAL_RESOURCE_DIR;
import static com.google.devtools.build.lib.rules.objc.ObjcProvider.GENERAL_RESOURCE_FILE;
import static com.google.devtools.build.lib.rules.objc.ObjcProvider.HEADER;
import static com.google.devtools.build.lib.rules.objc.ObjcProvider.IMPORTED_LIBRARY;
import static com.google.devtools.build.lib.rules.objc.ObjcProvider.INCLUDE;
import static com.google.devtools.build.lib.rules.objc.ObjcProvider.INCLUDE_SYSTEM;
import static com.google.devtools.build.lib.rules.objc.ObjcProvider.IQUOTE;
import static com.google.devtools.build.lib.rules.objc.ObjcProvider.J2OBJC_LIBRARY;
import static com.google.devtools.build.lib.rules.objc.ObjcProvider.LIBRARY;
import static com.google.devtools.build.lib.rules.objc.ObjcProvider.LINKED_BINARY;
import static com.google.devtools.build.lib.rules.objc.ObjcProvider.LINKMAP_FILE;
import static com.google.devtools.build.lib.rules.objc.ObjcProvider.LINKOPT;
import static com.google.devtools.build.lib.rules.objc.ObjcProvider.MODULE_MAP;
import static com.google.devtools.build.lib.rules.objc.ObjcProvider.SDK_DYLIB;
import static com.google.devtools.build.lib.rules.objc.ObjcProvider.SDK_FRAMEWORK;
import static com.google.devtools.build.lib.rules.objc.ObjcProvider.SOURCE;
import static com.google.devtools.build.lib.rules.objc.ObjcProvider.STATIC_FRAMEWORK_DIR;
import static com.google.devtools.build.lib.rules.objc.ObjcProvider.STATIC_FRAMEWORK_FILE;
import static com.google.devtools.build.lib.rules.objc.ObjcProvider.STORYBOARD;
import static com.google.devtools.build.lib.rules.objc.ObjcProvider.STRINGS;
import static com.google.devtools.build.lib.rules.objc.ObjcProvider.TOP_LEVEL_MODULE_MAP;
import static com.google.devtools.build.lib.rules.objc.ObjcProvider.TOP_LEVEL_MODULE_NAME;
import static com.google.devtools.build.lib.rules.objc.ObjcProvider.UMBRELLA_HEADER;
import static com.google.devtools.build.lib.rules.objc.ObjcProvider.WEAK_SDK_FRAMEWORK;
import static com.google.devtools.build.lib.rules.objc.ObjcProvider.XCASSETS_DIR;
import static com.google.devtools.build.lib.rules.objc.ObjcProvider.XCDATAMODEL;
import static com.google.devtools.build.lib.rules.objc.ObjcProvider.XIB;
import static com.google.devtools.build.lib.syntax.Type.STRING;

import com.google.common.annotations.VisibleForTesting;
import com.google.common.base.Optional;
import com.google.common.base.Strings;
import com.google.common.collect.ImmutableList;
import com.google.common.collect.ImmutableSet;
import com.google.common.collect.Iterables;
import com.google.common.collect.UnmodifiableIterator;
import com.google.devtools.build.lib.actions.Artifact;
import com.google.devtools.build.lib.analysis.ConfiguredTarget;
import com.google.devtools.build.lib.analysis.RuleConfiguredTarget.Mode;
import com.google.devtools.build.lib.analysis.RuleContext;
import com.google.devtools.build.lib.analysis.TransitiveInfoCollection;
import com.google.devtools.build.lib.analysis.TransitiveInfoProvider;
import com.google.devtools.build.lib.analysis.config.BuildConfiguration;
import com.google.devtools.build.lib.rules.apple.AppleToolchain;
import com.google.devtools.build.lib.rules.cpp.CcLinkParams;
import com.google.devtools.build.lib.rules.cpp.CcLinkParamsProvider;
import com.google.devtools.build.lib.rules.cpp.CppCompilationContext;
import com.google.devtools.build.lib.rules.cpp.CppModuleMap;
import com.google.devtools.build.lib.util.FileType;
import com.google.devtools.build.lib.util.Preconditions;
import com.google.devtools.build.lib.vfs.PathFragment;
import java.util.Collections;
import java.util.HashSet;
import java.util.List;
import java.util.Set;

/**
 * Contains information common to multiple objc_* rules, and provides a unified API for extracting
 * and accessing it.
 */
// TODO(bazel-team): Decompose and subsume area-specific logic and data into the various *Support
// classes. Make sure to distinguish rule output (providers, runfiles, ...) from intermediate,
// rule-internal information. Any provider created by a rule should not be read, only published.
public final class ObjcCommon {

  /** Filters fileset artifacts out of a group of artifacts. */
  public static Iterable<Artifact> filterFileset(Iterable<Artifact> artifacts) {
    ImmutableList.Builder<Artifact> inputs = ImmutableList.<Artifact>builder();
    for (Artifact artifact : artifacts) {
      if (!artifact.isFileset()) {
        inputs.add(artifact);
      }
    }
    return inputs.build();
  }

  /**
   * Provides a way to access attributes that are common to all resources rules.
   */
  // TODO(bazel-team): Delete and move into support-specific attributes classes once ObjcCommon is
  // gone.
  static final class ResourceAttributes {
    private final RuleContext ruleContext;

    ResourceAttributes(RuleContext ruleContext) {
      this.ruleContext = ruleContext;
    }

    ImmutableList<Artifact> strings() {
      return ruleContext.getPrerequisiteArtifacts("strings", Mode.TARGET).list();
    }

    ImmutableList<Artifact> xibs() {
      return ruleContext.getPrerequisiteArtifacts("xibs", Mode.TARGET).list();
    }

    ImmutableList<Artifact> storyboards() {
      return ruleContext.getPrerequisiteArtifacts("storyboards", Mode.TARGET).list();
    }

    ImmutableList<Artifact> resources() {
      return ruleContext.getPrerequisiteArtifacts("resources", Mode.TARGET).list();
    }

    ImmutableList<Artifact> structuredResources() {
      return ruleContext.getPrerequisiteArtifacts("structured_resources", Mode.TARGET).list();
    }

    ImmutableList<Artifact> datamodels() {
      return ruleContext.getPrerequisiteArtifacts("datamodels", Mode.TARGET).list();
    }

    ImmutableList<Artifact> assetCatalogs() {
      return ruleContext.getPrerequisiteArtifacts("asset_catalogs", Mode.TARGET).list();
    }
  }

  static class Builder {
    private final RuleContext context;
    private final BuildConfiguration buildConfiguration;
    private Optional<CompilationAttributes> compilationAttributes = Optional.absent();
    private Optional<ResourceAttributes> resourceAttributes = Optional.absent();
    private Iterable<SdkFramework> extraSdkFrameworks = ImmutableList.of();
    private Iterable<SdkFramework> extraWeakSdkFrameworks = ImmutableList.of();
    private Iterable<String> extraSdkDylibs = ImmutableList.of();
    private Iterable<Artifact> staticFrameworkImports = ImmutableList.of();
    private Iterable<Artifact> dynamicFrameworkImports = ImmutableList.of();
    private Optional<CompilationArtifacts> compilationArtifacts = Optional.absent();
    private Iterable<ObjcProvider> depObjcProviders = ImmutableList.of();
    private Iterable<ObjcProvider> directDepObjcProviders = ImmutableList.of();
    private Iterable<ObjcProvider> runtimeDepObjcProviders = ImmutableList.of();
    private Iterable<String> defines = ImmutableList.of();
    private Iterable<PathFragment> includes = ImmutableList.of();
    private Iterable<PathFragment> directDependencyIncludes = ImmutableList.of();
    private IntermediateArtifacts intermediateArtifacts;
    private boolean alwayslink;
    private boolean hasModuleMap;
    private Iterable<Artifact> extraImportLibraries = ImmutableList.of();
    private DsymOutputType dsymOutputType;
    private Optional<Artifact> linkedBinary = Optional.absent();
    private Optional<Artifact> linkmapFile = Optional.absent();
    private Iterable<CppCompilationContext> depCcHeaderProviders = ImmutableList.of();
    private Iterable<CcLinkParamsProvider> depCcLinkProviders = ImmutableList.of();

    /**
     * Builder for {@link ObjcCommon} obtaining both attribute data and configuration data from
     * the given rule context.
     */
    Builder(RuleContext context) {
      this(context, context.getConfiguration());
    }

    /**
     * Builder for {@link ObjcCommon} obtaining attribute data from the rule context and
     * configuration data from the given configuration object for use in situations where a single
     * target's outputs are under multiple configurations.
     */
    Builder(RuleContext context, BuildConfiguration buildConfiguration) {
      this.context = Preconditions.checkNotNull(context);
      this.buildConfiguration = Preconditions.checkNotNull(buildConfiguration);
    }

    public Builder setCompilationAttributes(CompilationAttributes baseCompilationAttributes) {
      Preconditions.checkState(
          !this.compilationAttributes.isPresent(),
          "compilationAttributes is already set to: %s",
          this.compilationAttributes);
      this.compilationAttributes = Optional.of(baseCompilationAttributes);
      return this;
    }

    public Builder setResourceAttributes(ResourceAttributes baseResourceAttributes) {
      Preconditions.checkState(
          !this.resourceAttributes.isPresent(),
          "resourceAttributes is already set to: %s",
          this.resourceAttributes);
      this.resourceAttributes = Optional.of(baseResourceAttributes);
      return this;
    }

    Builder addExtraSdkFrameworks(Iterable<SdkFramework> extraSdkFrameworks) {
      this.extraSdkFrameworks = Iterables.concat(this.extraSdkFrameworks, extraSdkFrameworks);
      return this;
    }

    Builder addExtraWeakSdkFrameworks(Iterable<SdkFramework> extraWeakSdkFrameworks) {
      this.extraWeakSdkFrameworks =
          Iterables.concat(this.extraWeakSdkFrameworks, extraWeakSdkFrameworks);
      return this;
    }

    Builder addExtraSdkDylibs(Iterable<String> extraSdkDylibs) {
      this.extraSdkDylibs = Iterables.concat(this.extraSdkDylibs, extraSdkDylibs);
      return this;
    }

    /**
     * Adds all given artifacts as members of static frameworks. They must be contained in
     * {@code .frameworks} directories and the binary in that framework should be statically linked.
     */
    Builder addStaticFrameworkImports(Iterable<Artifact> frameworkImports) {
      this.staticFrameworkImports = Iterables.concat(this.staticFrameworkImports, frameworkImports);
      return this;
    }

    /**
     * Adds all given artifacts as members of dynamic frameworks. They must be contained in
     * {@code .frameworks} directories and the binary in that framework should be dynamically
     * linked.
     */
    Builder addDynamicFrameworkImports(Iterable<Artifact> frameworkImports) {
      this.dynamicFrameworkImports =
          Iterables.concat(this.dynamicFrameworkImports, frameworkImports);
      return this;
    }

    Builder setCompilationArtifacts(CompilationArtifacts compilationArtifacts) {
      Preconditions.checkState(
          !this.compilationArtifacts.isPresent(),
          "compilationArtifacts is already set to: %s",
          this.compilationArtifacts);
      this.compilationArtifacts = Optional.of(compilationArtifacts);
      return this;
    }

    Builder addDeps(List<? extends TransitiveInfoCollection> deps) {
      ImmutableList.Builder<ObjcProvider> propagatedObjcDeps =
          ImmutableList.<ObjcProvider>builder();
      ImmutableList.Builder<CppCompilationContext> cppDeps =
          ImmutableList.<CppCompilationContext>builder();
      ImmutableList.Builder<CcLinkParamsProvider> cppDepLinkParams =
          ImmutableList.<CcLinkParamsProvider>builder();

      for (TransitiveInfoCollection dep : deps) {
        addAnyProviders(propagatedObjcDeps, dep, ObjcProvider.class);
        addAnyProviders(cppDeps, dep, CppCompilationContext.class);
        if (isCcLibrary(dep)) {
          cppDepLinkParams.add(dep.getProvider(CcLinkParamsProvider.class));
          addDefines(dep.getProvider(CppCompilationContext.class).getDefines());
        }
      }
      addDepObjcProviders(propagatedObjcDeps.build());
      this.depCcHeaderProviders = Iterables.concat(this.depCcHeaderProviders, cppDeps.build());
      this.depCcLinkProviders = Iterables.concat(this.depCcLinkProviders, cppDepLinkParams.build());
      return this;
    }

    /**
     * Adds providers for runtime frameworks included in the final app bundle but not linked with
     * at build time.
     */
    Builder addRuntimeDeps(List<? extends TransitiveInfoCollection> runtimeDeps) {
      ImmutableList.Builder<ObjcProvider> propagatedDeps =
          ImmutableList.<ObjcProvider>builder();

      for (TransitiveInfoCollection dep : runtimeDeps) {
        addAnyProviders(propagatedDeps, dep, ObjcProvider.class);
      }
      this.runtimeDepObjcProviders = Iterables.concat(
          this.runtimeDepObjcProviders, propagatedDeps.build());
      return this;
    }

    private <T extends TransitiveInfoProvider> ImmutableList.Builder<T> addAnyProviders(
        ImmutableList.Builder<T> listBuilder,
        TransitiveInfoCollection collection,
        Class<T> providerClass) {
      if (collection.getProvider(providerClass) != null) {
        listBuilder.add(collection.getProvider(providerClass));
      }
      return listBuilder;
    }

    /**
     * Add providers which will be exposed both to the declaring rule and to any dependers on the
     * declaring rule.
     */
    Builder addDepObjcProviders(Iterable<ObjcProvider> depObjcProviders) {
      this.depObjcProviders = Iterables.concat(this.depObjcProviders, depObjcProviders);
      return this;
    }

    /**
     * Add providers which will only be used by the declaring rule, and won't be propagated to any
     * dependers on the declaring rule.
     */
    Builder addNonPropagatedDepObjcProviders(Iterable<ObjcProvider> directDepObjcProviders) {
      this.directDepObjcProviders =
          Iterables.concat(this.directDepObjcProviders, directDepObjcProviders);
      return this;
    }

    /** Adds includes to be passed into compile actions with {@code -I}. */
    public Builder addIncludes(Iterable<PathFragment> includes) {
      this.includes = Iterables.concat(this.includes, includes);
      return this;
    }

    /** Adds header search paths that will only be visible by strict dependents of the provider. */
    public Builder addDirectDependencyIncludes(Iterable<PathFragment> directDependencyIncludes) {
      this.directDependencyIncludes =
          Iterables.concat(this.directDependencyIncludes, directDependencyIncludes);
      return this;
    }

    public Builder addDefines(Iterable<String> defines) {
      this.defines = Iterables.concat(this.defines, defines);
      return this;
    }

    Builder setIntermediateArtifacts(IntermediateArtifacts intermediateArtifacts) {
      this.intermediateArtifacts = intermediateArtifacts;
      return this;
    }

    Builder setAlwayslink(boolean alwayslink) {
      this.alwayslink = alwayslink;
      return this;
    }

    /**
     * Specifies that this target has a clang module map. This should be called if this target
     * compiles sources or exposes headers for other targets to use. Note that this does not add
     * the action to generate the module map. It simply indicates that it should be added to the
     * provider.
     */
    Builder setHasModuleMap() {
      this.hasModuleMap = true;
      return this;
    }

    /**
     * Adds additional static libraries to be linked into the final ObjC application bundle.
     */
    Builder addExtraImportLibraries(Iterable<Artifact> extraImportLibraries) {
      this.extraImportLibraries = Iterables.concat(this.extraImportLibraries, extraImportLibraries);
      return this;
    }

    /**
     * Sets a linked binary generated by this rule to be propagated to dependers.
     */
    Builder setLinkedBinary(Artifact linkedBinary) {
      this.linkedBinary = Optional.of(linkedBinary);
      return this;
    }

    /**
     * Sets which type of dsym output this rule generated to be propagated to dependers.
     */
    Builder addDebugArtifacts(DsymOutputType dsymOutputType) {
      this.dsymOutputType = dsymOutputType;
      return this;
    }

    /**
     * Sets a linkmap file generated by this rule to be propagated to dependers.
     */
    Builder setLinkmapFile(Artifact linkmapFile) {
      this.linkmapFile = Optional.of(linkmapFile);
      return this;
    }

    ObjcCommon build() {

      Iterable<BundleableFile> bundleImports = BundleableFile.bundleImportsFromRule(context);

      ObjcProvider.Builder objcProvider =
          new ObjcProvider.Builder()
              .addAll(IMPORTED_LIBRARY, extraImportLibraries)
              .addAll(BUNDLE_FILE, bundleImports)
              .addAll(
                  BUNDLE_IMPORT_DIR,
                  uniqueContainers(
                      BundleableFile.toArtifacts(bundleImports), BUNDLE_CONTAINER_TYPE))
              .addAll(SDK_FRAMEWORK, extraSdkFrameworks)
              .addAll(WEAK_SDK_FRAMEWORK, extraWeakSdkFrameworks)
              .addAll(SDK_DYLIB, extraSdkDylibs)
              .addAll(STATIC_FRAMEWORK_FILE, staticFrameworkImports)
              .addAll(DYNAMIC_FRAMEWORK_FILE, dynamicFrameworkImports)
              .addAll(
                  STATIC_FRAMEWORK_DIR,
                  uniqueContainers(staticFrameworkImports, FRAMEWORK_CONTAINER_TYPE))
              .addAll(
                  DYNAMIC_FRAMEWORK_DIR,
                  uniqueContainers(dynamicFrameworkImports, FRAMEWORK_CONTAINER_TYPE))
              .addAll(INCLUDE, includes)
              .add(IQUOTE, buildConfiguration.getGenfilesFragment())
              .addAllForDirectDependents(INCLUDE, directDependencyIncludes)
              .addAll(DEFINE, defines)
              .addTransitiveAndPropagate(depObjcProviders)
              .addTransitiveWithoutPropagating(directDepObjcProviders);

      for (ObjcProvider provider : runtimeDepObjcProviders) {
        objcProvider.addTransitiveAndPropagate(ObjcProvider.DYNAMIC_FRAMEWORK_FILE, provider);
        // TODO(b/28637288): Remove STATIC_FRAMEWORK_FILE and MERGE_ZIP when they are
        // no longer provided by ios_framework.
        objcProvider.addTransitiveAndPropagate(ObjcProvider.STATIC_FRAMEWORK_FILE, provider);
        objcProvider.addTransitiveAndPropagate(ObjcProvider.MERGE_ZIP, provider);
      }

      for (CppCompilationContext headerProvider : depCcHeaderProviders) {
        objcProvider.addAll(HEADER, filterFileset(headerProvider.getDeclaredIncludeSrcs()));
        objcProvider.addAll(INCLUDE, headerProvider.getIncludeDirs());
        // TODO(bazel-team): This pulls in stl via CppHelper.mergeToolchainDependentContext but
        // probably shouldn't.
        objcProvider.addAll(INCLUDE_SYSTEM, headerProvider.getSystemIncludeDirs());
        objcProvider.addAll(DEFINE, headerProvider.getDefines());
      }
      for (CcLinkParamsProvider linkProvider : depCcLinkProviders) {
        CcLinkParams params = linkProvider.getCcLinkParams(true, false);
        ImmutableList<String> linkOpts = params.flattenedLinkopts();
        ImmutableSet.Builder<SdkFramework> frameworkLinkOpts = new ImmutableSet.Builder<>();
        ImmutableList.Builder<String> nonFrameworkLinkOpts = new ImmutableList.Builder<>();
        // Add any framework flags as frameworks directly, rather than as linkopts.
        for (UnmodifiableIterator<String> iterator = linkOpts.iterator(); iterator.hasNext(); ) {
          String arg = iterator.next();
          if (arg.equals("-framework") && iterator.hasNext()) {
            String framework = iterator.next();
            frameworkLinkOpts.add(new SdkFramework(framework));
          } else {
            nonFrameworkLinkOpts.add(arg);
          }
        }

        objcProvider
            .addAll(SDK_FRAMEWORK, frameworkLinkOpts.build())
            .addAll(LINKOPT, nonFrameworkLinkOpts.build())
            .addTransitiveAndPropagate(CC_LIBRARY, params.getLibraries());
      }

      if (compilationAttributes.isPresent()) {
        CompilationAttributes attributes = compilationAttributes.get();
        Iterable<PathFragment> sdkIncludes =
            Iterables.transform(
                Interspersing.prependEach(
                    AppleToolchain.sdkDir() + "/usr/include/",
                    PathFragment.safePathStrings(attributes.sdkIncludes())),
                PathFragment::create);
        objcProvider
            .addAll(HEADER, filterFileset(attributes.hdrs()))
            .addAll(HEADER, filterFileset(attributes.textualHdrs()))
            .addAll(INCLUDE, attributes.headerSearchPaths(buildConfiguration.getGenfilesFragment()))
            .addAll(INCLUDE, sdkIncludes)
            .addAll(SDK_FRAMEWORK, attributes.sdkFrameworks())
            .addAll(WEAK_SDK_FRAMEWORK, attributes.weakSdkFrameworks())
            .addAll(SDK_DYLIB, attributes.sdkDylibs());
      }

      if (resourceAttributes.isPresent()) {
        ResourceAttributes attributes = resourceAttributes.get();
        objcProvider
            .addAll(GENERAL_RESOURCE_FILE, attributes.storyboards())
            .addAll(GENERAL_RESOURCE_FILE, attributes.resources())
            .addAll(GENERAL_RESOURCE_FILE, attributes.strings())
            .addAll(GENERAL_RESOURCE_FILE, attributes.xibs())
            .addAll(
                GENERAL_RESOURCE_DIR, xcodeStructuredResourceDirs(attributes.structuredResources()))
            .addAll(BUNDLE_FILE, BundleableFile.flattenedRawResourceFiles(attributes.resources()))
            .addAll(
                BUNDLE_FILE,
                BundleableFile.structuredRawResourceFiles(attributes.structuredResources()))
            .addAll(
                XCASSETS_DIR,
                uniqueContainers(attributes.assetCatalogs(), ASSET_CATALOG_CONTAINER_TYPE))
            .addAll(ASSET_CATALOG, attributes.assetCatalogs())
            .addAll(XCDATAMODEL, attributes.datamodels())
            .addAll(XIB, attributes.xibs())
            .addAll(STRINGS, attributes.strings())
            .addAll(STORYBOARD, attributes.storyboards());
      }

      if (useLaunchStoryboard(context)) {
        Artifact launchStoryboard =
            context.getPrerequisiteArtifact("launch_storyboard", Mode.TARGET);
        objcProvider.add(GENERAL_RESOURCE_FILE, launchStoryboard);
        if (ObjcRuleClasses.STORYBOARD_TYPE.matches(launchStoryboard.getPath())) {
          objcProvider.add(STORYBOARD, launchStoryboard);
        } else {
          objcProvider.add(XIB, launchStoryboard);
        }
      }

      for (CompilationArtifacts artifacts : compilationArtifacts.asSet()) {
        Iterable<Artifact> allSources =
            Iterables.concat(artifacts.getSrcs(), artifacts.getNonArcSrcs());
        // TODO(bazel-team): Add private headers to the provider when we have module maps to enforce
        // them.
        objcProvider
            .addAll(HEADER, filterFileset(artifacts.getAdditionalHdrs()))
            .addAll(LIBRARY, artifacts.getArchive().asSet())
            .addAll(SOURCE, allSources);

        if (artifacts.getArchive().isPresent()
            && J2ObjcLibrary.J2OBJC_SUPPORTED_RULES.contains(context.getRule().getRuleClass())) {
          objcProvider.addAll(J2OBJC_LIBRARY, artifacts.getArchive().asSet());
        }

        boolean usesCpp = false;
        for (Artifact sourceFile :
            Iterables.concat(artifacts.getSrcs(), artifacts.getNonArcSrcs())) {
          usesCpp = usesCpp || ObjcRuleClasses.CPP_SOURCES.matches(sourceFile.getExecPath());
        }

        if (usesCpp) {
          objcProvider.add(FLAG, USES_CPP);
        }
      }

      if (alwayslink) {
        for (CompilationArtifacts artifacts : compilationArtifacts.asSet()) {
          for (Artifact archive : artifacts.getArchive().asSet()) {
            objcProvider.add(FORCE_LOAD_LIBRARY, archive);
          }
        }
        for (Artifact archive : extraImportLibraries) {
          objcProvider.add(FORCE_LOAD_LIBRARY, archive);
        }
      }

      if (hasModuleMap) {
        CppModuleMap moduleMap = intermediateArtifacts.moduleMap();
        Artifact moduleMapArtifact = moduleMap.getArtifact();

        objcProvider.add(MODULE_MAP, moduleMapArtifact);

        Optional<Artifact> umbrellaHeader = moduleMap.getUmbrellaHeader();
        if (umbrellaHeader.isPresent()) {
          objcProvider.add(UMBRELLA_HEADER, umbrellaHeader.get());
        }
        objcProvider.addAllNonPropagable(TOP_LEVEL_MODULE_MAP, Collections.singleton(moduleMapArtifact));
        objcProvider.addAllNonPropagable(TOP_LEVEL_MODULE_NAME, Collections.singleton(moduleMap.getName()));
      }

      objcProvider
          .addAll(LINKED_BINARY, linkedBinary.asSet())
          .addAll(LINKMAP_FILE, linkmapFile.asSet());

      if (dsymOutputType != null) {
        objcProvider
            .add(DEBUG_SYMBOLS, intermediateArtifacts.dsymSymbol(dsymOutputType))
            .add(DEBUG_SYMBOLS_PLIST, intermediateArtifacts.dsymPlist(dsymOutputType));
      }

      return new ObjcCommon(objcProvider.build(), compilationArtifacts);
    }

    private static boolean isCcLibrary(TransitiveInfoCollection info) {
      try {
        ConfiguredTarget target = (ConfiguredTarget) info;
        String targetName = target.getTarget().getTargetKind();
        for (String ruleClassName : ObjcRuleClasses.CompilingRule.ALLOWED_CC_DEPS_RULE_CLASSES) {
          if (targetName.equals(ruleClassName + " rule")) {
            return true;
          }
        }
        return false;
      } catch (Exception e) {
        return false;
      }
    }

    /**
     * Returns {@code true} if the given rule context has a launch storyboard set.
     */
    private static boolean useLaunchStoryboard(RuleContext ruleContext) {
      if (!ruleContext.attributes().has("launch_storyboard", LABEL)) {
        return false;
      }
      Artifact launchStoryboard =
          ruleContext.getPrerequisiteArtifact("launch_storyboard", Mode.TARGET);
      return launchStoryboard != null;
    }
  }

  static final FileType BUNDLE_CONTAINER_TYPE = FileType.of(".bundle");

  static final FileType ASSET_CATALOG_CONTAINER_TYPE = FileType.of(".xcassets");

  public static final FileType FRAMEWORK_CONTAINER_TYPE = FileType.of(".framework");
  private final ObjcProvider objcProvider;

  private final Optional<CompilationArtifacts> compilationArtifacts;

  private ObjcCommon(
      ObjcProvider objcProvider, Optional<CompilationArtifacts> compilationArtifacts) {
    this.objcProvider = Preconditions.checkNotNull(objcProvider);
    this.compilationArtifacts = Preconditions.checkNotNull(compilationArtifacts);
  }

  public ObjcProvider getObjcProvider() {
    return objcProvider;
  }

  public Optional<CompilationArtifacts> getCompilationArtifacts() {
    return compilationArtifacts;
  }

  /**
   * Returns an {@link Optional} containing the compiled {@code .a} file, or
   * {@link Optional#absent()} if this object contains no {@link CompilationArtifacts} or the
   * compilation information has no sources.
   */
  public Optional<Artifact> getCompiledArchive() {
    if (compilationArtifacts.isPresent()) {
      return compilationArtifacts.get().getArchive();
    }
    return Optional.absent();
  }

  /**
   * Returns effective compilation options that do not arise from the crosstool.
   */
  static Iterable<String> getNonCrosstoolCopts(RuleContext ruleContext) {
    return Iterables.concat(
        ruleContext.getFragment(ObjcConfiguration.class).getCopts(),
        ruleContext.getTokenizedStringListAttr("copts"));
  }

<<<<<<< HEAD
  }
=======
>>>>>>> 2b99cdf0

  /**
   * Determines clang module name for a rule. The default is the fully qualified label with
   * underscores replacing reserved characters.
   *
   * It can be overridden with the "module_name" attribute of objc_library.
   *
   * User-defined module names are not validated since it is legal in the clang modulemap language
   * to use an arbitrary string literal, however it is not possible to use {@code @import} syntax
   * for modules names that contain symbols, spaces, etc.
   */
  static String getClangModuleName(RuleContext ruleContext) {
<<<<<<< HEAD
    if (ruleContext.attributes().has("module_name", Type.STRING)) {
      String moduleName = ruleContext.attributes().get("module_name", Type.STRING);
=======
    if (ruleContext.attributes().has("module_name", STRING)) {
      String moduleName = ruleContext.attributes().get("module_name", STRING);
>>>>>>> 2b99cdf0
      if (!Strings.isNullOrEmpty(moduleName)) {
        return moduleName;
      }
    }

    // Otherwise, just use target name, it doesn't matter.
    return
        ruleContext
            .getLabel()
            .toString()
            .replace("//", "")
            .replace("@", "")
            .replace("/", "_")
            .replace(":", "_");
<<<<<<< HEAD
=======
  }

>>>>>>> 2b99cdf0
  static ImmutableSet<PathFragment> userHeaderSearchPaths(
      ObjcProvider provider, BuildConfiguration config) {
    return ImmutableSet.<PathFragment>builder()
        .add(PathFragment.create("."))
        .add(config.getGenfilesFragment())
        .addAll(provider.get(IQUOTE))
        .build();
  }

  /**
   * Returns the first directory in the sequence of parents of the exec path of the given artifact
   * that matches {@code type}. For instance, if {@code type} is FileType.of(".foo") and the exec
   * path of {@code artifact} is {@code a/b/c/bar.foo/d/e}, then the return value is
   * {@code a/b/c/bar.foo}.
   */
  static Optional<PathFragment> nearestContainerMatching(FileType type, Artifact artifact) {
    PathFragment container = artifact.getExecPath();
    do {
      if (type.matches(container)) {
        return Optional.of(container);
      }
      container = container.getParentDirectory();
    } while (container != null);
    return Optional.absent();
  }

  /**
   * Similar to {@link #nearestContainerMatching(FileType, Artifact)}, but tries matching several
   * file types in {@code types}, and returns a path for the first match in the sequence.
   */
  static Optional<PathFragment> nearestContainerMatching(
      Iterable<FileType> types, Artifact artifact) {
    for (FileType type : types) {
      for (PathFragment container : nearestContainerMatching(type, artifact).asSet()) {
        return Optional.of(container);
      }
    }
    return Optional.absent();
  }

  /**
   * Returns all directories matching {@code containerType} that contain the items in
   * {@code artifacts}. This function ignores artifacts that are not in any directory matching
   * {@code containerType}.
   */
  static Iterable<PathFragment> uniqueContainers(
      Iterable<Artifact> artifacts, FileType containerType) {
    ImmutableSet.Builder<PathFragment> containers = new ImmutableSet.Builder<>();
    for (Artifact artifact : artifacts) {
      containers.addAll(ObjcCommon.nearestContainerMatching(containerType, artifact).asSet());
    }
    return containers.build();
  }

  /**
   * Returns the Xcode structured resource directory paths.
   *
   * <p>For a checked-in source artifact "//a/b/res/sub_dir/d" included by objc rule "//a/b:c",
   * "a/b/res" will be returned. For a generated source artifact "res/sub_dir/d" owned by genrule
   * "//a/b:c", "bazel-out/.../genfiles/a/b/res" will be returned.
   *
   * <p>When XCode sees a included resource directory of "a/b/res", the entire directory structure
   * up to "res" will be copied into the app bundle.
   */
  static Iterable<PathFragment> xcodeStructuredResourceDirs(Iterable<Artifact> artifacts) {
    ImmutableSet.Builder<PathFragment> containers = new ImmutableSet.Builder<>();
    for (Artifact artifact : artifacts) {
      PathFragment ownerRuleDirectory =
          artifact.getArtifactOwner().getLabel().getPackageIdentifier().getSourceRoot();
      String containerName =
          artifact.getRootRelativePath().relativeTo(ownerRuleDirectory).getSegment(0);
      PathFragment rootExecPath = artifact.getRoot().getExecPath();
      containers.add(rootExecPath.getRelative(ownerRuleDirectory.getRelative(containerName)));
    }

    return containers.build();
  }

  /**
   * Similar to {@link #nearestContainerMatching(FileType, Artifact)}, but returns the container
   * closest to the root that matches the given type.
   */
  static Optional<PathFragment> farthestContainerMatching(FileType type, Artifact artifact) {
    PathFragment container = artifact.getExecPath();
    Optional<PathFragment> lastMatch = Optional.absent();
    do {
      if (type.matches(container)) {
        lastMatch = Optional.of(container);
      }
      container = container.getParentDirectory();
    } while (container != null);
    return lastMatch;
  }

  static Iterable<String> notInContainerErrors(
      Iterable<Artifact> artifacts, FileType containerType) {
    return notInContainerErrors(artifacts, ImmutableList.of(containerType));
  }

  @VisibleForTesting
  static final String NOT_IN_CONTAINER_ERROR_FORMAT =
      "File '%s' is not in a directory of one of these type(s): %s";

  static Iterable<String> notInContainerErrors(
      Iterable<Artifact> artifacts, Iterable<FileType> containerTypes) {
    Set<String> errors = new HashSet<>();
    for (Artifact artifact : artifacts) {
      boolean inContainer = nearestContainerMatching(containerTypes, artifact).isPresent();
      if (!inContainer) {
        errors.add(
            String.format(
                NOT_IN_CONTAINER_ERROR_FORMAT,
                artifact.getExecPath(),
                Iterables.toString(containerTypes)));
      }
    }
    return errors;
  }
}<|MERGE_RESOLUTION|>--- conflicted
+++ resolved
@@ -646,10 +646,6 @@
         ruleContext.getTokenizedStringListAttr("copts"));
   }
 
-<<<<<<< HEAD
-  }
-=======
->>>>>>> 2b99cdf0
 
   /**
    * Determines clang module name for a rule. The default is the fully qualified label with
@@ -662,13 +658,8 @@
    * for modules names that contain symbols, spaces, etc.
    */
   static String getClangModuleName(RuleContext ruleContext) {
-<<<<<<< HEAD
-    if (ruleContext.attributes().has("module_name", Type.STRING)) {
-      String moduleName = ruleContext.attributes().get("module_name", Type.STRING);
-=======
     if (ruleContext.attributes().has("module_name", STRING)) {
       String moduleName = ruleContext.attributes().get("module_name", STRING);
->>>>>>> 2b99cdf0
       if (!Strings.isNullOrEmpty(moduleName)) {
         return moduleName;
       }
@@ -683,11 +674,37 @@
             .replace("@", "")
             .replace("/", "_")
             .replace(":", "_");
-<<<<<<< HEAD
-=======
-  }
-
->>>>>>> 2b99cdf0
+  }
+
+  }
+
+  /**
+   * Determines clang module name for a rule. The default is the fully qualified label with
+   * underscores replacing reserved characters.
+   *
+   * It can be overridden with the "module_name" attribute of objc_library.
+   *
+   * User-defined module names are not validated since it is legal in the clang modulemap language
+   * to use an arbitrary string literal, however it is not possible to use {@code @import} syntax
+   * for modules names that contain symbols, spaces, etc.
+   */
+  static String getClangModuleName(RuleContext ruleContext) {
+    if (ruleContext.attributes().has("module_name", Type.STRING)) {
+      String moduleName = ruleContext.attributes().get("module_name", Type.STRING);
+      if (!Strings.isNullOrEmpty(moduleName)) {
+        return moduleName;
+      }
+    }
+
+    // Otherwise, just use target name, it doesn't matter.
+    return
+        ruleContext
+            .getLabel()
+            .toString()
+            .replace("//", "")
+            .replace("@", "")
+            .replace("/", "_")
+            .replace(":", "_");
   static ImmutableSet<PathFragment> userHeaderSearchPaths(
       ObjcProvider provider, BuildConfiguration config) {
     return ImmutableSet.<PathFragment>builder()
