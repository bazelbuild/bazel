--- conflicted
+++ resolved
@@ -532,18 +532,6 @@
               + " providers of the aspect.")
   public boolean incompatibleTopLevelAspectsRequireProviders;
 
-<<<<<<< HEAD
-  @Option(
-      name = "experimental_allow_top_level_aspects_parameters",
-      defaultValue = "false",
-      documentationCategory = OptionDocumentationCategory.STARLARK_SEMANTICS,
-      metadataTags = {OptionMetadataTag.EXPERIMENTAL},
-      effectTags = {OptionEffectTag.LOADING_AND_ANALYSIS},
-      help =
-          "If set to true, top level aspects will accept values for their parameters passed via"
-              + " --aspects_parameters option.")
-  public boolean experimentalAllowTopLevelAspectsParameters;
-
   @Option(
       name = "incompatible_disable_starlark_host_transitions",
       defaultValue = "false",
@@ -555,8 +543,6 @@
               + "'cfg = \"host\"' instead.")
   public boolean incompatibleDisableStarlarkHostTransitions;
 
-=======
->>>>>>> a9465dfa
   /**
    * An interner to reduce the number of StarlarkSemantics instances. A single Blaze instance should
    * never accumulate a large number of these and being able to shortcut on object identity makes a
@@ -624,15 +610,9 @@
             .setBool(
                 INCOMPATIBLE_TOP_LEVEL_ASPECTS_REQUIRE_PROVIDERS,
                 incompatibleTopLevelAspectsRequireProviders)
-<<<<<<< HEAD
-            .setBool(
-                EXPERIMENTAL_ALLOW_TOP_LEVEL_ASPECTS_PARAMETERS,
-                experimentalAllowTopLevelAspectsParameters)
             .setBool(
                 INCOMPATIBLE_DISABLE_STARLARK_HOST_TRANSITIONS,
                 incompatibleDisableStarlarkHostTransitions)
-=======
->>>>>>> a9465dfa
             .build();
     return INTERNER.intern(semantics);
   }
@@ -700,13 +680,8 @@
       "-incompatible_visibility_private_attributes_at_definition";
   public static final String INCOMPATIBLE_TOP_LEVEL_ASPECTS_REQUIRE_PROVIDERS =
       "-incompatible_top_level_aspects_require_providers";
-<<<<<<< HEAD
-  public static final String EXPERIMENTAL_ALLOW_TOP_LEVEL_ASPECTS_PARAMETERS =
-      "-experimental_allow_top_level_aspects_parameters";
   public static final String INCOMPATIBLE_DISABLE_STARLARK_HOST_TRANSITIONS =
       "-incompatible_disable_starlark_host_transitions";
-=======
->>>>>>> a9465dfa
 
   // non-booleans
   public static final StarlarkSemantics.Key<String> EXPERIMENTAL_BUILTINS_BZL_PATH =
