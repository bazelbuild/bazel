--- conflicted
+++ resolved
@@ -188,16 +188,11 @@
    * the longestPhaseSpawnRunnerName to the longest running spawn runner name across all phases if
    * it exists.
    */
-<<<<<<< HEAD
   void addSpawnResult(SpawnMetrics metrics, @Nullable String runnerName, boolean wasRemote) {
     if (wasRemote) {
       this.remote = true;
     }
-    if (phaseChange.getAndSet(false)) {
-=======
-  void addSpawnResult(SpawnMetrics metrics, @Nullable String runnerName) {
     if (this.phaseChange) {
->>>>>>> ab9d6ad7
       this.totalSpawnMetrics =
           SpawnMetrics.aggregateMetrics(
               ImmutableList.of(this.totalSpawnMetrics, this.phaseMaxMetrics), true);
