// Copyright 2016 The Bazel Authors. All rights reserved.
//
// Licensed under the Apache License, Version 2.0 (the "License");
// you may not use this file except in compliance with the License.
// You may obtain a copy of the License at
//
//    http://www.apache.org/licenses/LICENSE-2.0
//
// Unless required by applicable law or agreed to in writing, software
// distributed under the License is distributed on an "AS IS" BASIS,
// WITHOUT WARRANTIES OR CONDITIONS OF ANY KIND, either express or implied.
// See the License for the specific language governing permissions and
// limitations under the License.

package com.google.devtools.build.lib.bazel.repository.downloader;

import com.google.auth.Credentials;
import com.google.common.annotations.VisibleForTesting;
import com.google.common.base.Function;
import com.google.common.base.Preconditions;
import com.google.common.collect.ImmutableList;
import com.google.common.collect.ImmutableMap;
import com.google.devtools.build.lib.analysis.BlazeVersionInfo;
import com.google.devtools.build.lib.authandtls.StaticCredentials;
import com.google.devtools.build.lib.concurrent.ThreadSafety.ThreadSafe;
import com.google.devtools.build.lib.events.Event;
import com.google.devtools.build.lib.events.EventHandler;
import java.io.IOException;
import java.io.InputStream;
import java.io.InterruptedIOException;
import java.net.URISyntaxException;
import java.net.URL;
import java.net.URLConnection;
import java.util.HashMap;
import java.util.List;
import java.util.Map;
import java.util.Optional;

/**
 * Class for establishing HTTP connections.
 *
 * <p>This is the most amazing way to download files ever. It makes Bazel builds as reliable as
 * Blaze builds in Google's internal hermetically sealed repository. But this class isn't just
 * reliable. It's also fast. It even works on the worst Internet connections in the farthest corners
 * of the Earth. You are just not going to believe how fast and reliable this design is. It's
 * incredible. Your builds are never going to break again due to downloads. You're going to be so
 * happy. Your developer community is going to be happy. Mr. Jenkins will be happy too. Everyone is
 * going to have such a magnificent developer experience due to the product excellence of this
 * class.
 */
@ThreadSafe
final class HttpConnectorMultiplexer {

  private static final ImmutableMap<String, List<String>> REQUEST_HEADERS =
      ImmutableMap.of(
          "Accept-Encoding",
          ImmutableList.of("gzip"),
          "User-Agent",
          ImmutableList.of("Bazel/" + BlazeVersionInfo.instance().getReleaseName()));

  private final EventHandler eventHandler;
  private final HttpConnector connector;
  private final HttpStream.Factory httpStreamFactory;

  /**
   * Creates a new instance.
   *
   * <p>Instances are thread safe and can be reused.
   */
  HttpConnectorMultiplexer(
      EventHandler eventHandler, HttpConnector connector, HttpStream.Factory httpStreamFactory) {
    this.eventHandler = eventHandler;
    this.connector = connector;
    this.httpStreamFactory = httpStreamFactory;
  }

  public HttpStream connect(URL url, Optional<Checksum> checksum) throws IOException {
    return connect(url, checksum, ImmutableMap.of(), StaticCredentials.EMPTY, Optional.empty());
  }

  /**
   * Establishes reliable HTTP connection to a URL.
   *
   * <p>This routine supports HTTP redirects in an RFC compliant manner. It requests gzip content
   * encoding when appropriate in order to minimize bandwidth consumption when downloading
   * uncompressed files. It reports download progress. It enforces a SHA-256 checksum which
   * continues to be enforced even after this method returns.
   *
   * @param url the URL to conenct to. can be: file, http, or https
   * @param checksum checksum lazily checked on entire payload, or empty to disable
   * @param credentials the credentials
   * @param type extension, e.g. "tar.gz" to force on downloaded filename, or empty to not do this
   * @return an {@link InputStream} of response payload
   * @throws IOException if all mirrors are down and contains suppressed exception of each attempt
   * @throws InterruptedIOException if current thread is being cast into oblivion
   * @throws IllegalArgumentException if {@code urls} is empty or has an unsupported protocol
   */
  public HttpStream connect(
      URL url, Optional<Checksum> checksum, Map<String, List<String>> headers, Credentials credentials, Optional<String> type)
      throws IOException {
    Preconditions.checkArgument(HttpUtils.isUrlSupportedByDownloader(url));
    if (Thread.interrupted()) {
      throw new InterruptedIOException();
    }
    ImmutableMap.Builder<String, List<String>> baseHeaders = new ImmutableMap.Builder();
    baseHeaders.putAll(headers);
    // REQUEST_HEADERS should not be overridable by user provided headers
    baseHeaders.putAll(REQUEST_HEADERS);
    
    Function<URL, ImmutableMap<String, List<String>>> headerFunction =
<<<<<<< HEAD
        getHeaderFunction(baseHeaders.buildKeepingLast(), credentials);
=======
        getHeaderFunction(REQUEST_HEADERS, credentials, eventHandler);
>>>>>>> 3e794726
    URLConnection connection = connector.connect(url, headerFunction);
    return httpStreamFactory.create(
        connection,
        url,
        checksum,
        (Throwable cause, ImmutableMap<String, List<String>> extraHeaders) -> {
          eventHandler.handle(
              Event.progress(String.format("Lost connection for %s due to %s", url, cause)));
          return connector.connect(
              connection.getURL(),
              newUrl ->
                  new ImmutableMap.Builder<String, List<String>>()
                      .putAll(headerFunction.apply(newUrl))
                      .putAll(extraHeaders)
                      .buildOrThrow());
        },
        type);
  }

  @VisibleForTesting
  static Function<URL, ImmutableMap<String, List<String>>> getHeaderFunction(
      Map<String, List<String>> baseHeaders, Credentials credentials, EventHandler eventHandler) {
    Preconditions.checkNotNull(baseHeaders);
    Preconditions.checkNotNull(credentials);

    return url -> {
      Map<String, List<String>> headers = new HashMap<>(baseHeaders);
      try {
        headers.putAll(credentials.getRequestMetadata(url.toURI()));
      } catch (URISyntaxException | IOException e) {
        // If we can't convert the URL to a URI (because it is syntactically malformed), or fetching
        // credentials fails for any other reason, still try to do the connection, not adding
        // authentication information as we cannot look it up.
        eventHandler.handle(
            Event.warn("Error retrieving auth headers, continuing without: " + e.getMessage()));
      }
      return ImmutableMap.copyOf(headers);
    };
  }
}<|MERGE_RESOLUTION|>--- conflicted
+++ resolved
@@ -108,11 +108,7 @@
     baseHeaders.putAll(REQUEST_HEADERS);
     
     Function<URL, ImmutableMap<String, List<String>>> headerFunction =
-<<<<<<< HEAD
-        getHeaderFunction(baseHeaders.buildKeepingLast(), credentials);
-=======
-        getHeaderFunction(REQUEST_HEADERS, credentials, eventHandler);
->>>>>>> 3e794726
+        getHeaderFunction(baseHeaders.buildKeepingLast(), credentials, eventHandler);
     URLConnection connection = connector.connect(url, headerFunction);
     return httpStreamFactory.create(
         connection,
