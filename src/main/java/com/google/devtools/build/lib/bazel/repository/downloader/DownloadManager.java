--- conflicted
+++ resolved
@@ -252,21 +252,11 @@
       repositoryCache.put(
           checksum.get().toString(), destination, checksum.get().getKeyType(), canonicalId);
     } else if (repositoryCache.isEnabled()) {
-<<<<<<< HEAD
       String newSha256 = repositoryCache.put(destination, KeyType.SHA256, canonicalId);
-      eventHandler.handle(Event.info("SHA256 (" + rewrittenUrls.get(0) + ") = " + newSha256));
       
       if(!sha256.isEmpty()) {
-        try {
-          Checksum.stringComparison(sha256, newSha256);
-        }
-        catch (Checksum.ICExceptionExtended e) {
-          throw new IOException(e.getMessage());
-        }
-      }
-=======
-      repositoryCache.put(destination, KeyType.SHA256, canonicalId);
->>>>>>> cfaa88b5
+        Checksum.stringComparison(sha256, newSha256);
+      }
     }
 
     return destination;
