--- conflicted
+++ resolved
@@ -260,11 +260,6 @@
 
     boolean areDepsStrict = areDepsStrict(ruleContext);
 
-<<<<<<< HEAD
-=======
-    boolean siblingRepositoryLayout = ruleContext.getConfiguration().isSiblingRepositoryLayout();
-
->>>>>>> 5a33c63b
     // Add include maps
     addIncludeMapArguments(
         result,
