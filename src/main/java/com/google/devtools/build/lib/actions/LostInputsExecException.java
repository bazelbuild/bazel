// Copyright 2018 The Bazel Authors. All rights reserved.
//
// Licensed under the Apache License, Version 2.0 (the "License");
// you may not use this file except in compliance with the License.
// You may obtain a copy of the License at
//
//    http://www.apache.org/licenses/LICENSE-2.0
//
// Unless required by applicable law or agreed to in writing, software
// distributed under the License is distributed on an "AS IS" BASIS,
// WITHOUT WARRANTIES OR CONDITIONS OF ANY KIND, either express or implied.
// See the License for the specific language governing permissions and
// limitations under the License.

package com.google.devtools.build.lib.actions;

import static com.google.common.base.Preconditions.checkArgument;
import static com.google.common.base.Preconditions.checkNotNull;

import com.google.common.annotations.VisibleForTesting;
import com.google.common.collect.ImmutableMap;
import com.google.devtools.build.lib.server.FailureDetails.Execution;
import com.google.devtools.build.lib.server.FailureDetails.Execution.Code;
import com.google.devtools.build.lib.server.FailureDetails.FailureDetail;
import com.google.devtools.build.lib.skyframe.rewinding.LostInputOwners;
import com.google.devtools.build.lib.util.DetailedExitCode;
import java.util.Optional;
import javax.annotation.Nullable;

/**
 * An {@link ExecException} thrown when an action fails to execute because one or more of its inputs
 * was lost. In some cases, Bazel may know how to fix this on its own.
 */
public final class LostInputsExecException extends ExecException {

  /** Maps lost input digests to their {@link ActionInput}. */
  private final ImmutableMap<String, ActionInput> lostInputs;

  /**
   * Optional mapping of lost inputs to their owning expansion artifacts (tree artifacts, filesets,
   * runfiles).
   *
   * <p>If present, the mapping must be complete. Spawn runners should only provide this if they can
   * do so correctly and efficiently. If not provided, {@link
   * com.google.devtools.build.lib.skyframe.rewinding.ActionRewindStrategy} will calculate the
   * ownership mappings - the only benefit of providing them here is the performance benefit of
   * skipping that step.
   */
  private final Optional<LostInputOwners> owners;

  public LostInputsExecException(ImmutableMap<String, ActionInput> lostInputs) {
    this(lostInputs, /* owners= */ Optional.empty(), /* cause= */ null);
  }

  public LostInputsExecException(
      ImmutableMap<String, ActionInput> lostInputs, LostInputOwners owners) {
    this(lostInputs, Optional.of(owners), /* cause= */ null);
  }

  public LostInputsExecException(
      ImmutableMap<String, ActionInput> lostInputs,
      Optional<LostInputOwners> owners,
      @Nullable Throwable cause) {
    super("lost inputs with digests: " + String.join(",", lostInputs.keySet()), cause);
    checkArgument(!lostInputs.isEmpty(), "No inputs were lost");
    this.lostInputs = lostInputs;
    this.owners = checkNotNull(owners);
  }

  @VisibleForTesting
  public ImmutableMap<String, ActionInput> getLostInputs() {
    return lostInputs;
  }

  @VisibleForTesting
  public Optional<LostInputOwners> getOwners() {
    return owners;
  }

  ActionExecutionException fromExecException(String message, Action action, DetailedExitCode code) {
    return new LostInputsActionExecutionException(
        message, lostInputs, owners, action, /* cause= */ this, code);
  }

  @Override
  protected FailureDetail getFailureDetail(String message) {
    return FailureDetail.newBuilder()
        .setExecution(Execution.newBuilder().setCode(Code.ACTION_INPUT_LOST))
        .setMessage(message)
        .build();
  }

<<<<<<< HEAD
  public LostInputsExecException combine(LostInputsExecException other) {
=======
  public void combineAndThrow(LostInputsExecException other) throws LostInputsExecException {
    // Key collisions are expected when the two sources of the original exceptions shared knowledge
    // of what was lost. For example, a SpawnRunner may discover a lost input and look it up in an
    // action filesystem in which it's also lost. The SpawnRunner and the filesystem may then each
    // throw a LostInputsExecException with the same information.
    //
    // In the case of shared artifacts, it is currently important that other's lost inputs take
    // precedence over this exception's lost inputs.
    // TODO: b/321128298 - This is untested and way too delicate. Improve it.
>>>>>>> a7afdd48
    ImmutableMap<String, ActionInput> combinedLostInputs =
        ImmutableMap.<String, ActionInput>builder()
            .putAll(lostInputs)
            .putAll(other.lostInputs)
            .buildKeepingLast();
    LostInputsExecException combined =
        new LostInputsExecException(
            combinedLostInputs, /* owners= */ Optional.empty(), /* cause= */ this);
    combined.addSuppressed(other);
    return combined;
  }

  public void combineAndThrow(LostInputsExecException other) throws LostInputsExecException {
    throw combine(other);
  }
}<|MERGE_RESOLUTION|>--- conflicted
+++ resolved
@@ -90,10 +90,7 @@
         .build();
   }
 
-<<<<<<< HEAD
   public LostInputsExecException combine(LostInputsExecException other) {
-=======
-  public void combineAndThrow(LostInputsExecException other) throws LostInputsExecException {
     // Key collisions are expected when the two sources of the original exceptions shared knowledge
     // of what was lost. For example, a SpawnRunner may discover a lost input and look it up in an
     // action filesystem in which it's also lost. The SpawnRunner and the filesystem may then each
@@ -102,7 +99,6 @@
     // In the case of shared artifacts, it is currently important that other's lost inputs take
     // precedence over this exception's lost inputs.
     // TODO: b/321128298 - This is untested and way too delicate. Improve it.
->>>>>>> a7afdd48
     ImmutableMap<String, ActionInput> combinedLostInputs =
         ImmutableMap.<String, ActionInput>builder()
             .putAll(lostInputs)
