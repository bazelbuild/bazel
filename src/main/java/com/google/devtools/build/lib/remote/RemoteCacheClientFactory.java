--- conflicted
+++ resolved
@@ -60,11 +60,7 @@
       String target,
       String proxyUri,
       AuthAndTLSOptions authOptions,
-<<<<<<< HEAD
-      ClientInterceptor... interceptors)
-=======
       @Nullable List<ClientInterceptor> interceptors)
->>>>>>> c7ba3c18
       throws IOException {
     return new ReferenceCountedChannel(
         GoogleAuthUtils.newChannel(target, proxyUri, authOptions, interceptors));
