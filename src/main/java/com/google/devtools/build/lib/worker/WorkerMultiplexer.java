--- conflicted
+++ resolved
@@ -138,17 +138,13 @@
    */
   private Thread shutdownHook;
 
-<<<<<<< HEAD
   /**
    * The workDir of the multiplexer. We should clean this up on destroy if it's a sandboxed
    * multiplex worker.
    */
   private Path workDir;
 
-  WorkerMultiplexer(Path logFile, WorkerKey workerKey) {
-=======
   WorkerMultiplexer(Path logFile, WorkerKey workerKey, int multiplexerId) {
->>>>>>> 6c660a4b
     this.status = new WorkerProcessStatus();
     this.logFile = logFile;
     this.workerKey = workerKey;
@@ -521,12 +517,11 @@
     return process.getProcessId();
   }
 
-<<<<<<< HEAD
+  public int getMultiplexerId() {
+    return this.multiplexerId;
+  }
+
   public void setWorkDir(Path workDir) {
     this.workDir = workDir;
-=======
-  public int getMultiplexerId() {
-    return this.multiplexerId;
->>>>>>> 6c660a4b
   }
 }