// Copyright 2016 The Bazel Authors. All rights reserved.
//
// Licensed under the Apache License, Version 2.0 (the "License");
// you may not use this file except in compliance with the License.
// You may obtain a copy of the License at
//
//    http://www.apache.org/licenses/LICENSE-2.0
//
// Unless required by applicable law or agreed to in writing, software
// distributed under the License is distributed on an "AS IS" BASIS,
// WITHOUT WARRANTIES OR CONDITIONS OF ANY KIND, either express or implied.
// See the License for the specific language governing permissions and
// limitations under the License.

package com.google.devtools.build.lib.bazel.repository.starlark;

import com.github.difflib.patch.PatchFailedException;
import com.google.common.base.Ascii;
import com.google.common.base.Joiner;
import com.google.common.base.Optional;
import com.google.common.base.Strings;
import com.google.common.collect.ImmutableList;
import com.google.common.collect.ImmutableMap;
import com.google.common.collect.ImmutableSet;
import com.google.devtools.build.docgen.annot.DocCategory;
import com.google.devtools.build.lib.bazel.debug.WorkspaceRuleEvent;
import com.google.devtools.build.lib.bazel.repository.DecompressorDescriptor;
import com.google.devtools.build.lib.bazel.repository.DecompressorValue;
import com.google.devtools.build.lib.bazel.repository.PatchUtil;
import com.google.devtools.build.lib.bazel.repository.cache.RepositoryCache;
import com.google.devtools.build.lib.bazel.repository.cache.RepositoryCache.KeyType;
import com.google.devtools.build.lib.bazel.repository.downloader.Checksum;
import com.google.devtools.build.lib.bazel.repository.downloader.DownloadManager;
import com.google.devtools.build.lib.bazel.repository.downloader.HttpUtils;
import com.google.devtools.build.lib.cmdline.Label;
import com.google.devtools.build.lib.events.ExtendedEventHandler.FetchProgress;
import com.google.devtools.build.lib.packages.Attribute;
import com.google.devtools.build.lib.packages.Rule;
import com.google.devtools.build.lib.packages.StarlarkInfo;
import com.google.devtools.build.lib.packages.StructImpl;
import com.google.devtools.build.lib.packages.StructProvider;
import com.google.devtools.build.lib.packages.semantics.BuildLanguageOptions;
import com.google.devtools.build.lib.pkgcache.PathPackageLocator;
import com.google.devtools.build.lib.profiler.Profiler;
import com.google.devtools.build.lib.profiler.SilentCloseable;
import com.google.devtools.build.lib.rules.repository.RepositoryFunction.RepositoryFunctionException;
import com.google.devtools.build.lib.rules.repository.WorkspaceAttributeMapper;
import com.google.devtools.build.lib.runtime.ProcessWrapper;
import com.google.devtools.build.lib.runtime.RepositoryRemoteExecutor;
import com.google.devtools.build.lib.util.StringUtilities;
import com.google.devtools.build.lib.vfs.FileSystemUtils;
import com.google.devtools.build.lib.vfs.Path;
import com.google.devtools.build.lib.vfs.PathFragment;
import com.google.devtools.build.skyframe.SkyFunction.Environment;
import com.google.devtools.build.skyframe.SkyFunctionException.Transience;
import java.io.IOException;
import java.io.OutputStream;
import java.net.MalformedURLException;
import java.net.URI;
import java.net.URISyntaxException;
import java.net.URL;
import java.nio.charset.StandardCharsets;
import java.nio.file.Files;
import java.nio.file.InvalidPathException;
import java.nio.file.Paths;
import java.util.ArrayList;
import java.util.Arrays;
import java.util.Base64;
import java.util.List;
import java.util.Map;
import javax.annotation.Nullable;
import net.starlark.java.annot.Param;
import net.starlark.java.annot.ParamType;
import net.starlark.java.annot.StarlarkBuiltin;
import net.starlark.java.annot.StarlarkMethod;
import net.starlark.java.eval.Dict;
import net.starlark.java.eval.EvalException;
import net.starlark.java.eval.Sequence;
import net.starlark.java.eval.Starlark;
import net.starlark.java.eval.StarlarkInt;
import net.starlark.java.eval.StarlarkSemantics;
import net.starlark.java.eval.StarlarkThread;
import net.starlark.java.syntax.Location;

/** Starlark API for the repository_rule's context. */
@StarlarkBuiltin(
    name = "repository_ctx",
    category = DocCategory.BUILTIN,
    doc =
        "The context of the repository rule containing"
            + " helper functions and information about attributes. You get a repository_ctx object"
            + " as an argument to the <code>implementation</code> function when you create a"
            + " repository rule.")
public class StarlarkRepositoryContext extends StarlarkBaseExternalContext {
  private static final ImmutableList<String> WHITELISTED_REPOS_FOR_FLAG_ENABLED =
      ImmutableList.of("@rules_cc", "@bazel_tools");
  private static final ImmutableList<String> WHITELISTED_PATHS_FOR_FLAG_ENABLED =
      ImmutableList.of(
          "rules_cc/cc/private/toolchain/unix_cc_configure.bzl",
          "bazel_tools/tools/cpp/unix_cc_configure.bzl");

  private final Rule rule;
  private final PathPackageLocator packageLocator;
  private final StructImpl attrObject;
  private final ImmutableSet<PathFragment> ignoredPatterns;

  /**
   * Create a new context (repository_ctx) object for a Starlark repository rule ({@code rule}
   * argument).
   */
  StarlarkRepositoryContext(
      Rule rule,
      PathPackageLocator packageLocator,
      Path outputDirectory,
      ImmutableSet<PathFragment> ignoredPatterns,
      Environment environment,
      ImmutableMap<String, String> env,
      DownloadManager downloadManager,
      double timeoutScaling,
      @Nullable ProcessWrapper processWrapper,
      StarlarkSemantics starlarkSemantics,
      @Nullable RepositoryRemoteExecutor remoteExecutor)
      throws EvalException {
    super(
        outputDirectory,
        environment,
        env,
        downloadManager,
        timeoutScaling,
        processWrapper,
        starlarkSemantics,
        remoteExecutor);
    this.rule = rule;
    this.packageLocator = packageLocator;
    this.ignoredPatterns = ignoredPatterns;
    WorkspaceAttributeMapper attrs = WorkspaceAttributeMapper.of(rule);
    ImmutableMap.Builder<String, Object> attrBuilder = new ImmutableMap.Builder<>();
    for (String name : attrs.getAttributeNames()) {
      if (!name.equals("$local")) {
        // Attribute values should be type safe
        attrBuilder.put(
            Attribute.getStarlarkName(name), Attribute.valueToStarlark(attrs.getObject(name)));
      }
    }
    attrObject = StructProvider.STRUCT.create(attrBuilder.build(), "No such attribute '%s'");
  }

  @Override
  protected String getIdentifyingStringForLogging() {
    return rule.getLabel().toString();
  }

  @StarlarkMethod(
      name = "name",
      structField = true,
      doc = "The name of the external repository created by this rule.")
  public String getName() {
    return rule.getName();
  }

  @StarlarkMethod(
      name = "attr",
      structField = true,
      doc =
          "A struct to access the values of the attributes. The values are provided by "
              + "the user (if not, a default value is used).")
  public StructImpl getAttr() {
    return attrObject;
  }

  private StarlarkPath externalPath(String method, Object pathObject)
      throws EvalException, InterruptedException {
    StarlarkPath starlarkPath = getPath(method, pathObject);
    Path path = starlarkPath.getPath();
    if (packageLocator.getPathEntries().stream().noneMatch(root -> path.startsWith(root.asPath()))
        || path.startsWith(workingDirectory)) {
      return starlarkPath;
    }
    Path workspaceRoot = packageLocator.getWorkspaceFile().getParentDirectory();
    PathFragment relativePath = path.relativeTo(workspaceRoot);
    for (PathFragment ignoredPattern : ignoredPatterns) {
      if (relativePath.startsWith(ignoredPattern)) {
        return starlarkPath;
      }
    }
    throw Starlark.errorf(
        "%s can only be applied to external paths (that is, outside the workspace or ignored in"
            + " .bazelignore)",
        method);
  }

  @StarlarkMethod(
      name = "report_progress",
      doc = "Updates the progress status for the fetching of this repository",
      parameters = {
        @Param(
            name = "status",
            allowedTypes = {@ParamType(type = String.class)},
            doc = "string describing the current status of the fetch progress")
      })
  // TODO(wyv): migrate this to the base context.
  public void reportProgress(String status) {
    final String message = status == null ? "" : status;
    final String id = "@" + getName();

    env.getListener()
        .post(
            new FetchProgress() {
              @Override
              public String getResourceIdentifier() {
                return id;
              }

              @Override
              public String getProgress() {
                return message;
              }

              @Override
              public boolean isFinished() {
                return false;
              }
            });
  }

  @StarlarkMethod(
      name = "symlink",
      doc = "Creates a symlink on the filesystem.",
      useStarlarkThread = true,
      parameters = {
        @Param(
            name = "from",
            allowedTypes = {
              @ParamType(type = String.class),
              @ParamType(type = Label.class),
              @ParamType(type = StarlarkPath.class)
            },
            doc = "path to which the created symlink should point to."),
        @Param(
            name = "to",
            allowedTypes = {
              @ParamType(type = String.class),
              @ParamType(type = Label.class),
              @ParamType(type = StarlarkPath.class)
            },
            doc = "path of the symlink to create, relative to the repository directory."),
      })
  public void symlink(Object from, Object to, StarlarkThread thread)
      throws RepositoryFunctionException, EvalException, InterruptedException {
    StarlarkPath fromPath = getPath("symlink()", from);
    StarlarkPath toPath = getPath("symlink()", to);
    WorkspaceRuleEvent w =
        WorkspaceRuleEvent.newSymlinkEvent(
            fromPath.toString(),
            toPath.toString(),
            rule.getLabel().toString(),
            thread.getCallerLocation());
    env.getListener().post(w);
    try {
      checkInOutputDirectory("write", toPath);
      makeDirectories(toPath.getPath());
      toPath.getPath().createSymbolicLink(fromPath.getPath());
    } catch (IOException e) {
      throw new RepositoryFunctionException(
          new IOException(
              "Could not create symlink from " + fromPath + " to " + toPath + ": " + e.getMessage(),
              e),
          Transience.TRANSIENT);
    } catch (InvalidPathException e) {
      throw new RepositoryFunctionException(
          Starlark.errorf("Could not create %s: %s", toPath, e.getMessage()),
          Transience.PERSISTENT);
    }
  }

  private void checkInOutputDirectory(String operation, StarlarkPath path)
      throws RepositoryFunctionException {
    if (!path.getPath().getPathString().startsWith(workingDirectory.getPathString())) {
      throw new RepositoryFunctionException(
          Starlark.errorf(
              "Cannot %s outside of the repository directory for path %s", operation, path),
          Transience.PERSISTENT);
    }
  }

  @StarlarkMethod(
      name = "file",
      doc = "Generates a file in the repository directory with the provided content.",
      useStarlarkThread = true,
      parameters = {
        @Param(
            name = "path",
            allowedTypes = {
              @ParamType(type = String.class),
              @ParamType(type = Label.class),
              @ParamType(type = StarlarkPath.class)
            },
            doc = "path of the file to create, relative to the repository directory."),
        @Param(
            name = "content",
            named = true,
            defaultValue = "''",
            doc = "the content of the file to create, empty by default."),
        @Param(
            name = "executable",
            named = true,
            defaultValue = "True",
            doc = "set the executable flag on the created file, true by default."),
        @Param(
            name = "legacy_utf8",
            named = true,
            defaultValue = "True",
            doc =
                "encode file content to UTF-8, true by default. Future versions will change"
                    + " the default and remove this parameter."),
      })
  public void createFile(
      Object path, String content, Boolean executable, Boolean legacyUtf8, StarlarkThread thread)
      throws RepositoryFunctionException, EvalException, InterruptedException {
    StarlarkPath p = getPath("file()", path);
    byte[] contentBytes;
    if (legacyUtf8) {
      contentBytes = content.getBytes(StandardCharsets.UTF_8);
    } else {
      contentBytes = content.getBytes(StandardCharsets.ISO_8859_1);
    }
    WorkspaceRuleEvent w =
        WorkspaceRuleEvent.newFileEvent(
            p.toString(),
            content,
            executable,
            rule.getLabel().toString(),
            thread.getCallerLocation());
    env.getListener().post(w);
    try {
      checkInOutputDirectory("write", p);
      makeDirectories(p.getPath());
      p.getPath().delete();
      try (OutputStream stream = p.getPath().getOutputStream()) {
        stream.write(contentBytes);
      }
      if (executable) {
        p.getPath().setExecutable(true);
      }
    } catch (IOException e) {
      throw new RepositoryFunctionException(e, Transience.TRANSIENT);
    } catch (InvalidPathException e) {
      throw new RepositoryFunctionException(
          Starlark.errorf("Could not create %s: %s", p, e.getMessage()), Transience.PERSISTENT);
    }
  }

  @StarlarkMethod(
      name = "template",
      doc =
          "Generates a new file using a <code>template</code>. Every occurrence in "
              + "<code>template</code> of a key of <code>substitutions</code> will be replaced by "
              + "the corresponding value. The result is written in <code>path</code>. An optional"
              + "<code>executable</code> argument (default to true) can be set to turn on or off"
              + "the executable bit.",
      useStarlarkThread = true,
      parameters = {
        @Param(
            name = "path",
            allowedTypes = {
              @ParamType(type = String.class),
              @ParamType(type = Label.class),
              @ParamType(type = StarlarkPath.class)
            },
            doc = "path of the file to create, relative to the repository directory."),
        @Param(
            name = "template",
            allowedTypes = {
              @ParamType(type = String.class),
              @ParamType(type = Label.class),
              @ParamType(type = StarlarkPath.class)
            },
            doc = "path to the template file."),
        @Param(
            name = "substitutions",
            defaultValue = "{}",
            named = true,
            doc = "substitutions to make when expanding the template."),
        @Param(
            name = "executable",
            defaultValue = "True",
            named = true,
            doc = "set the executable flag on the created file, true by default."),
      })
  public void createFileFromTemplate(
      Object path,
      Object template,
      Dict<?, ?> substitutions, // <String, String> expected
      Boolean executable,
      StarlarkThread thread)
      throws RepositoryFunctionException, EvalException, InterruptedException {
    StarlarkPath p = getPath("template()", path);
    StarlarkPath t = getPath("template()", template);
    Map<String, String> substitutionMap =
        Dict.cast(substitutions, String.class, String.class, "substitutions");
    WorkspaceRuleEvent w =
        WorkspaceRuleEvent.newTemplateEvent(
            p.toString(),
            t.toString(),
            substitutionMap,
            executable,
            rule.getLabel().toString(),
            thread.getCallerLocation());
    env.getListener().post(w);
    try {
      checkInOutputDirectory("write", p);
      makeDirectories(p.getPath());
      String tpl = FileSystemUtils.readContent(t.getPath(), StandardCharsets.UTF_8);
      for (Map.Entry<String, String> substitution : substitutionMap.entrySet()) {
        tpl =
            StringUtilities.replaceAllLiteral(tpl, substitution.getKey(), substitution.getValue());
      }
      p.getPath().delete();
      try (OutputStream stream = p.getPath().getOutputStream()) {
        stream.write(tpl.getBytes(StandardCharsets.UTF_8));
      }
      if (executable) {
        p.getPath().setExecutable(true);
      }
    } catch (IOException e) {
      throw new RepositoryFunctionException(e, Transience.TRANSIENT);
    } catch (InvalidPathException e) {
      throw new RepositoryFunctionException(
          Starlark.errorf("Could not create %s: %s", p, e.getMessage()), Transience.PERSISTENT);
    }
  }

  @Override
  protected boolean isRemotable() {
    Object remotable = rule.getAttr("$remotable");
    if (remotable != null) {
      return (Boolean) remotable;
    }
    return false;
  }

  @Override
  protected ImmutableMap<String, String> getRemoteExecProperties() throws EvalException {
    return ImmutableMap.copyOf(
        Dict.cast(
            getAttr().getValue("exec_properties"), String.class, String.class, "exec_properties"));
  }

  @StarlarkMethod(
      name = "delete",
      doc =
          "Deletes a file or a directory. Returns a bool, indicating whether the file or directory"
              + " was actually deleted by this call.",
      useStarlarkThread = true,
      parameters = {
        @Param(
            name = "path",
            allowedTypes = {@ParamType(type = String.class), @ParamType(type = StarlarkPath.class)},
            doc =
                "Path of the file to delete, relative to the repository directory, or absolute."
                    + " Can be a path or a string."),
      })
  public boolean delete(Object pathObject, StarlarkThread thread)
      throws EvalException, RepositoryFunctionException, InterruptedException {
    StarlarkPath starlarkPath = externalPath("delete()", pathObject);
    WorkspaceRuleEvent w =
        WorkspaceRuleEvent.newDeleteEvent(
            starlarkPath.toString(), rule.getLabel().toString(), thread.getCallerLocation());
    env.getListener().post(w);
    try {
      Path path = starlarkPath.getPath();
      path.deleteTreesBelow();
      return path.delete();
    } catch (IOException e) {
      throw new RepositoryFunctionException(e, Transience.TRANSIENT);
    }
  }

  @StarlarkMethod(
      name = "patch",
      doc =
          "Apply a patch file to the root directory of external repository. "
              + "The patch file should be a standard "
              + "<a href=\"https://en.wikipedia.org/wiki/Diff#Unified_format\">"
              + "unified diff format</a> file. "
              + "The Bazel-native patch implementation doesn't support fuzz match and binary patch "
              + "like the patch command line tool.",
      useStarlarkThread = true,
      parameters = {
        @Param(
            name = "patch_file",
            allowedTypes = {
              @ParamType(type = String.class),
              @ParamType(type = Label.class),
              @ParamType(type = StarlarkPath.class)
            },
            doc =
                "The patch file to apply, it can be label, relative path or absolute path. "
                    + "If it's a relative path, it will resolve to the repository directory."),
        @Param(
            name = "strip",
            named = true,
            defaultValue = "0",
            doc = "strip the specified number of leading components from file names."),
      })
  public void patch(Object patchFile, StarlarkInt stripI, StarlarkThread thread)
      throws EvalException, RepositoryFunctionException, InterruptedException {
    int strip = Starlark.toInt(stripI, "strip");
    StarlarkPath starlarkPath = getPath("patch()", patchFile);
    WorkspaceRuleEvent w =
        WorkspaceRuleEvent.newPatchEvent(
            starlarkPath.toString(), strip, rule.getLabel().toString(), thread.getCallerLocation());
    env.getListener().post(w);
    try {
      PatchUtil.apply(starlarkPath.getPath(), strip, workingDirectory);
    } catch (PatchFailedException e) {
      throw new RepositoryFunctionException(
          Starlark.errorf("Error applying patch %s: %s", starlarkPath, e.getMessage()),
          Transience.TRANSIENT);
    } catch (IOException e) {
      throw new RepositoryFunctionException(e, Transience.TRANSIENT);
    }
  }

  private void warnAboutChecksumError(List<URL> urls, String errorMessage) {
    // Inform the user immediately, even though the file will still be downloaded.
    // This cannot be done by a regular error event, as all regular events are recorded
    // and only shown once the execution of the repository rule is finished.
    // So we have to provide the information as update on the progress
    String url = "(unknown)";
    if (urls.size() > 0) {
      url = urls.get(0).toString();
    }
    reportProgress("Will fail after download of " + url + ". " + errorMessage);
  }

  private static Map<String, Dict<?, ?>> getAuthContents(Dict<?, ?> x, String what)
      throws EvalException {
    // Dict.cast returns Dict<String, raw Dict>.
    @SuppressWarnings({"unchecked", "rawtypes"})
    Map<String, Dict<?, ?>> res = (Map) Dict.cast(x, String.class, Dict.class, what);
    return res;
  }

  @StarlarkMethod(
      name = "download",
      doc =
          "Downloads a file to the output path for the provided url and returns a struct"
              + " containing a hash of the file with the fields <code>sha256</code> and"
              + " <code>integrity</code>.",
      useStarlarkThread = true,
      parameters = {
        @Param(
            name = "url",
            allowedTypes = {
              @ParamType(type = String.class),
              @ParamType(type = Iterable.class, generic1 = String.class),
            },
            named = true,
            doc = "List of mirror URLs referencing the same file."),
        @Param(
            name = "output",
            allowedTypes = {
              @ParamType(type = String.class),
              @ParamType(type = Label.class),
              @ParamType(type = StarlarkPath.class)
            },
            defaultValue = "''",
            named = true,
            doc = "path to the output file, relative to the repository directory."),
        @Param(
            name = "sha256",
            defaultValue = "''",
            named = true,
            doc =
                "the expected SHA-256 hash of the file downloaded."
                    + " This must match the SHA-256 hash of the file downloaded. It is a security"
                    + " risk to omit the SHA-256 as remote files can change. At best omitting this"
                    + " field will make your build non-hermetic. It is optional to make development"
                    + " easier but should be set before shipping."),
        @Param(
            name = "executable",
            defaultValue = "False",
            named = true,
            doc = "set the executable flag on the created file, false by default."),
        @Param(
            name = "allow_fail",
            defaultValue = "False",
            named = true,
            doc =
                "If set, indicate the error in the return value"
                    + " instead of raising an error for failed downloads"),
        @Param(
            name = "canonical_id",
            defaultValue = "''",
            named = true,
            doc =
                "If set, restrict cache hits to those cases where the file was added to the cache"
                    + " with the same canonical id"),
        @Param(
            name = "auth",
            defaultValue = "{}",
            named = true,
            doc = "An optional dict specifying authentication information for some of the URLs."),
        @Param(
            name = "integrity",
            defaultValue = "''",
            named = true,
            positional = false,
            doc =
                "Expected checksum of the file downloaded, in Subresource Integrity format."
                    + " This must match the checksum of the file downloaded. It is a security"
                    + " risk to omit the checksum as remote files can change. At best omitting this"
                    + " field will make your build non-hermetic. It is optional to make development"
                    + " easier but should be set before shipping."),
      })
  public StructImpl download(
      Object url,
      Object output,
      String sha256,
      Boolean executable,
      Boolean allowFail,
      String canonicalId,
      Dict<?, ?> authUnchecked, // <String, Dict> expected
      String integrity,
      StarlarkThread thread)
      throws RepositoryFunctionException, EvalException, InterruptedException {
    Map<URI, Map<String, String>> authHeaders =
        getAuthHeaders(getAuthContents(authUnchecked, "auth"));

    List<URL> urls =
        getUrls(
            url,
            /* ensureNonEmpty= */ !allowFail,
            /* checksumGiven= */ !Strings.isNullOrEmpty(sha256)
                || !Strings.isNullOrEmpty(integrity));
    Optional<Checksum> checksum;
    RepositoryFunctionException checksumValidation = null;
    try {
      checksum = validateChecksum(sha256, integrity, urls);
    } catch (RepositoryFunctionException e) {
      checksum = Optional.<Checksum>absent();
      checksumValidation = e;
    }

    StarlarkPath outputPath = getPath("download()", output);
    WorkspaceRuleEvent w =
        WorkspaceRuleEvent.newDownloadEvent(
            urls,
            output.toString(),
            sha256,
            integrity,
            executable,
            rule.getLabel().toString(),
            thread.getCallerLocation());
    env.getListener().post(w);
    Path downloadedPath;
    try (SilentCloseable c =
        Profiler.instance().profile("fetching: " + rule.getLabel().toString())) {
      checkInOutputDirectory("write", outputPath);
      makeDirectories(outputPath.getPath());
      downloadedPath =
          downloadManager.download(
              urls,
              authHeaders,
              checksum,
              canonicalId,
              Optional.<String>absent(),
              outputPath.getPath(),
              env.getListener(),
<<<<<<< HEAD
              osObject.getEnvironmentVariables(),
              getName(),
              sha256);
=======
              envVariables,
              getName());
>>>>>>> 3ada002c
      if (executable) {
        outputPath.getPath().setExecutable(true);
      }
    } catch (InterruptedException e) {
      throw new RepositoryFunctionException(
          new IOException("thread interrupted"), Transience.TRANSIENT);
    } catch (IOException e) {
      if (allowFail) {
        return StarlarkInfo.create(
            StructProvider.STRUCT, ImmutableMap.of("success", false), Location.BUILTIN);
      } else {
        throw new RepositoryFunctionException(e, Transience.TRANSIENT);
      }
    } catch (InvalidPathException e) {
      throw new RepositoryFunctionException(
          Starlark.errorf("Could not create output path %s: %s", outputPath, e.getMessage()),
          Transience.PERSISTENT);
    }
    if (checksumValidation != null) {
      throw checksumValidation;
    }

    return calculateDownloadResult(checksum, downloadedPath);
  }

  @StarlarkMethod(
      name = "extract",
      doc = "Extract an archive to the repository directory.",
      useStarlarkThread = true,
      parameters = {
        @Param(
            name = "archive",
            allowedTypes = {
              @ParamType(type = String.class),
              @ParamType(type = Label.class),
              @ParamType(type = StarlarkPath.class)
            },
            named = true,
            doc =
                "path to the archive that will be unpacked,"
                    + " relative to the repository directory."),
        @Param(
            name = "output",
            allowedTypes = {
              @ParamType(type = String.class),
              @ParamType(type = Label.class),
              @ParamType(type = StarlarkPath.class)
            },
            defaultValue = "''",
            named = true,
            doc =
                "path to the directory where the archive will be unpacked,"
                    + " relative to the repository directory."),
        @Param(
            name = "stripPrefix",
            defaultValue = "''",
            named = true,
            doc =
                "a directory prefix to strip from the extracted files."
                    + "\nMany archives contain a top-level directory that contains all files in the"
                    + " archive. Instead of needing to specify this prefix over and over in the"
                    + " <code>build_file</code>, this field can be used to strip it from extracted"
                    + " files."),
      })
  public void extract(Object archive, Object output, String stripPrefix, StarlarkThread thread)
      throws RepositoryFunctionException, InterruptedException, EvalException {
    StarlarkPath archivePath = getPath("extract()", archive);

    if (!archivePath.exists()) {
      throw new RepositoryFunctionException(
          Starlark.errorf("Archive path '%s' does not exist.", archivePath), Transience.TRANSIENT);
    }

    StarlarkPath outputPath = getPath("extract()", output);
    checkInOutputDirectory("write", outputPath);

    WorkspaceRuleEvent w =
        WorkspaceRuleEvent.newExtractEvent(
            archive.toString(),
            output.toString(),
            stripPrefix,
            rule.getLabel().toString(),
            thread.getCallerLocation());
    env.getListener().post(w);

    env.getListener()
        .post(
            new ExtractProgress(
                outputPath.getPath().toString(), "Extracting " + archivePath.getPath()));
    DecompressorValue.decompress(
        DecompressorDescriptor.builder()
            .setTargetKind(rule.getTargetKind())
            .setTargetName(rule.getName())
            .setArchivePath(archivePath.getPath())
            .setRepositoryPath(outputPath.getPath())
            .setPrefix(stripPrefix)
            .build());
    env.getListener().post(new ExtractProgress(outputPath.getPath().toString()));
  }

  @StarlarkMethod(
      name = "download_and_extract",
      doc =
          "Downloads a file to the output path for the provided url, extracts it, and returns"
              + " a struct containing a hash of the downloaded file with the fields"
              + " <code>sha256</code> and <code>integrity</code>.",
      useStarlarkThread = true,
      parameters = {
        @Param(
            name = "url",
            allowedTypes = {
              @ParamType(type = String.class),
              @ParamType(type = Iterable.class, generic1 = String.class),
            },
            named = true,
            doc = "List of mirror URLs referencing the same file."),
        @Param(
            name = "output",
            allowedTypes = {
              @ParamType(type = String.class),
              @ParamType(type = Label.class),
              @ParamType(type = StarlarkPath.class)
            },
            defaultValue = "''",
            named = true,
            doc =
                "path to the directory where the archive will be unpacked,"
                    + " relative to the repository directory."),
        @Param(
            name = "sha256",
            defaultValue = "''",
            named = true,
            doc =
                "the expected SHA-256 hash of the file downloaded."
                    + " This must match the SHA-256 hash of the file downloaded. It is a security"
                    + " risk to omit the SHA-256 as remote files can change. At best omitting this"
                    + " field will make your build non-hermetic. It is optional to make development"
                    + " easier but should be set before shipping."
                    + " If provided, the repository cache will first be checked for a file with the"
                    + " given hash; a download will only be attempted if the file was not found in"
                    + " the cache. After a successful download, the file will be added to the"
                    + " cache."),
        @Param(
            name = "type",
            defaultValue = "''",
            named = true,
            doc =
                "the archive type of the downloaded file."
                    + " By default, the archive type is determined from the file extension of"
                    + " the URL."
                    + " If the file has no extension, you can explicitly specify either \"zip\","
                    + " \"jar\", \"war\", \"aar\", \"tar.gz\", \"tgz\", \"tar.bz2\", or \"tar.xz\""
                    + " here."),
        @Param(
            name = "stripPrefix",
            defaultValue = "''",
            named = true,
            doc =
                "a directory prefix to strip from the extracted files."
                    + "\nMany archives contain a top-level directory that contains all files in the"
                    + " archive. Instead of needing to specify this prefix over and over in the"
                    + " <code>build_file</code>, this field can be used to strip it from extracted"
                    + " files."),
        @Param(
            name = "allow_fail",
            defaultValue = "False",
            named = true,
            doc =
                "If set, indicate the error in the return value"
                    + " instead of raising an error for failed downloads"),
        @Param(
            name = "canonical_id",
            defaultValue = "''",
            named = true,
            doc =
                "If set, restrict cache hits to those cases where the file was added to the cache"
                    + " with the same canonical id"),
        @Param(
            name = "auth",
            defaultValue = "{}",
            named = true,
            doc = "An optional dict specifying authentication information for some of the URLs."),
        @Param(
            name = "integrity",
            defaultValue = "''",
            named = true,
            positional = false,
            doc =
                "Expected checksum of the file downloaded, in Subresource Integrity format."
                    + " This must match the checksum of the file downloaded. It is a security"
                    + " risk to omit the checksum as remote files can change. At best omitting this"
                    + " field will make your build non-hermetic. It is optional to make development"
                    + " easier but should be set before shipping."),
      })
  public StructImpl downloadAndExtract(
      Object url,
      Object output,
      String sha256,
      String type,
      String stripPrefix,
      Boolean allowFail,
      String canonicalId,
      Dict<?, ?> auth, // <String, Dict> expected
      String integrity,
      StarlarkThread thread)
      throws RepositoryFunctionException, InterruptedException, EvalException {
    Map<URI, Map<String, String>> authHeaders = getAuthHeaders(getAuthContents(auth, "auth"));

    List<URL> urls =
        getUrls(
            url,
            /* ensureNonEmpty= */ !allowFail,
            /* checksumGiven= */ !Strings.isNullOrEmpty(sha256)
                || !Strings.isNullOrEmpty(integrity));
    Optional<Checksum> checksum;
    RepositoryFunctionException checksumValidation = null;
    try {
      checksum = validateChecksum(sha256, integrity, urls);
    } catch (RepositoryFunctionException e) {
      checksum = Optional.<Checksum>absent();
      checksumValidation = e;
    }

    WorkspaceRuleEvent w =
        WorkspaceRuleEvent.newDownloadAndExtractEvent(
            urls,
            output.toString(),
            sha256,
            integrity,
            type,
            stripPrefix,
            rule.getLabel().toString(),
            thread.getCallerLocation());

    StarlarkPath outputPath = getPath("download_and_extract()", output);
    checkInOutputDirectory("write", outputPath);
    createDirectory(outputPath.getPath());

    Path downloadedPath;
    Path downloadDirectory;
    try (SilentCloseable c =
        Profiler.instance().profile("fetching: " + rule.getLabel().toString())) {

      // Download to temp directory inside the outputDirectory and delete it after extraction
      java.nio.file.Path tempDirectory =
          Files.createTempDirectory(Paths.get(outputPath.toString()), "temp");
      downloadDirectory =
          workingDirectory.getFileSystem().getPath(tempDirectory.toFile().getAbsolutePath());

      downloadedPath =
          downloadManager.download(
              urls,
              authHeaders,
              checksum,
              canonicalId,
              Optional.of(type),
              downloadDirectory,
              env.getListener(),
<<<<<<< HEAD
              osObject.getEnvironmentVariables(),
              getName(),
              sha256);
=======
              envVariables,
              getName());
>>>>>>> 3ada002c
    } catch (InterruptedException e) {
      env.getListener().post(w);
      throw new RepositoryFunctionException(
          new IOException("thread interrupted"), Transience.TRANSIENT);
    } catch (IOException e) {
      env.getListener().post(w);
      if (allowFail) {
        return StarlarkInfo.create(
            StructProvider.STRUCT, ImmutableMap.of("success", false), Location.BUILTIN);
      } else {
        throw new RepositoryFunctionException(e, Transience.TRANSIENT);
      }
    }
    if (checksumValidation != null) {
      throw checksumValidation;
    }
    env.getListener().post(w);
    try (SilentCloseable c =
        Profiler.instance().profile("extracting: " + rule.getLabel().toString())) {
      env.getListener()
          .post(
              new ExtractProgress(outputPath.getPath().toString(), "Extracting " + downloadedPath));
      DecompressorValue.decompress(
          DecompressorDescriptor.builder()
              .setTargetKind(rule.getTargetKind())
              .setTargetName(rule.getName())
              .setArchivePath(downloadedPath)
              .setRepositoryPath(outputPath.getPath())
              .setPrefix(stripPrefix)
              .build());
      env.getListener().post(new ExtractProgress(outputPath.getPath().toString()));
    }

    StructImpl downloadResult = calculateDownloadResult(checksum, downloadedPath);
    try {
      if (downloadDirectory.exists()) {
        downloadDirectory.deleteTree();
      }
    } catch (IOException e) {
      throw new RepositoryFunctionException(
          new IOException(
              "Couldn't delete temporary directory (" + downloadDirectory.getPathString() + ")", e),
          Transience.TRANSIENT);
    }
    return downloadResult;
  }

  @StarlarkMethod(
      name = "flag_enabled",
      doc =
          "This method is present temporarily for a migration. It can be used only by a few "
              + "whitelisted bzl files embedded in Bazel.",
      useStarlarkThread = true,
      documented = false,
      parameters = {
        @Param(name = "flag", doc = "Flag to get the value for."),
      })
  public boolean flagEnabled(String flag, StarlarkThread starlarkThread) throws EvalException {
    if (WHITELISTED_PATHS_FOR_FLAG_ENABLED.stream()
        .noneMatch(x -> !starlarkThread.getCallerLocation().toString().endsWith(x))) {
      throw Starlark.errorf(
          "flag_enabled() is restricted to: '%s'.",
          Joiner.on(", ").join(WHITELISTED_REPOS_FOR_FLAG_ENABLED));
    }

    // This function previously exposed the names of the StarlarkSemantics
    // options, which have historically been *almost* the same as the corresponding
    // flag names, but for minor accidental differences (e.g. case, plurals, underscores).
    // But now that we have decoupled Bazel's Starlarksemantics features from the core
    // interpreter, there is no reliable way to look up a semantics key by flag name.
    // (For booleans, the key must encode its default value).
    // So, for now, we'll special-case this to a single flag.
    // Thank goodness (and laurentlb) it is access-restricted to a single .bzl file that we control.
    // If this hack is really necessary, we could add logic to BuildLanguageOptions to extract
    // values from StarlarkSemantics based on flag name.
    switch (flag) {
      case "incompatible_linkopts_to_linklibs":
        return starlarkSemantics.getBool(BuildLanguageOptions.INCOMPATIBLE_LINKOPTS_TO_LINKLIBS);
      default:
        throw Starlark.errorf("flag_enabled: unsupported key: %s", flag);
    }
  }

  private Checksum calculateChecksum(Optional<Checksum> originalChecksum, Path path)
      throws IOException, InterruptedException {
    if (originalChecksum.isPresent()) {
      // The checksum is checked on download, so if we got here, the user provided checksum is good
      return originalChecksum.get();
    }
    try {
      return Checksum.fromString(KeyType.SHA256, RepositoryCache.getChecksum(KeyType.SHA256, path));
    } catch (Checksum.InvalidChecksumException e) {
      throw new IllegalStateException(
          "Unexpected invalid checksum from internal computation of SHA-256 checksum on "
              + path.getPathString(),
          e);
    }
  }

  private Optional<Checksum> validateChecksum(String sha256, String integrity, List<URL> urls)
      throws RepositoryFunctionException, EvalException {
    if (!sha256.isEmpty()) {
      if (!integrity.isEmpty()) {
        throw Starlark.errorf("Expected either 'sha256' or 'integrity', but not both");
      }
      try {
        return Optional.of(Checksum.fromString(KeyType.SHA256, sha256));
      } catch (Checksum.InvalidChecksumException e) {
        warnAboutChecksumError(urls, e.getMessage());
        throw new RepositoryFunctionException(
            Starlark.errorf(
                "Definition of repository %s: %s at %s",
                rule.getName(), e.getMessage(), rule.getLocation()),
            Transience.PERSISTENT);
      }
    }

    if (integrity.isEmpty()) {
      return Optional.absent();
    }

    try {
      return Optional.of(Checksum.fromSubresourceIntegrity(integrity));
    } catch (Checksum.InvalidChecksumException e) {
      warnAboutChecksumError(urls, e.getMessage());
      throw new RepositoryFunctionException(
          Starlark.errorf(
              "Definition of repository %s: %s at %s",
              rule.getName(), e.getMessage(), rule.getLocation()),
          Transience.PERSISTENT);
    }
  }

  private StructImpl calculateDownloadResult(Optional<Checksum> checksum, Path downloadedPath)
      throws EvalException, InterruptedException, RepositoryFunctionException {
    Checksum finalChecksum;
    try {
      finalChecksum = calculateChecksum(checksum, downloadedPath);
    } catch (IOException e) {
      throw new RepositoryFunctionException(
          new IOException(
              "Couldn't hash downloaded file (" + downloadedPath.getPathString() + ")", e),
          Transience.PERSISTENT);
    }

    ImmutableMap.Builder<String, Object> out = ImmutableMap.builder();
    out.put("success", true);
    out.put("integrity", finalChecksum.toSubresourceIntegrity());

    // For compatibility with older Bazel versions that don't support non-SHA256 checksums.
    if (finalChecksum.getKeyType() == KeyType.SHA256) {
      out.put("sha256", finalChecksum.toString());
    }
    return StarlarkInfo.create(StructProvider.STRUCT, out.build(), Location.BUILTIN);
  }

  private static ImmutableList<String> checkAllUrls(Iterable<?> urlList) throws EvalException {
    ImmutableList.Builder<String> result = ImmutableList.builder();

    for (Object o : urlList) {
      if (!(o instanceof String)) {
        throw Starlark.errorf(
            "Expected a string or sequence of strings for 'url' argument, but got '%s' item in the"
                + " sequence",
            Starlark.type(o));
      }
      result.add((String) o);
    }

    return result.build();
  }

  private static List<URL> getUrls(Object urlOrList, boolean ensureNonEmpty, boolean checksumGiven)
      throws RepositoryFunctionException, EvalException, InterruptedException {
    List<String> urlStrings;
    if (urlOrList instanceof String) {
      urlStrings = ImmutableList.of((String) urlOrList);
    } else {
      urlStrings = checkAllUrls((Iterable<?>) urlOrList);
    }
    if (ensureNonEmpty && urlStrings.isEmpty()) {
      throw new RepositoryFunctionException(new IOException("urls not set"), Transience.PERSISTENT);
    }
    List<URL> urls = new ArrayList<>();
    for (String urlString : urlStrings) {
      URL url;
      try {
        url = new URL(urlString);
      } catch (MalformedURLException e) {
        throw new RepositoryFunctionException(
            new IOException("Bad URL: " + urlString), Transience.PERSISTENT);
      }
      if (!HttpUtils.isUrlSupportedByDownloader(url)) {
        throw new RepositoryFunctionException(
            new IOException("Unsupported protocol: " + url.getProtocol()), Transience.PERSISTENT);
      }
      if (!checksumGiven) {
        if (!Ascii.equalsIgnoreCase("http", url.getProtocol())) {
          urls.add(url);
        }
      } else {
        urls.add(url);
      }
    }
    if (ensureNonEmpty && urls.isEmpty()) {
      throw new RepositoryFunctionException(
          new IOException(
              "No URLs left after removing plain http URLs due to missing checksum."
                  + " Please provide either a checksum or an https download location."),
          Transience.PERSISTENT);
    }
    return urls;
  }

  @Override
  public String toString() {
    return "repository_ctx[" + rule.getLabel() + "]";
  }

  /**
   * Try to compute the paths of all attributes that are labels, including labels in list and dict
   * arguments.
   *
   * <p>The value is ignored, but any missing information from the environment is detected (and an
   * exception thrown). In this way, we can enforce that all arguments are evaluated before we start
   * potentially more expensive operations.
   */
  // TODO(wyv): somehow migrate this to the base context too.
  public void enforceLabelAttributes() throws EvalException, InterruptedException {
    StructImpl attr = getAttr();
    for (String name : attr.getFieldNames()) {
      Object value = attr.getValue(name);
      if (value instanceof Label) {
        getPathFromLabel((Label) value);
      }
      if (value instanceof Sequence) {
        for (Object entry : (Sequence) value) {
          if (entry instanceof Label) {
            getPathFromLabel((Label) entry);
          }
        }
      }
      if (value instanceof Dict) {
        for (Object entry : ((Dict) value).keySet()) {
          if (entry instanceof Label) {
            getPathFromLabel((Label) entry);
          }
        }
      }
    }
  }

  /**
   * From an authentication dict extract a map of headers.
   *
   * <p>Given a dict as provided as "auth" argument, compute a map specifying for each URI provided
   * which additional headers (as usual, represented as a map from Strings to Strings) should
   * additionally be added to the request. For some form of authentication, in particular basic
   * authentication, adding those headers is enough; for other forms of authentication other
   * measures might be necessary.
   */
  private static Map<URI, Map<String, String>> getAuthHeaders(Map<String, Dict<?, ?>> auth)
      throws RepositoryFunctionException, EvalException {
    ImmutableMap.Builder<URI, Map<String, String>> headers = new ImmutableMap.Builder<>();
    for (Map.Entry<String, Dict<?, ?>> entry : auth.entrySet()) {
      try {
        URL url = new URL(entry.getKey());
        Dict<?, ?> authMap = entry.getValue();
        if (authMap.containsKey("type")) {
          if ("basic".equals(authMap.get("type"))) {
            if (!authMap.containsKey("login") || !authMap.containsKey("password")) {
              throw Starlark.errorf(
                  "Found request to do basic auth for %s without 'login' and 'password' being"
                      + " provided.",
                  entry.getKey());
            }
            String credentials = authMap.get("login") + ":" + authMap.get("password");
            headers.put(
                url.toURI(),
                ImmutableMap.<String, String>of(
                    "Authorization",
                    "Basic "
                        + Base64.getEncoder()
                            .encodeToString(credentials.getBytes(StandardCharsets.UTF_8))));
          } else if ("pattern".equals(authMap.get("type"))) {
            if (!authMap.containsKey("pattern")) {
              throw Starlark.errorf(
                  "Found request to do pattern auth for %s without a pattern being provided",
                  entry.getKey());
            }

            String result = (String) authMap.get("pattern");

            for (String component : Arrays.asList("password", "login")) {
              String demarcatedComponent = "<" + component + ">";

              if (result.contains(demarcatedComponent)) {
                if (!authMap.containsKey(component)) {
                  throw Starlark.errorf(
                      "Auth pattern contains %s but it was not provided in auth dict.",
                      demarcatedComponent);
                }
              } else {
                // component isn't in the pattern, ignore it
                continue;
              }

              result = result.replaceAll(demarcatedComponent, (String) authMap.get(component));
            }

            headers.put(url.toURI(), ImmutableMap.<String, String>of("Authorization", result));
          }
        }
      } catch (MalformedURLException e) {
        throw new RepositoryFunctionException(e, Transience.PERSISTENT);
      } catch (URISyntaxException e) {
        throw new EvalException(e);
      }
    }
    return headers.build();
  }

  private static class ExtractProgress implements FetchProgress {
    private final String repositoryPath;
    private final String progress;
    private final boolean isFinished;

    ExtractProgress(String repositoryPath, String progress) {
      this.repositoryPath = repositoryPath;
      this.progress = progress;
      this.isFinished = false;
    }

    ExtractProgress(String repositoryPath) {
      this.repositoryPath = repositoryPath;
      this.progress = "";
      this.isFinished = true;
    }

    @Override
    public String getResourceIdentifier() {
      return repositoryPath;
    }

    @Override
    public String getProgress() {
      return progress;
    }

    @Override
    public boolean isFinished() {
      return isFinished;
    }
  }
}<|MERGE_RESOLUTION|>--- conflicted
+++ resolved
@@ -668,14 +668,8 @@
               Optional.<String>absent(),
               outputPath.getPath(),
               env.getListener(),
-<<<<<<< HEAD
-              osObject.getEnvironmentVariables(),
-              getName(),
-              sha256);
-=======
               envVariables,
               getName());
->>>>>>> 3ada002c
       if (executable) {
         outputPath.getPath().setExecutable(true);
       }
@@ -934,14 +928,8 @@
               Optional.of(type),
               downloadDirectory,
               env.getListener(),
-<<<<<<< HEAD
-              osObject.getEnvironmentVariables(),
-              getName(),
-              sha256);
-=======
               envVariables,
               getName());
->>>>>>> 3ada002c
     } catch (InterruptedException e) {
       env.getListener().post(w);
       throw new RepositoryFunctionException(
