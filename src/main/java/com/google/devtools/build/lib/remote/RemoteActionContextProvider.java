// Copyright 2016 The Bazel Authors. All rights reserved.
//
// Licensed under the Apache License, Version 2.0 (the "License");
// you may not use this file except in compliance with the License.
// You may obtain a copy of the License at
//
//    http://www.apache.org/licenses/LICENSE-2.0
//
// Unless required by applicable law or agreed to in writing, software
// distributed under the License is distributed on an "AS IS" BASIS,
// WITHOUT WARRANTIES OR CONDITIONS OF ANY KIND, either express or implied.
// See the License for the specific language governing permissions and
// limitations under the License.
package com.google.devtools.build.lib.remote;

import static com.google.common.base.Preconditions.checkNotNull;

import com.google.common.collect.ImmutableList;
import com.google.devtools.build.lib.actions.ActionContext;
import com.google.devtools.build.lib.actions.ResourceManager;
import com.google.devtools.build.lib.exec.ActionContextProvider;
import com.google.devtools.build.lib.exec.ExecutionOptions;
import com.google.devtools.build.lib.exec.SpawnRunner;
import com.google.devtools.build.lib.exec.apple.XcodeLocalEnvProvider;
import com.google.devtools.build.lib.exec.local.LocalEnvProvider;
import com.google.devtools.build.lib.exec.local.LocalExecutionOptions;
import com.google.devtools.build.lib.exec.local.LocalSpawnRunner;
import com.google.devtools.build.lib.exec.local.PosixLocalEnvProvider;
import com.google.devtools.build.lib.exec.local.WindowsLocalEnvProvider;
import com.google.devtools.build.lib.remote.util.DigestUtil;
import com.google.devtools.build.lib.runtime.CommandEnvironment;
import com.google.devtools.build.lib.util.OS;
import com.google.devtools.build.lib.vfs.Path;
import javax.annotation.Nullable;

/**
 * Provide a remote execution context.
 */
final class RemoteActionContextProvider extends ActionContextProvider {
  private final CommandEnvironment env;
<<<<<<< HEAD
  private final AbstractRemoteActionCache cache;
  private final GrpcRemoteExecutor executor;
  private final RemoteRetrier retrier;
=======
  @Nullable private final AbstractRemoteActionCache cache;
  @Nullable private final GrpcRemoteExecutor executor;
>>>>>>> f90ed652
  private final DigestUtil digestUtil;
  private final Path logDir;

  RemoteActionContextProvider(
      CommandEnvironment env,
      @Nullable AbstractRemoteActionCache cache,
      @Nullable GrpcRemoteExecutor executor,
      RemoteRetrier retrier,
      DigestUtil digestUtil,
      Path logDir) {
    this.env = env;
    this.executor = executor;
    this.cache = cache;
    this.retrier = retrier;
    this.digestUtil = digestUtil;
    this.logDir = logDir;
  }

  @Override
  public Iterable<? extends ActionContext> getActionContexts() {
    ExecutionOptions executionOptions =
        checkNotNull(env.getOptions().getOptions(ExecutionOptions.class));
    RemoteOptions remoteOptions = checkNotNull(env.getOptions().getOptions(RemoteOptions.class));
    String buildRequestId = env.getBuildRequestId().toString();
    String commandId = env.getCommandId().toString();

    if (executor == null && cache != null) {
      RemoteSpawnCache spawnCache =
          new RemoteSpawnCache(
              env.getExecRoot(),
              remoteOptions,
              cache,
              buildRequestId,
              commandId,
              env.getReporter(),
              digestUtil);
      return ImmutableList.of(spawnCache);
    } else {
      RemoteSpawnRunner spawnRunner =
          new RemoteSpawnRunner(
              env.getExecRoot(),
              remoteOptions,
              createFallbackRunner(env),
              executionOptions.verboseFailures,
              env.getReporter(),
              buildRequestId,
              commandId,
              cache,
              executor,
              retrier,
              digestUtil,
              logDir);
      return ImmutableList.of(new RemoteSpawnStrategy(env.getExecRoot(), spawnRunner));
    }
  }

  private static SpawnRunner createFallbackRunner(CommandEnvironment env) {
    LocalExecutionOptions localExecutionOptions =
        env.getOptions().getOptions(LocalExecutionOptions.class);
    LocalEnvProvider localEnvProvider =
        OS.getCurrent() == OS.DARWIN
            ? new XcodeLocalEnvProvider(env.getClientEnv())
            : (OS.getCurrent() == OS.WINDOWS
                ? new WindowsLocalEnvProvider(env.getClientEnv())
                : new PosixLocalEnvProvider(env.getClientEnv()));
    return
        new LocalSpawnRunner(
            env.getExecRoot(),
            localExecutionOptions,
            ResourceManager.instance(),
            localEnvProvider);
  }

  @Override
  public void executionPhaseEnding() {
    if (cache != null) {
      cache.close();
    }
  }
}<|MERGE_RESOLUTION|>--- conflicted
+++ resolved
@@ -38,14 +38,9 @@
  */
 final class RemoteActionContextProvider extends ActionContextProvider {
   private final CommandEnvironment env;
-<<<<<<< HEAD
-  private final AbstractRemoteActionCache cache;
-  private final GrpcRemoteExecutor executor;
-  private final RemoteRetrier retrier;
-=======
   @Nullable private final AbstractRemoteActionCache cache;
   @Nullable private final GrpcRemoteExecutor executor;
->>>>>>> f90ed652
+  private final RemoteRetrier retrier;
   private final DigestUtil digestUtil;
   private final Path logDir;
 
