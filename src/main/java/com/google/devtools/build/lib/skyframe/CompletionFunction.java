// Copyright 2014 The Bazel Authors. All rights reserved.
//
// Licensed under the Apache License, Version 2.0 (the "License");
// you may not use this file except in compliance with the License.
// You may obtain a copy of the License at
//
//    http://www.apache.org/licenses/LICENSE-2.0
//
// Unless required by applicable law or agreed to in writing, software
// distributed under the License is distributed on an "AS IS" BASIS,
// WITHOUT WARRANTIES OR CONDITIONS OF ANY KIND, either express or implied.
// See the License for the specific language governing permissions and
// limitations under the License.
package com.google.devtools.build.lib.skyframe;

import static com.google.common.base.Preconditions.checkNotNull;
import static com.google.common.base.Preconditions.checkState;

import com.google.common.collect.ImmutableCollection;
import com.google.common.collect.ImmutableList;
import com.google.common.collect.ImmutableMap;
import com.google.common.collect.ImmutableSet;
import com.google.common.collect.Iterables;
import com.google.devtools.build.lib.actions.ActionExecutionException;
import com.google.devtools.build.lib.actions.ActionInput;
import com.google.devtools.build.lib.actions.ActionInputMap;
import com.google.devtools.build.lib.actions.Artifact;
import com.google.devtools.build.lib.actions.CompletionContext;
import com.google.devtools.build.lib.actions.CompletionContext.PathResolverFactory;
import com.google.devtools.build.lib.actions.EventReportingArtifacts;
import com.google.devtools.build.lib.actions.FileArtifactValue;
import com.google.devtools.build.lib.actions.ImportantOutputHandler;
import com.google.devtools.build.lib.actions.ImportantOutputHandler.ImportantOutputException;
import com.google.devtools.build.lib.actions.ImportantOutputHandler.LostArtifacts;
import com.google.devtools.build.lib.actions.InputFileErrorException;
import com.google.devtools.build.lib.actions.InputMetadataProvider;
import com.google.devtools.build.lib.actions.TopLevelOutputException;
import com.google.devtools.build.lib.analysis.ConfiguredObjectValue;
import com.google.devtools.build.lib.analysis.ConfiguredTarget;
import com.google.devtools.build.lib.analysis.OutputGroupInfo;
import com.google.devtools.build.lib.analysis.TopLevelArtifactContext;
import com.google.devtools.build.lib.analysis.TopLevelArtifactHelper;
import com.google.devtools.build.lib.analysis.TopLevelArtifactHelper.ArtifactsInOutputGroup;
import com.google.devtools.build.lib.analysis.TopLevelArtifactHelper.ArtifactsToBuild;
import com.google.devtools.build.lib.analysis.TopLevelArtifactHelper.SuccessfulArtifactFilter;
import com.google.devtools.build.lib.analysis.test.InstrumentedFilesInfo;
import com.google.devtools.build.lib.bugreport.BugReporter;
import com.google.devtools.build.lib.causes.Cause;
import com.google.devtools.build.lib.causes.LabelCause;
import com.google.devtools.build.lib.cmdline.Label;
import com.google.devtools.build.lib.collect.nestedset.NestedSet;
import com.google.devtools.build.lib.collect.nestedset.NestedSetBuilder;
import com.google.devtools.build.lib.events.Event;
import com.google.devtools.build.lib.events.ExtendedEventHandler.Postable;
import com.google.devtools.build.lib.profiler.GoogleAutoProfilerUtils;
import com.google.devtools.build.lib.skyframe.ArtifactFunction.MissingArtifactValue;
import com.google.devtools.build.lib.skyframe.ArtifactFunction.SourceArtifactException;
import com.google.devtools.build.lib.skyframe.MetadataConsumerForMetrics.FilesMetricConsumer;
import com.google.devtools.build.lib.skyframe.rewinding.ActionRewindException;
import com.google.devtools.build.lib.skyframe.rewinding.ActionRewindStrategy;
import com.google.devtools.build.lib.util.DetailedExitCode;
import com.google.devtools.build.lib.util.Pair;
import com.google.devtools.build.skyframe.SkyFunction;
import com.google.devtools.build.skyframe.SkyFunctionException;
import com.google.devtools.build.skyframe.SkyKey;
import com.google.devtools.build.skyframe.SkyValue;
import com.google.devtools.build.skyframe.SkyframeLookupResult;
import java.util.HashMap;
import java.util.HashSet;
import java.util.Map;
import java.util.Set;
import javax.annotation.Nullable;
import net.starlark.java.syntax.Location;

/** CompletionFunction builds the artifactsToBuild collection of a {@link ConfiguredTarget}. */
public final class CompletionFunction<
        ValueT extends ConfiguredObjectValue,
        ResultT extends SkyValue,
        KeyT extends TopLevelActionLookupKeyWrapper>
    implements SkyFunction {

  /**
   * A strategy for completing the build.
   *
   * <p>Any Skyframe lookups in methods passed an {@link Environment} must return an already-done
   * value. For example, it is acceptable to call {@link
   * ConfiguredTargetAndData#fromExistingConfiguredTargetInSkyframe}.
   */
  interface Completor<
      ValueT, ResultT extends SkyValue, KeyT extends TopLevelActionLookupKeyWrapper> {

    /** Creates an event reporting an absent input artifact. */
    Event getRootCauseError(KeyT key, ValueT value, LabelCause rootCause, Environment env)
        throws InterruptedException;

    Object getLocationIdentifier(KeyT key, ValueT value, Environment env)
        throws InterruptedException;

    /** Provides a successful completion value. */
    ResultT getResult();

    /**
     * Creates a failed completion event.
     *
     * <p>The event must be {@linkplain Postable#storeForReplay stored}.
     */
    Postable createFailed(
        KeyT skyKey,
        ValueT value,
        NestedSet<Cause> rootCauses,
        CompletionContext ctx,
        ImmutableMap<String, ArtifactsInOutputGroup> outputs,
        Environment env)
        throws InterruptedException;

    /**
     * Creates a succeeded completion event.
     *
     * <p>The event must be {@linkplain Postable#storeForReplay stored}.
     */
    EventReportingArtifacts createSucceeded(
        KeyT skyKey,
        ValueT value,
        CompletionContext completionContext,
        ArtifactsToBuild artifactsToBuild,
        Environment env)
        throws InterruptedException;
  }

  private final PathResolverFactory pathResolverFactory;
  private final Completor<ValueT, ResultT, KeyT> completor;
  private final SkyframeActionExecutor skyframeActionExecutor;
  private final FilesMetricConsumer topLevelArtifactsMetric;
  private final ActionRewindStrategy actionRewindStrategy;
  private final BugReporter bugReporter;

  CompletionFunction(
      PathResolverFactory pathResolverFactory,
      Completor<ValueT, ResultT, KeyT> completor,
      SkyframeActionExecutor skyframeActionExecutor,
      FilesMetricConsumer topLevelArtifactsMetric,
      ActionRewindStrategy actionRewindStrategy,
      BugReporter bugReporter) {
    this.pathResolverFactory = checkNotNull(pathResolverFactory);
    this.completor = checkNotNull(completor);
    this.skyframeActionExecutor = checkNotNull(skyframeActionExecutor);
    this.topLevelArtifactsMetric = checkNotNull(topLevelArtifactsMetric);
    this.actionRewindStrategy = checkNotNull(actionRewindStrategy);
    this.bugReporter = checkNotNull(bugReporter);
  }

  @SuppressWarnings("unchecked") // Cast to KeyT
  @Nullable
  @Override
  public SkyValue compute(SkyKey skyKey, Environment env)
      throws CompletionFunctionException, InterruptedException {
    WorkspaceNameValue workspaceNameValue =
        (WorkspaceNameValue) env.getValue(WorkspaceNameValue.key());
    if (workspaceNameValue == null) {
      return null;
    }

    KeyT key = (KeyT) skyKey;
    Pair<ValueT, ArtifactsToBuild> valueAndArtifactsToBuild = getValueAndArtifactsToBuild(key, env);
    if (env.valuesMissing()) {
      return null;
    }
    ValueT value = valueAndArtifactsToBuild.first;
    ArtifactsToBuild artifactsToBuild = valueAndArtifactsToBuild.second;

    // Ensure that coverage artifacts are built before a target is considered completed.
    ImmutableList<Artifact> allArtifacts = artifactsToBuild.getAllArtifacts().toList();
    InstrumentedFilesInfo instrumentedFilesInfo =
        value.getConfiguredObject().get(InstrumentedFilesInfo.STARLARK_CONSTRUCTOR);
    Iterable<Artifact> artifactsToRequest = allArtifacts;
    Artifact baselineCoverage = null;
    FileArtifactValue baselineCoverageValue = null;
    if (value.getConfiguredObject() instanceof ConfiguredTarget && instrumentedFilesInfo != null) {
      baselineCoverage = instrumentedFilesInfo.getBaselineCoverageArtifact();
      if (baselineCoverage != null) {
        artifactsToRequest =
            Iterables.concat(artifactsToRequest, ImmutableList.of(baselineCoverage));
      }
    }
    SkyframeLookupResult inputDeps = env.getValuesAndExceptions(Artifact.keys(artifactsToRequest));

    boolean allArtifactsAreImportant = artifactsToBuild.areAllOutputGroupsImportant();

    ActionInputMap inputMap = new ActionInputMap(allArtifacts.size());
    // Prepare an ActionInputMap for important artifacts separately, to be used by BEP events. The
    // _validation output group can contain orders of magnitude more unimportant artifacts than
    // there are important artifacts, and BEP events will retain the ActionInputMap until the
    // event is delivered to transports. If the BEP events reference *all* artifacts it can increase
    // heap high-watermark by multiple GB.
    ActionInputMap importantInputMap;
    ImmutableCollection<Artifact> importantArtifacts;
    if (allArtifactsAreImportant) {
      importantArtifacts = allArtifacts;
      importantInputMap = inputMap;
    } else {
      importantArtifacts = artifactsToBuild.getImportantArtifacts().toSet();
      importantInputMap = new ActionInputMap(importantArtifacts.size());
    }

    // TODO: b/239184359 - Can we just get the tree artifacts from the ActionInputMap?
    Map<Artifact, TreeArtifactValue> treeArtifacts = new HashMap<>();

    ActionExecutionException firstActionExecutionException = null;
    NestedSetBuilder<Cause> rootCausesBuilder = NestedSetBuilder.stableOrder();
    Set<Artifact> builtArtifacts = new HashSet<>();
    // Don't double-count files due to Skyframe restarts.
    FilesMetricConsumer currentConsumer = new FilesMetricConsumer();
    for (Artifact input : artifactsToRequest) {
      try {
        SkyValue artifactValue =
            inputDeps.getOrThrow(
                Artifact.key(input), ActionExecutionException.class, SourceArtifactException.class);
        if (artifactValue == null) {
          continue;
        }
        if (artifactValue instanceof MissingArtifactValue) {
          handleSourceFileError(
              input,
              ((MissingArtifactValue) artifactValue).getDetailedExitCode(),
              rootCausesBuilder,
              env,
              value,
              key);
        } else if (input.equals(baselineCoverage)) {
          baselineCoverageValue =
              ((ActionExecutionValue) artifactValue).getExistingFileArtifactValue(baselineCoverage);
        } else {
          builtArtifacts.add(input);
          ActionInputMapHelper.addToMap(
              inputMap,
              treeArtifacts::put,
              input,
              artifactValue,
              currentConsumer);
          if (!allArtifactsAreImportant && importantArtifacts.contains(input)) {
            // Calling #addToMap a second time with `input` and `artifactValue` will perform no-op
            // updates to the secondary collections passed in (eg. treeArtifacts, expandedFilesets).
            // MetadataConsumerForMetrics.NO_OP is used to avoid double-counting.
            ActionInputMapHelper.addToMap(
                importantInputMap,
                treeArtifacts::put,
                input,
                artifactValue,
                MetadataConsumerForMetrics.NO_OP);
          }
        }
      } catch (ActionExecutionException e) {
        rootCausesBuilder.addTransitive(e.getRootCauses());
        // Prefer a catastrophic exception as the one we propagate.
        if (firstActionExecutionException == null
            || (!firstActionExecutionException.isCatastrophe() && e.isCatastrophe())) {
          firstActionExecutionException = e;
        }
      } catch (SourceArtifactException e) {
        if (!input.isSourceArtifact()) {
          bugReporter.logUnexpected(
              e, "Non-source artifact had SourceArtifactException: %s", input);
        }
        handleSourceFileError(input, e.getDetailedExitCode(), rootCausesBuilder, env, value, key);
      }
    }
    CompletionContext ctx =
        CompletionContext.create(
            treeArtifacts,
            inputMap.getFilesets(),
            baselineCoverageValue,
            key.topLevelArtifactContext().expandFilesets(),
            inputMap,
            importantInputMap,
            pathResolverFactory,
            skyframeActionExecutor.getExecRoot(),
            workspaceNameValue.getName());

    NestedSet<Cause> rootCauses = rootCausesBuilder.build();
    if (!rootCauses.isEmpty()) {
      Reset reset = null;
      if (!builtArtifacts.isEmpty()) {
        // In error bubbling, we may be interrupted by Skyframe. Ensure that the interrupt doesn't
        // prevent us from staging built artifacts and posting the failed event.
        boolean interruptedDuringErrorBubbling = env.inErrorBubbling() && Thread.interrupted();
        try {
          reset =
              informImportantOutputHandler(
                  key,
                  value,
                  env,
                  ImmutableList.copyOf(
                      allArtifactsAreImportant
                          ? builtArtifacts
                          : Iterables.filter(builtArtifacts, importantArtifacts::contains)),
                  rootCauses,
                  ctx,
                  artifactsToBuild,
                  builtArtifacts,
                  inputMap);
        } finally {
          if (interruptedDuringErrorBubbling) {
            Thread.currentThread().interrupt();
          }
        }
      }
      postFailedEvent(key, value, rootCauses, ctx, artifactsToBuild, builtArtifacts, env);
      if (reset != null) {
        // Only return a reset after posting the failed event. If we're in --nokeep_going mode, the
        // attempt to rewind will be ignored, so this is our only opportunity to post the event. If
        // we're in --keep_going mode, rewinding will take place, the event won't actually get
        // emitted (per the spec of SkyFunction.Environment#getListener for stored events), and
        // we'll get another opportunity to post an event after rewinding.
        return reset;
      }
      if (firstActionExecutionException != null) {
        throw new CompletionFunctionException(firstActionExecutionException);
      }
      Object locationPrefix = completor.getLocationIdentifier(key, value, env);
      Pair<DetailedExitCode, String> codeAndMessage =
          ActionExecutionFunction.createSourceErrorCodeAndMessage(rootCauses.toList(), key);
      String message;
      if (locationPrefix instanceof Location) {
        message = codeAndMessage.getSecond();
        env.getListener().handle(Event.error((Location) locationPrefix, message));
      } else {
        message = locationPrefix + " " + codeAndMessage.getSecond();
        env.getListener().handle(Event.error(message));
      }
      throw new CompletionFunctionException(
          new InputFileErrorException(message, codeAndMessage.getFirst()));
    }

    // Only check for missing values *after* reporting errors: if there are missing files in a build
    // with --nokeep_going, there may be missing dependencies during error bubbling, we still need
    // to report the error.
    if (env.valuesMissing()) {
      return null;
    }

    Reset reset =
        informImportantOutputHandler(
            key,
            value,
            env,
            importantArtifacts,
            rootCauses,
            ctx,
            artifactsToBuild,
            builtArtifacts,
            inputMap);
    if (reset != null) {
      return reset; // Initiate action rewinding to regenerate lost outputs.
    }

    Postable event = completor.createSucceeded(key, value, ctx, artifactsToBuild, env);
    checkStored(event, key);
    env.getListener().post(event);
    topLevelArtifactsMetric.mergeIn(currentConsumer);

    return completor.getResult();
  }

  private void postFailedEvent(
      KeyT key,
      ValueT value,
      NestedSet<Cause> rootCauses,
      CompletionContext ctx,
      ArtifactsToBuild artifactsToBuild,
      Set<Artifact> builtArtifacts,
      Environment env)
      throws InterruptedException {
    ImmutableMap<String, ArtifactsInOutputGroup> builtOutputs =
        new SuccessfulArtifactFilter(ImmutableSet.copyOf(builtArtifacts))
            .filterArtifactsInOutputGroup(artifactsToBuild.getAllArtifactsByOutputGroup());
    Postable event = completor.createFailed(key, value, rootCauses, ctx, builtOutputs, env);
    checkStored(event, key);
    env.getListener().post(event);
  }

  private void handleSourceFileError(
      Artifact input,
      DetailedExitCode detailedExitCode,
      NestedSetBuilder<Cause> rootCausesBuilder,
      Environment env,
      ValueT value,
      KeyT key)
      throws InterruptedException {
    LabelCause cause =
        ActionExecutionFunction.createLabelCause(
            input, detailedExitCode, key.actionLookupKey().getLabel(), bugReporter);
    rootCausesBuilder.add(cause);
    env.getListener().handle(completor.getRootCauseError(key, value, cause, env));
    skyframeActionExecutor.recordExecutionError();
  }

  @Nullable
  static <ValueT extends ConfiguredObjectValue>
      Pair<ValueT, ArtifactsToBuild> getValueAndArtifactsToBuild(
          TopLevelActionLookupKeyWrapper key, Environment env) throws InterruptedException {
    @SuppressWarnings("unchecked")
    ValueT value = (ValueT) env.getValue(key.actionLookupKey());
    if (env.valuesMissing()) {
      return null;
    }

    TopLevelArtifactContext topLevelContext = key.topLevelArtifactContext();
    ArtifactsToBuild artifactsToBuild =
        TopLevelArtifactHelper.getAllArtifactsToBuild(value.getConfiguredObject(), topLevelContext);
    return Pair.of(value, artifactsToBuild);
  }

  /**
   * Calls {@link ImportantOutputHandler#processOutputsAndGetLostArtifacts}.
   *
   * <p>If any outputs are lost, returns a {@link Reset} which can be used to initiate action
   * rewinding and regenerate the lost outputs. Otherwise, returns {@code null}.
   */
  @Nullable
  private Reset informImportantOutputHandler(
      KeyT key,
      ValueT value,
      Environment env,
      ImmutableCollection<Artifact> importantArtifacts,
      NestedSet<Cause> rootCauses,
      CompletionContext ctx,
      ArtifactsToBuild artifactsToBuild,
      Set<Artifact> builtArtifacts,
      InputMetadataProvider metadataProvider)
      throws CompletionFunctionException, InterruptedException {
    var importantOutputHandler =
        skyframeActionExecutor.getActionContextRegistry().getContext(ImportantOutputHandler.class);
    if (importantOutputHandler == null) {
      return null;
    }

    Label label = key.actionLookupKey().getLabel();
<<<<<<< HEAD
=======
    InputMetadataProvider metadataProvider =
        new ActionInputMetadataProvider(ctx.getImportantInputMap());
>>>>>>> e55a52e5
    try {
      LostArtifacts lostOutputs;
      try (var ignored =
          GoogleAutoProfilerUtils.logged(
              "Informing important output handler of top-level outputs for " + label,
              ImportantOutputHandler.LOG_THRESHOLD)) {
        lostOutputs =
            importantOutputHandler.processOutputsAndGetLostArtifacts(
                key.topLevelArtifactContext().expandFilesets()
                    ? importantArtifacts
                    : Iterables.filter(importantArtifacts, artifact -> !artifact.isFileset()),
                ctx,
                metadataProvider,
                artifact ->
                    ActionUtils.getActionForLookupData(env, artifact.getGeneratingActionKey()));
      }
      if (lostOutputs.isEmpty()) {
        return null;
      }

      Iterable<Artifact> artifactsRelevantForRewinding = importantArtifacts;
      // Runfiles are not considered important outputs, but can arise as dep keys to which lost
      // outputs are attributed in Bazel (but not Blaze).
      var hiddenTopLevelArtifacts =
          artifactsToBuild.getAllArtifactsByOutputGroup().get(OutputGroupInfo.HIDDEN_TOP_LEVEL);
      if (hiddenTopLevelArtifacts != null) {
        artifactsRelevantForRewinding =
            Iterables.concat(
                artifactsRelevantForRewinding, hiddenTopLevelArtifacts.getArtifacts().toList());
      }

      // Filter out lost outputs from the set of built artifacts so that they are not reported. If
      // rewinding is successful, we'll report them later on.
      for (ActionInput lostOutput : lostOutputs.byDigest().values()) {
        builtArtifacts.remove(lostOutput);
        builtArtifacts.removeAll(lostOutputs.owners().getOwners(lostOutput));
      }

      return actionRewindStrategy.prepareRewindPlanForLostTopLevelOutputs(
          key,
          ImmutableSet.copyOf(Artifact.keys(artifactsRelevantForRewinding)),
          lostOutputs.byDigest(),
          lostOutputs.owners(),
          env);
    } catch (ActionRewindException | ImportantOutputException e) {
      LabelCause cause = new LabelCause(label, e.getDetailedExitCode());
      rootCauses = NestedSetBuilder.fromNestedSet(rootCauses).add(cause).build();
      env.getListener().handle(completor.getRootCauseError(key, value, cause, env));
      skyframeActionExecutor.recordExecutionError();
      postFailedEvent(key, value, rootCauses, ctx, artifactsToBuild, builtArtifacts, env);
      throw new CompletionFunctionException(
          new TopLevelOutputException(e.getMessage(), e.getDetailedExitCode()));
    }
  }

  private static void checkStored(Postable event, TopLevelActionLookupKeyWrapper key) {
    checkState(
        event.storeForReplay(), "Completion events must be stored, got %s for %s", event, key);
  }

  @Override
  public String extractTag(SkyKey skyKey) {
    return Label.print(((TopLevelActionLookupKeyWrapper) skyKey).actionLookupKey().getLabel());
  }

  private static final class CompletionFunctionException extends SkyFunctionException {
    private final ActionExecutionException actionException;

    CompletionFunctionException(ActionExecutionException e) {
      super(e, Transience.PERSISTENT);
      this.actionException = e;
    }

    CompletionFunctionException(InputFileErrorException e) {
      // Not transient from the point of view of this SkyFunction.
      super(e, Transience.PERSISTENT);
      this.actionException = null;
    }

    CompletionFunctionException(TopLevelOutputException e) {
      super(e, Transience.TRANSIENT);
      this.actionException = null;
    }

    @Override
    public boolean isCatastrophic() {
      return actionException != null && actionException.isCatastrophe();
    }
  }
}<|MERGE_RESOLUTION|>--- conflicted
+++ resolved
@@ -435,11 +435,6 @@
     }
 
     Label label = key.actionLookupKey().getLabel();
-<<<<<<< HEAD
-=======
-    InputMetadataProvider metadataProvider =
-        new ActionInputMetadataProvider(ctx.getImportantInputMap());
->>>>>>> e55a52e5
     try {
       LostArtifacts lostOutputs;
       try (var ignored =
