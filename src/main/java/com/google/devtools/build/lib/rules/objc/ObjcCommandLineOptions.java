// Copyright 2014 The Bazel Authors. All rights reserved.
//
// Licensed under the Apache License, Version 2.0 (the "License");
// you may not use this file except in compliance with the License.
// You may obtain a copy of the License at
//
//    http://www.apache.org/licenses/LICENSE-2.0
//
// Unless required by applicable law or agreed to in writing, software
// distributed under the License is distributed on an "AS IS" BASIS,
// WITHOUT WARRANTIES OR CONDITIONS OF ANY KIND, either express or implied.
// See the License for the specific language governing permissions and
// limitations under the License.

package com.google.devtools.build.lib.rules.objc;

import com.google.common.collect.ImmutableList;
import com.google.devtools.build.lib.analysis.config.BuildConfiguration.LabelConverter;
import com.google.devtools.build.lib.analysis.config.BuildOptions;
import com.google.devtools.build.lib.analysis.config.FragmentOptions;
import com.google.devtools.build.lib.cmdline.Label;
import com.google.devtools.build.lib.packages.Attribute.SplitTransition;
import com.google.devtools.build.lib.rules.apple.DottedVersion;
import com.google.devtools.build.lib.rules.apple.DottedVersionConverter;
import com.google.devtools.common.options.Converters.CommaSeparatedOptionListConverter;
import com.google.devtools.common.options.Option;
import java.util.List;

/**
 * Command-line options for building Objective-C targets.
 */
public class ObjcCommandLineOptions extends FragmentOptions {
  @Option(
    name = "ios_simulator_version",
    defaultValue = "8.4",
    category = "run",
    converter = DottedVersionConverter.class,
    deprecationWarning = "Use target_device instead to drive the simulator to use.",
    help =
        "The version of iOS to run on the simulator when running or testing. This is ignored "
            + "for ios_test rules if a target device is specified in the rule."
  )
  public DottedVersion iosSimulatorVersion;

  @Option(name = "ios_simulator_device",
      defaultValue = "iPhone 5s",
      category = "run",
      help = "The device to simulate when running an iOS application in the simulator, e.g. "
          + "'iPhone 6'. You can get a list of devices by running 'xcrun simctl list devicetypes' "
          + "on the machine the simulator will be run on.")
  public String iosSimulatorDevice;

  @Option(
      name = "watchos_simulator_version",
      defaultValue = "2.0",
      category = "run",
      converter = DottedVersionConverter.class,
      help = "The version of watchOS to run on the simulator when running or testing."
  )
  public DottedVersion watchosSimulatorVersion;

  @Option(name = "watchos_simulator_device",
      defaultValue = "Apple Watch - 38mm",
      category = "run",
      help = "The device to simulate when running an watchOS application in the simulator, e.g. "
          + "'Apple Watch - 38mm'. You can get a list of devices by running 'xcrun simctl list "
          + "devicetypes' on the machine the simulator will be run on.")
  public String watchosSimulatorDevice;

  @Option(
      name = "tvos_simulator_version",
      defaultValue = "9.0",
      category = "run",
      converter = DottedVersionConverter.class,
      help = "The version of tvOS to run on the simulator when running or testing."
  )
  public DottedVersion tvosSimulatorVersion;

  @Option(name = "tvos_simulator_device",
      defaultValue = "Apple TV 1080p",
      category = "run",
      help = "The device to simulate when running an tvOS application in the simulator, e.g. "
          + "'Apple TV 1080p'. You can get a list of devices by running 'xcrun simctl list "
          + "devicetypes' on the machine the simulator will be run on.")
  public String tvosSimulatorDevice;


  @Option(name = "objc_generate_linkmap",
      defaultValue = "false",
      category = "flags",
      help = "Specifies whether to generate a linkmap file.")
  public boolean generateLinkmap;

  @Option(name = "objccopt",
      allowMultiple = true,
      defaultValue = "",
      category = "flags",
      help = "Additional options to pass to Objective C compilation.")
  public List<String> copts;

<<<<<<< HEAD
  @Option(name = "swiftopt",
      allowMultiple = true,
      defaultValue = "",
      category = "flags",
      help = "Additional options to pass to Swift compilation.")
  public List<String> swiftopts;

  @Option(
      name = "ios_minimum_os",
      defaultValue = DEFAULT_MINIMUM_IOS,
      category = "flags",
      converter = DottedVersionConverter.class,
      help = "Minimum compatible iOS version for target simulators and devices."
  )
  public DottedVersion iosMinimumOs;

  @Option(
      name = "watchos_minimum_os",
      defaultValue = DEFAULT_MINIMUM_WATCHOS,
      category = "flags",
      converter = DottedVersionConverter.class,
      help = "Minimum compatible watchOS version for target simulators and devices."
  )
  public DottedVersion watchosMinimumOs;

  @Option(
      name = "tvos_minimum_os",
      defaultValue = DEFAULT_MINIMUM_TVOS,
      category = "flags",
      converter = DottedVersionConverter.class,
      help = "Minimum compatible tvOS version for target simulators and devices."
  )
  public DottedVersion tvosMinimumOs;

  @Option(
      name = "macosx_minimum_os",
      defaultValue = DEFAULT_MINIMUM_MACOSX,
      category = "flags",
      converter = DottedVersionConverter.class,
      help = "Minimum compatible macOS version for target."
  )
  public DottedVersion macosxMinimumOs;

=======
>>>>>>> 9883e222
  @Option(name = "ios_memleaks",
      defaultValue =  "false",
      category = "misc",
      help = "Enable checking for memory leaks in ios_test targets.")
  public boolean runMemleaks;

  @Option(name = "experimental_enable_objc_cc_deps",
      defaultValue = "false",
      category = "undocumented",
      help = "Allows objc_* rules to depend on cc_library and causes any objc dependencies to be "
          + "built with --cpu set to \"ios_<--ios_cpu>\" for any values in --ios_multi_cpu.")
  public boolean enableCcDeps;

  @Option(name = "experimental_objc_fastbuild_options",
      defaultValue = "-O0,-DDEBUG=1",
      category = "undocumented",
      converter = CommaSeparatedOptionListConverter.class,
      help = "Uses these strings as objc fastbuild compiler options.")
  public List<String> fastbuildOptions;

  @Option(
    name = "experimental_objc_enable_module_maps",
    defaultValue = "false",
    category = "undocumented",
    help = "Enables module map generation and interpretation."
  )
  public boolean enableModuleMaps;

  @Option(
    name = "objc_enable_binary_stripping",
    defaultValue = "false",
    category = "flags",
    help =
        "Whether to perform symbol and dead-code strippings on linked binaries. Binary "
            + "strippings will be performed if both this flag and --compilationMode=opt are "
            + "specified."
  )
  public boolean enableBinaryStripping;

  @Option(
    name = "apple_generate_dsym",
    defaultValue = "false",
    category = "flags",
    help = "Whether to generate debug symbol(.dSYM) file(s)."
  )
  public boolean appleGenerateDsym;

  @Option(
    name = "ios_signing_cert_name",
    defaultValue = "null",
    category = "flags",
    help =
        "Certificate name to use for iOS signing. If not set will fall back to provisioning "
            + "profile. May be the certificate's keychain identity preference or (substring) of "
            + "the certificate's common name, as per codesign's man page (SIGNING IDENTITIES)."
  )
  public String iosSigningCertName;

  @Option(
    name = "experimental_use_absolute_paths_for_actions",
    defaultValue = "false",
    category = "undocumented",
    help = "If set, then all actions objc actions will be executed with absolute paths."
  )
  public boolean useAbsolutePathsForActions;

  @Option(
    name = "xcode_override_workspace_root",
    defaultValue = "",
    category = "xcode",
    help =
        "If set, then this path will be used as workspace_root and mainGroup path when "
            + "generating an .xcodeproj/project.pbxproj file."
  )
  public String xcodeOverrideWorkspaceRoot;

  @Option(
    name = "objc_includes_prioritize_static_libs",
    defaultValue = "false",
    category = "flags",
    help =
        "If set, the linker invocation will contain static library includes before frameworks"
            + " and system libraries."
  )
  public boolean prioritizeStaticLibs;

  @Option(
    name = "objc_debug_with_GLIBCXX",
    defaultValue = "true",
    category = "undocumented",
    help =
      "If set, and compilation mode is set to 'dbg', define GLIBCXX_DEBUG, "
        + " GLIBCXX_DEBUG_PEDANTIC and GLIBCPP_CONCEPT_CHECKS."
  )
  public boolean debugWithGlibcxx;

  @Option(
    name = "extra_entitlements",
    defaultValue = "null",
    category = "flags",
    converter = LabelConverter.class,
    help =
        "Location of a .entitlements file that is merged into any iOS signing action in this "
            + "build."
  )
  public Label extraEntitlements;

  @Option(
    name = "device_debug_entitlements",
    defaultValue = "true",
    category = "flags",
    help =
        "If set, and compilation mode is not 'opt', objc apps will include debug entitlements "
            + "when signing."
  )
  public boolean deviceDebugEntitlements;

  @Option(
    name = "experimental_objc_library",
    defaultValue = "false",
    category = "undocumented"
  )
  public boolean experimentalObjcLibrary;

<<<<<<< HEAD
  @VisibleForTesting static final String DEFAULT_MINIMUM_IOS = "7.0";
  @VisibleForTesting static final String DEFAULT_MINIMUM_WATCHOS = "2.0";
  @VisibleForTesting static final String DEFAULT_MINIMUM_TVOS = "9.0";
  @VisibleForTesting static final String DEFAULT_MINIMUM_MACOSX = "10.11";
=======
  @Option(
    name = "objc_use_dotd_pruning",
    defaultValue = "false",
    category = "flags",
    help =
        "If set, .d files emited by clang will be used to prune the set of inputs passed into objc "
            + "compiles."
  )
  public boolean useDotdPruning;
>>>>>>> 9883e222

  @SuppressWarnings("unchecked")
  @Override
  public List<SplitTransition<BuildOptions>> getPotentialSplitTransitions() {
    return ImmutableList.<SplitTransition<BuildOptions>>builder().add(
            IosApplication.SPLIT_ARCH_TRANSITION, IosExtension.MINIMUM_OS_AND_SPLIT_ARCH_TRANSITION,
            AppleWatch1Extension.MINIMUM_OS_AND_SPLIT_ARCH_TRANSITION)
        .addAll(MultiArchSplitTransitionProvider.getPotentialSplitTransitions())
        .build();
  }
}<|MERGE_RESOLUTION|>--- conflicted
+++ resolved
@@ -98,7 +98,6 @@
       help = "Additional options to pass to Objective C compilation.")
   public List<String> copts;
 
-<<<<<<< HEAD
   @Option(name = "swiftopt",
       allowMultiple = true,
       defaultValue = "",
@@ -107,33 +106,6 @@
   public List<String> swiftopts;
 
   @Option(
-      name = "ios_minimum_os",
-      defaultValue = DEFAULT_MINIMUM_IOS,
-      category = "flags",
-      converter = DottedVersionConverter.class,
-      help = "Minimum compatible iOS version for target simulators and devices."
-  )
-  public DottedVersion iosMinimumOs;
-
-  @Option(
-      name = "watchos_minimum_os",
-      defaultValue = DEFAULT_MINIMUM_WATCHOS,
-      category = "flags",
-      converter = DottedVersionConverter.class,
-      help = "Minimum compatible watchOS version for target simulators and devices."
-  )
-  public DottedVersion watchosMinimumOs;
-
-  @Option(
-      name = "tvos_minimum_os",
-      defaultValue = DEFAULT_MINIMUM_TVOS,
-      category = "flags",
-      converter = DottedVersionConverter.class,
-      help = "Minimum compatible tvOS version for target simulators and devices."
-  )
-  public DottedVersion tvosMinimumOs;
-
-  @Option(
       name = "macosx_minimum_os",
       defaultValue = DEFAULT_MINIMUM_MACOSX,
       category = "flags",
@@ -142,8 +114,6 @@
   )
   public DottedVersion macosxMinimumOs;
 
-=======
->>>>>>> 9883e222
   @Option(name = "ios_memleaks",
       defaultValue =  "false",
       category = "misc",
@@ -268,12 +238,6 @@
   )
   public boolean experimentalObjcLibrary;
 
-<<<<<<< HEAD
-  @VisibleForTesting static final String DEFAULT_MINIMUM_IOS = "7.0";
-  @VisibleForTesting static final String DEFAULT_MINIMUM_WATCHOS = "2.0";
-  @VisibleForTesting static final String DEFAULT_MINIMUM_TVOS = "9.0";
-  @VisibleForTesting static final String DEFAULT_MINIMUM_MACOSX = "10.11";
-=======
   @Option(
     name = "objc_use_dotd_pruning",
     defaultValue = "false",
@@ -283,7 +247,6 @@
             + "compiles."
   )
   public boolean useDotdPruning;
->>>>>>> 9883e222
 
   @SuppressWarnings("unchecked")
   @Override
