--- conflicted
+++ resolved
@@ -232,18 +232,7 @@
     this.options = options;
   }
 
-<<<<<<< HEAD
-  public boolean enableLegacyProvider() {
-    return !options.disableLegacyProvider;
-  }
-
-  public boolean enableProtoSourceroot() {
-    return !options.disableProtoSourceRoot;
-  }
-
   @Override
-=======
->>>>>>> c731933e
   public ImmutableList<String> protocOpts() {
     return protocOpts;
   }
