--- conflicted
+++ resolved
@@ -179,15 +179,7 @@
     }
   }
 
-<<<<<<< HEAD
-  private static void runPersistentWorker() throws Exception {
-=======
   private static int runPersistentWorker() throws Exception {
-    while (true) {
-      try {
-        WorkRequest request = WorkRequest.parseDelimitedFrom(System.in);
->>>>>>> 19532fbd
-
     ByteArrayOutputStream buf = new ByteArrayOutputStream();
     PrintStream ps = new PrintStream(buf);
     PrintStream realStdOut = System.out;
@@ -200,8 +192,6 @@
       while (true) {
         try {
           WorkRequest request = WorkRequest.parseDelimitedFrom(System.in);
-
-<<<<<<< HEAD
           if (request == null) {
             break;
           }
@@ -220,20 +210,8 @@
         } catch (IOException e) {
           logger.severe(e.getMessage());
           e.printStackTrace(realStdErr);
+          return 1;
         }
-=======
-        int exitCode = processRequest(request.getArgumentsList());
-        WorkResponse.newBuilder()
-            .setExitCode(exitCode)
-            .build()
-            .writeDelimitedTo(System.out);
-        System.out.flush();
-      } catch (IOException e) {
-        logger.severe(e.getMessage());
-        e.printStackTrace();
-        return 1;
->>>>>>> 19532fbd
-      }
     } finally {
       System.setOut(realStdOut);
       System.setErr(realStdErr);
