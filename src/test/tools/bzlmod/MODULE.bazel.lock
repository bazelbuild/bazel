--- conflicted
+++ resolved
@@ -1633,15 +1633,10 @@
     },
     "@@rules_jvm_external~4.4.2//:extensions.bzl%maven": {
       "general": {
-<<<<<<< HEAD
-        "bzlTransitiveDigest": "Oktbx3ACALVdSAl0nDv3kpPdJNtM4ynC4SOWsgTZEB4=",
-        "accumulatedFileDigests": {},
-=======
         "bzlTransitiveDigest": "8bCMg1PvrC5kIZolTwRMdMG2stFYPJph2VrNUkWxiBw=",
         "accumulatedFileDigests": {
           "@@rules_jvm_external~4.4.2//:rules_jvm_external_deps_install.json": "10442a5ae27d9ff4c2003e5ab71643bf0d8b48dcf968b4173fa274c3232a8c06"
         },
->>>>>>> 86a5f6b6
         "envVariables": {},
         "generatedRepoSpecs": {
           "org_slf4j_slf4j_api_1_7_30": {
