{
  "lockFileVersion": 4,
  "moduleFileHash": "e3b0c44298fc1c149afbf4c8996fb92427ae41e4649b934ca495991b7852b855",
  "flags": {
    "cmdRegistries": [
      "https://bcr.bazel.build/"
    ],
    "cmdModuleOverrides": {},
    "allowedYankedVersions": [],
    "envVarAllowedYankedVersions": "",
    "ignoreDevDependency": false,
    "directDependenciesMode": "WARNING",
    "compatibilityMode": "ERROR"
  },
  "localOverrideHashes": {
<<<<<<< HEAD
    "bazel_tools": "70e7cfcb7dde4d4ca2f32bb06f361d174427593435431e6b50db140025ed507e"
=======
    "bazel_tools": "636a67d715edf0b8975380e853efffced76dcf0ce2b15c31520f5202416f58d2"
>>>>>>> fb25158c
  },
  "moduleDepGraph": {
    "<root>": {
      "name": "",
      "version": "",
      "key": "<root>",
      "repoName": "",
      "executionPlatformsToRegister": [],
      "toolchainsToRegister": [],
      "extensionUsages": [],
      "deps": {
        "bazel_tools": "bazel_tools@_",
        "local_config_platform": "local_config_platform@_"
      }
    },
    "bazel_tools@_": {
      "name": "bazel_tools",
      "version": "",
      "key": "bazel_tools@_",
      "repoName": "bazel_tools",
      "executionPlatformsToRegister": [],
      "toolchainsToRegister": [
        "@local_config_cc_toolchains//:all",
        "@local_config_sh//:local_sh_toolchain"
      ],
      "extensionUsages": [
        {
          "extensionBzlFile": "@bazel_tools//tools/cpp:cc_configure.bzl",
          "extensionName": "cc_configure_extension",
          "usingModule": "bazel_tools@_",
          "location": {
            "file": "@@bazel_tools//:MODULE.bazel",
            "line": 18,
            "column": 29
          },
          "imports": {
            "local_config_cc": "local_config_cc",
            "local_config_cc_toolchains": "local_config_cc_toolchains"
          },
          "devImports": [],
          "tags": [],
          "hasDevUseExtension": false,
          "hasNonDevUseExtension": true
        },
        {
          "extensionBzlFile": "@bazel_tools//tools/osx:xcode_configure.bzl",
          "extensionName": "xcode_configure_extension",
          "usingModule": "bazel_tools@_",
          "location": {
            "file": "@@bazel_tools//:MODULE.bazel",
            "line": 22,
            "column": 32
          },
          "imports": {
            "local_config_xcode": "local_config_xcode"
          },
          "devImports": [],
          "tags": [],
          "hasDevUseExtension": false,
          "hasNonDevUseExtension": true
        },
        {
          "extensionBzlFile": "@rules_java//java:extensions.bzl",
          "extensionName": "toolchains",
          "usingModule": "bazel_tools@_",
          "location": {
            "file": "@@bazel_tools//:MODULE.bazel",
            "line": 25,
            "column": 32
          },
          "imports": {
            "local_jdk": "local_jdk",
            "remote_java_tools": "remote_java_tools",
            "remote_java_tools_linux": "remote_java_tools_linux",
            "remote_java_tools_windows": "remote_java_tools_windows",
            "remote_java_tools_darwin_x86_64": "remote_java_tools_darwin_x86_64",
            "remote_java_tools_darwin_arm64": "remote_java_tools_darwin_arm64"
          },
          "devImports": [],
          "tags": [],
          "hasDevUseExtension": false,
          "hasNonDevUseExtension": true
        },
        {
          "extensionBzlFile": "@bazel_tools//tools/sh:sh_configure.bzl",
          "extensionName": "sh_configure_extension",
          "usingModule": "bazel_tools@_",
          "location": {
            "file": "@@bazel_tools//:MODULE.bazel",
            "line": 36,
            "column": 39
          },
          "imports": {
            "local_config_sh": "local_config_sh"
          },
          "devImports": [],
          "tags": [],
          "hasDevUseExtension": false,
          "hasNonDevUseExtension": true
        },
        {
          "extensionBzlFile": "@bazel_tools//tools/test:extensions.bzl",
          "extensionName": "remote_coverage_tools_extension",
          "usingModule": "bazel_tools@_",
          "location": {
            "file": "@@bazel_tools//:MODULE.bazel",
            "line": 40,
            "column": 48
          },
          "imports": {
            "remote_coverage_tools": "remote_coverage_tools"
          },
          "devImports": [],
          "tags": [],
          "hasDevUseExtension": false,
          "hasNonDevUseExtension": true
        },
        {
          "extensionBzlFile": "@bazel_tools//tools/android:android_extensions.bzl",
          "extensionName": "remote_android_tools_extensions",
          "usingModule": "bazel_tools@_",
          "location": {
            "file": "@@bazel_tools//:MODULE.bazel",
            "line": 43,
            "column": 42
          },
          "imports": {
            "android_gmaven_r8": "android_gmaven_r8",
            "android_tools": "android_tools"
          },
          "devImports": [],
          "tags": [],
          "hasDevUseExtension": false,
          "hasNonDevUseExtension": true
        },
        {
          "extensionBzlFile": "@buildozer//:buildozer_binary.bzl",
          "extensionName": "buildozer_binary",
          "usingModule": "bazel_tools@_",
          "location": {
            "file": "@@bazel_tools//:MODULE.bazel",
            "line": 47,
            "column": 33
          },
          "imports": {
            "buildozer_binary": "buildozer_binary"
          },
          "devImports": [],
          "tags": [],
          "hasDevUseExtension": false,
          "hasNonDevUseExtension": true
        }
      ],
      "deps": {
        "rules_cc": "rules_cc@0.0.9",
        "rules_java": "rules_java@7.4.0",
        "rules_license": "rules_license@0.0.7",
        "rules_proto": "rules_proto@5.3.0-21.7",
        "rules_python": "rules_python@0.22.1",
        "buildozer": "buildozer@6.4.0.2",
        "platforms": "platforms@0.0.7",
        "com_google_protobuf": "protobuf@21.7",
        "zlib": "zlib@1.3",
        "build_bazel_apple_support": "apple_support@1.5.0",
        "local_config_platform": "local_config_platform@_"
      }
    },
    "local_config_platform@_": {
      "name": "local_config_platform",
      "version": "",
      "key": "local_config_platform@_",
      "repoName": "local_config_platform",
      "executionPlatformsToRegister": [],
      "toolchainsToRegister": [],
      "extensionUsages": [],
      "deps": {
        "platforms": "platforms@0.0.7",
        "bazel_tools": "bazel_tools@_"
      }
    },
    "rules_cc@0.0.9": {
      "name": "rules_cc",
      "version": "0.0.9",
      "key": "rules_cc@0.0.9",
      "repoName": "rules_cc",
      "executionPlatformsToRegister": [],
      "toolchainsToRegister": [
        "@local_config_cc_toolchains//:all"
      ],
      "extensionUsages": [
        {
          "extensionBzlFile": "@bazel_tools//tools/cpp:cc_configure.bzl",
          "extensionName": "cc_configure_extension",
          "usingModule": "rules_cc@0.0.9",
          "location": {
            "file": "https://bcr.bazel.build/modules/rules_cc/0.0.9/MODULE.bazel",
            "line": 9,
            "column": 29
          },
          "imports": {
            "local_config_cc_toolchains": "local_config_cc_toolchains"
          },
          "devImports": [],
          "tags": [],
          "hasDevUseExtension": false,
          "hasNonDevUseExtension": true
        }
      ],
      "deps": {
        "platforms": "platforms@0.0.7",
        "bazel_tools": "bazel_tools@_",
        "local_config_platform": "local_config_platform@_"
      },
      "repoSpec": {
        "bzlFile": "@@bazel_tools//tools/build_defs/repo:http.bzl",
        "ruleClassName": "http_archive",
        "attributes": {
          "urls": [
            "https://github.com/bazelbuild/rules_cc/releases/download/0.0.9/rules_cc-0.0.9.tar.gz"
          ],
          "integrity": "sha256-IDeHW5pEVtzkp50RKorohbvEqtlo5lh9ym5k86CQDN8=",
          "strip_prefix": "rules_cc-0.0.9",
          "remote_patches": {
            "https://bcr.bazel.build/modules/rules_cc/0.0.9/patches/module_dot_bazel_version.patch": "sha256-mM+qzOI0SgAdaJBlWOSMwMPKpaA9b7R37Hj/tp5bb4g="
          },
          "remote_patch_strip": 0
        }
      }
    },
    "rules_java@7.4.0": {
      "name": "rules_java",
      "version": "7.4.0",
      "key": "rules_java@7.4.0",
      "repoName": "rules_java",
      "executionPlatformsToRegister": [],
      "toolchainsToRegister": [
        "//toolchains:all",
        "@local_jdk//:runtime_toolchain_definition",
        "@local_jdk//:bootstrap_runtime_toolchain_definition",
        "@remotejdk11_linux_toolchain_config_repo//:all",
        "@remotejdk11_linux_aarch64_toolchain_config_repo//:all",
        "@remotejdk11_linux_ppc64le_toolchain_config_repo//:all",
        "@remotejdk11_linux_s390x_toolchain_config_repo//:all",
        "@remotejdk11_macos_toolchain_config_repo//:all",
        "@remotejdk11_macos_aarch64_toolchain_config_repo//:all",
        "@remotejdk11_win_toolchain_config_repo//:all",
        "@remotejdk11_win_arm64_toolchain_config_repo//:all",
        "@remotejdk17_linux_toolchain_config_repo//:all",
        "@remotejdk17_linux_aarch64_toolchain_config_repo//:all",
        "@remotejdk17_linux_ppc64le_toolchain_config_repo//:all",
        "@remotejdk17_linux_s390x_toolchain_config_repo//:all",
        "@remotejdk17_macos_toolchain_config_repo//:all",
        "@remotejdk17_macos_aarch64_toolchain_config_repo//:all",
        "@remotejdk17_win_toolchain_config_repo//:all",
        "@remotejdk17_win_arm64_toolchain_config_repo//:all",
        "@remotejdk21_linux_toolchain_config_repo//:all",
        "@remotejdk21_linux_aarch64_toolchain_config_repo//:all",
        "@remotejdk21_macos_toolchain_config_repo//:all",
        "@remotejdk21_macos_aarch64_toolchain_config_repo//:all",
        "@remotejdk21_win_toolchain_config_repo//:all"
      ],
      "extensionUsages": [
        {
          "extensionBzlFile": "@rules_java//java:extensions.bzl",
          "extensionName": "toolchains",
          "usingModule": "rules_java@7.4.0",
          "location": {
            "file": "https://bcr.bazel.build/modules/rules_java/7.4.0/MODULE.bazel",
            "line": 19,
            "column": 27
          },
          "imports": {
            "remote_java_tools": "remote_java_tools",
            "remote_java_tools_linux": "remote_java_tools_linux",
            "remote_java_tools_windows": "remote_java_tools_windows",
            "remote_java_tools_darwin_x86_64": "remote_java_tools_darwin_x86_64",
            "remote_java_tools_darwin_arm64": "remote_java_tools_darwin_arm64",
            "local_jdk": "local_jdk",
            "remotejdk11_linux_toolchain_config_repo": "remotejdk11_linux_toolchain_config_repo",
            "remotejdk11_linux_aarch64_toolchain_config_repo": "remotejdk11_linux_aarch64_toolchain_config_repo",
            "remotejdk11_linux_ppc64le_toolchain_config_repo": "remotejdk11_linux_ppc64le_toolchain_config_repo",
            "remotejdk11_linux_s390x_toolchain_config_repo": "remotejdk11_linux_s390x_toolchain_config_repo",
            "remotejdk11_macos_toolchain_config_repo": "remotejdk11_macos_toolchain_config_repo",
            "remotejdk11_macos_aarch64_toolchain_config_repo": "remotejdk11_macos_aarch64_toolchain_config_repo",
            "remotejdk11_win_toolchain_config_repo": "remotejdk11_win_toolchain_config_repo",
            "remotejdk11_win_arm64_toolchain_config_repo": "remotejdk11_win_arm64_toolchain_config_repo",
            "remotejdk17_linux_toolchain_config_repo": "remotejdk17_linux_toolchain_config_repo",
            "remotejdk17_linux_aarch64_toolchain_config_repo": "remotejdk17_linux_aarch64_toolchain_config_repo",
            "remotejdk17_linux_ppc64le_toolchain_config_repo": "remotejdk17_linux_ppc64le_toolchain_config_repo",
            "remotejdk17_linux_s390x_toolchain_config_repo": "remotejdk17_linux_s390x_toolchain_config_repo",
            "remotejdk17_macos_toolchain_config_repo": "remotejdk17_macos_toolchain_config_repo",
            "remotejdk17_macos_aarch64_toolchain_config_repo": "remotejdk17_macos_aarch64_toolchain_config_repo",
            "remotejdk17_win_toolchain_config_repo": "remotejdk17_win_toolchain_config_repo",
            "remotejdk17_win_arm64_toolchain_config_repo": "remotejdk17_win_arm64_toolchain_config_repo",
            "remotejdk21_linux_toolchain_config_repo": "remotejdk21_linux_toolchain_config_repo",
            "remotejdk21_linux_aarch64_toolchain_config_repo": "remotejdk21_linux_aarch64_toolchain_config_repo",
            "remotejdk21_macos_toolchain_config_repo": "remotejdk21_macos_toolchain_config_repo",
            "remotejdk21_macos_aarch64_toolchain_config_repo": "remotejdk21_macos_aarch64_toolchain_config_repo",
            "remotejdk21_win_toolchain_config_repo": "remotejdk21_win_toolchain_config_repo"
          },
          "devImports": [],
          "tags": [],
          "hasDevUseExtension": false,
          "hasNonDevUseExtension": true
        }
      ],
      "deps": {
        "platforms": "platforms@0.0.7",
        "rules_cc": "rules_cc@0.0.9",
        "bazel_skylib": "bazel_skylib@1.3.0",
        "rules_proto": "rules_proto@5.3.0-21.7",
        "rules_license": "rules_license@0.0.7",
        "bazel_tools": "bazel_tools@_",
        "local_config_platform": "local_config_platform@_"
      },
      "repoSpec": {
        "bzlFile": "@@bazel_tools//tools/build_defs/repo:http.bzl",
        "ruleClassName": "http_archive",
        "attributes": {
          "urls": [
            "https://github.com/bazelbuild/rules_java/releases/download/7.4.0/rules_java-7.4.0.tar.gz"
          ],
          "integrity": "sha256-l27wi0nJKXQfIBeQ5Z44B8cq2B9CjIvJU82+/1/tFes=",
          "strip_prefix": "",
          "remote_patches": {},
          "remote_patch_strip": 0
        }
      }
    },
    "rules_license@0.0.7": {
      "name": "rules_license",
      "version": "0.0.7",
      "key": "rules_license@0.0.7",
      "repoName": "rules_license",
      "executionPlatformsToRegister": [],
      "toolchainsToRegister": [],
      "extensionUsages": [],
      "deps": {
        "bazel_tools": "bazel_tools@_",
        "local_config_platform": "local_config_platform@_"
      },
      "repoSpec": {
        "bzlFile": "@@bazel_tools//tools/build_defs/repo:http.bzl",
        "ruleClassName": "http_archive",
        "attributes": {
          "urls": [
            "https://github.com/bazelbuild/rules_license/releases/download/0.0.7/rules_license-0.0.7.tar.gz"
          ],
          "integrity": "sha256-RTHezLkTY5ww5cdRKgVNXYdWmNrrddjPkPKEN1/nw2A=",
          "strip_prefix": "",
          "remote_patches": {},
          "remote_patch_strip": 0
        }
      }
    },
    "rules_proto@5.3.0-21.7": {
      "name": "rules_proto",
      "version": "5.3.0-21.7",
      "key": "rules_proto@5.3.0-21.7",
      "repoName": "rules_proto",
      "executionPlatformsToRegister": [],
      "toolchainsToRegister": [],
      "extensionUsages": [],
      "deps": {
        "bazel_skylib": "bazel_skylib@1.3.0",
        "com_google_protobuf": "protobuf@21.7",
        "rules_cc": "rules_cc@0.0.9",
        "bazel_tools": "bazel_tools@_",
        "local_config_platform": "local_config_platform@_"
      },
      "repoSpec": {
        "bzlFile": "@@bazel_tools//tools/build_defs/repo:http.bzl",
        "ruleClassName": "http_archive",
        "attributes": {
          "urls": [
            "https://github.com/bazelbuild/rules_proto/archive/refs/tags/5.3.0-21.7.tar.gz"
          ],
          "integrity": "sha256-3D+yBqLLNEG0heseQjFlsjEjWh6psDG0Qzz3vB+kYN0=",
          "strip_prefix": "rules_proto-5.3.0-21.7",
          "remote_patches": {},
          "remote_patch_strip": 0
        }
      }
    },
    "rules_python@0.22.1": {
      "name": "rules_python",
      "version": "0.22.1",
      "key": "rules_python@0.22.1",
      "repoName": "rules_python",
      "executionPlatformsToRegister": [],
      "toolchainsToRegister": [
        "@bazel_tools//tools/python:autodetecting_toolchain"
      ],
      "extensionUsages": [
        {
          "extensionBzlFile": "@rules_python//python/extensions/private:internal_deps.bzl",
          "extensionName": "internal_deps",
          "usingModule": "rules_python@0.22.1",
          "location": {
            "file": "https://bcr.bazel.build/modules/rules_python/0.22.1/MODULE.bazel",
            "line": 14,
            "column": 30
          },
          "imports": {
            "pypi__build": "pypi__build",
            "pypi__click": "pypi__click",
            "pypi__colorama": "pypi__colorama",
            "pypi__importlib_metadata": "pypi__importlib_metadata",
            "pypi__installer": "pypi__installer",
            "pypi__more_itertools": "pypi__more_itertools",
            "pypi__packaging": "pypi__packaging",
            "pypi__pep517": "pypi__pep517",
            "pypi__pip": "pypi__pip",
            "pypi__pip_tools": "pypi__pip_tools",
            "pypi__setuptools": "pypi__setuptools",
            "pypi__tomli": "pypi__tomli",
            "pypi__wheel": "pypi__wheel",
            "pypi__zipp": "pypi__zipp",
            "pypi__coverage_cp310_aarch64-apple-darwin": "pypi__coverage_cp310_aarch64-apple-darwin",
            "pypi__coverage_cp310_aarch64-unknown-linux-gnu": "pypi__coverage_cp310_aarch64-unknown-linux-gnu",
            "pypi__coverage_cp310_x86_64-apple-darwin": "pypi__coverage_cp310_x86_64-apple-darwin",
            "pypi__coverage_cp310_x86_64-unknown-linux-gnu": "pypi__coverage_cp310_x86_64-unknown-linux-gnu",
            "pypi__coverage_cp311_aarch64-unknown-linux-gnu": "pypi__coverage_cp311_aarch64-unknown-linux-gnu",
            "pypi__coverage_cp311_x86_64-apple-darwin": "pypi__coverage_cp311_x86_64-apple-darwin",
            "pypi__coverage_cp311_x86_64-unknown-linux-gnu": "pypi__coverage_cp311_x86_64-unknown-linux-gnu",
            "pypi__coverage_cp38_aarch64-apple-darwin": "pypi__coverage_cp38_aarch64-apple-darwin",
            "pypi__coverage_cp38_aarch64-unknown-linux-gnu": "pypi__coverage_cp38_aarch64-unknown-linux-gnu",
            "pypi__coverage_cp38_x86_64-apple-darwin": "pypi__coverage_cp38_x86_64-apple-darwin",
            "pypi__coverage_cp38_x86_64-unknown-linux-gnu": "pypi__coverage_cp38_x86_64-unknown-linux-gnu",
            "pypi__coverage_cp39_aarch64-apple-darwin": "pypi__coverage_cp39_aarch64-apple-darwin",
            "pypi__coverage_cp39_aarch64-unknown-linux-gnu": "pypi__coverage_cp39_aarch64-unknown-linux-gnu",
            "pypi__coverage_cp39_x86_64-apple-darwin": "pypi__coverage_cp39_x86_64-apple-darwin",
            "pypi__coverage_cp39_x86_64-unknown-linux-gnu": "pypi__coverage_cp39_x86_64-unknown-linux-gnu"
          },
          "devImports": [],
          "tags": [
            {
              "tagName": "install",
              "attributeValues": {},
              "devDependency": false,
              "location": {
                "file": "https://bcr.bazel.build/modules/rules_python/0.22.1/MODULE.bazel",
                "line": 15,
                "column": 22
              }
            }
          ],
          "hasDevUseExtension": false,
          "hasNonDevUseExtension": true
        },
        {
          "extensionBzlFile": "@rules_python//python/extensions:python.bzl",
          "extensionName": "python",
          "usingModule": "rules_python@0.22.1",
          "location": {
            "file": "https://bcr.bazel.build/modules/rules_python/0.22.1/MODULE.bazel",
            "line": 50,
            "column": 23
          },
          "imports": {
            "pythons_hub": "pythons_hub"
          },
          "devImports": [],
          "tags": [],
          "hasDevUseExtension": false,
          "hasNonDevUseExtension": true
        }
      ],
      "deps": {
        "platforms": "platforms@0.0.7",
        "bazel_skylib": "bazel_skylib@1.3.0",
        "rules_proto": "rules_proto@5.3.0-21.7",
        "com_google_protobuf": "protobuf@21.7",
        "bazel_tools": "bazel_tools@_",
        "local_config_platform": "local_config_platform@_"
      },
      "repoSpec": {
        "bzlFile": "@@bazel_tools//tools/build_defs/repo:http.bzl",
        "ruleClassName": "http_archive",
        "attributes": {
          "urls": [
            "https://github.com/bazelbuild/rules_python/releases/download/0.22.1/rules_python-0.22.1.tar.gz"
          ],
          "integrity": "sha256-pWQP3dS+sD6MH95e1xYMC6a9R359BIZhwwwGk2om/WM=",
          "strip_prefix": "rules_python-0.22.1",
          "remote_patches": {
            "https://bcr.bazel.build/modules/rules_python/0.22.1/patches/module_dot_bazel_version.patch": "sha256-3+VLDH9gYDzNI4eOW7mABC/LKxh1xqF6NhacLbNTucs="
          },
          "remote_patch_strip": 1
        }
      }
    },
    "buildozer@6.4.0.2": {
      "name": "buildozer",
      "version": "6.4.0.2",
      "key": "buildozer@6.4.0.2",
      "repoName": "buildozer",
      "executionPlatformsToRegister": [],
      "toolchainsToRegister": [],
      "extensionUsages": [
        {
          "extensionBzlFile": "@buildozer//:buildozer_binary.bzl",
          "extensionName": "buildozer_binary",
          "usingModule": "buildozer@6.4.0.2",
          "location": {
            "file": "https://bcr.bazel.build/modules/buildozer/6.4.0.2/MODULE.bazel",
            "line": 7,
            "column": 33
          },
          "imports": {
            "buildozer_binary": "buildozer_binary"
          },
          "devImports": [],
          "tags": [
            {
              "tagName": "buildozer",
              "attributeValues": {
                "sha256": {
                  "darwin-amd64": "d29e347ecd6b5673d72cb1a8de05bf1b06178dd229ff5eb67fad5100c840cc8e",
                  "darwin-arm64": "9b9e71bdbec5e7223871e913b65d12f6d8fa026684daf991f00e52ed36a6978d",
                  "linux-amd64": "8dfd6345da4e9042daa738d7fdf34f699c5dfce4632f7207956fceedd8494119",
                  "linux-arm64": "6559558fded658c8fa7432a9d011f7c4dcbac6b738feae73d2d5c352e5f605fa",
                  "windows-amd64": "e7f05bf847f7c3689dd28926460ce6e1097ae97380ac8e6ae7147b7b706ba19b"
                },
                "version": "6.4.0"
              },
              "devDependency": false,
              "location": {
                "file": "https://bcr.bazel.build/modules/buildozer/6.4.0.2/MODULE.bazel",
                "line": 8,
                "column": 27
              }
            }
          ],
          "hasDevUseExtension": false,
          "hasNonDevUseExtension": true
        }
      ],
      "deps": {
        "bazel_tools": "bazel_tools@_",
        "local_config_platform": "local_config_platform@_"
      },
      "repoSpec": {
        "bzlFile": "@@bazel_tools//tools/build_defs/repo:http.bzl",
        "ruleClassName": "http_archive",
        "attributes": {
          "urls": [
            "https://github.com/fmeum/buildozer/releases/download/v6.4.0.2/buildozer-v6.4.0.2.tar.gz"
          ],
          "integrity": "sha256-k7tFKQMR2AygxpmZfH0yEPnQmF3efFgD9rBPkj+Yz/8=",
          "strip_prefix": "buildozer-6.4.0.2",
          "remote_patches": {
            "https://bcr.bazel.build/modules/buildozer/6.4.0.2/patches/module_dot_bazel_version.patch": "sha256-gKANF2HMilj7bWmuXs4lbBIAAansuWC4IhWGB/CerjU="
          },
          "remote_patch_strip": 1
        }
      }
    },
    "platforms@0.0.7": {
      "name": "platforms",
      "version": "0.0.7",
      "key": "platforms@0.0.7",
      "repoName": "platforms",
      "executionPlatformsToRegister": [],
      "toolchainsToRegister": [],
      "extensionUsages": [],
      "deps": {
        "rules_license": "rules_license@0.0.7",
        "bazel_tools": "bazel_tools@_",
        "local_config_platform": "local_config_platform@_"
      },
      "repoSpec": {
        "bzlFile": "@@bazel_tools//tools/build_defs/repo:http.bzl",
        "ruleClassName": "http_archive",
        "attributes": {
          "urls": [
            "https://github.com/bazelbuild/platforms/releases/download/0.0.7/platforms-0.0.7.tar.gz"
          ],
          "integrity": "sha256-OlYcmee9vpFzqmU/1Xn+hJ8djWc5V4CrR3Cx84FDHVE=",
          "strip_prefix": "",
          "remote_patches": {},
          "remote_patch_strip": 0
        }
      }
    },
    "protobuf@21.7": {
      "name": "protobuf",
      "version": "21.7",
      "key": "protobuf@21.7",
      "repoName": "protobuf",
      "executionPlatformsToRegister": [],
      "toolchainsToRegister": [],
      "extensionUsages": [
        {
          "extensionBzlFile": "@rules_jvm_external//:extensions.bzl",
          "extensionName": "maven",
          "usingModule": "protobuf@21.7",
          "location": {
            "file": "https://bcr.bazel.build/modules/protobuf/21.7/MODULE.bazel",
            "line": 22,
            "column": 22
          },
          "imports": {
            "maven": "maven"
          },
          "devImports": [],
          "tags": [
            {
              "tagName": "install",
              "attributeValues": {
                "name": "maven",
                "artifacts": [
                  "com.google.code.findbugs:jsr305:3.0.2",
                  "com.google.code.gson:gson:2.8.9",
                  "com.google.errorprone:error_prone_annotations:2.3.2",
                  "com.google.j2objc:j2objc-annotations:1.3",
                  "com.google.guava:guava:31.1-jre",
                  "com.google.guava:guava-testlib:31.1-jre",
                  "com.google.truth:truth:1.1.2",
                  "junit:junit:4.13.2",
                  "org.mockito:mockito-core:4.3.1"
                ]
              },
              "devDependency": false,
              "location": {
                "file": "https://bcr.bazel.build/modules/protobuf/21.7/MODULE.bazel",
                "line": 24,
                "column": 14
              }
            }
          ],
          "hasDevUseExtension": false,
          "hasNonDevUseExtension": true
        }
      ],
      "deps": {
        "bazel_skylib": "bazel_skylib@1.3.0",
        "rules_python": "rules_python@0.22.1",
        "rules_cc": "rules_cc@0.0.9",
        "rules_proto": "rules_proto@5.3.0-21.7",
        "rules_java": "rules_java@7.4.0",
        "rules_pkg": "rules_pkg@0.7.0",
        "com_google_abseil": "abseil-cpp@20211102.0",
        "zlib": "zlib@1.3",
        "upb": "upb@0.0.0-20220923-a547704",
        "rules_jvm_external": "rules_jvm_external@4.4.2",
        "com_google_googletest": "googletest@1.11.0",
        "bazel_tools": "bazel_tools@_",
        "local_config_platform": "local_config_platform@_"
      },
      "repoSpec": {
        "bzlFile": "@@bazel_tools//tools/build_defs/repo:http.bzl",
        "ruleClassName": "http_archive",
        "attributes": {
          "urls": [
            "https://github.com/protocolbuffers/protobuf/releases/download/v21.7/protobuf-all-21.7.zip"
          ],
          "integrity": "sha256-VJOiH17T/FAuZv7GuUScBqVRztYwAvpIkDxA36jeeko=",
          "strip_prefix": "protobuf-21.7",
          "remote_patches": {
            "https://bcr.bazel.build/modules/protobuf/21.7/patches/add_module_dot_bazel.patch": "sha256-q3V2+eq0v2XF0z8z+V+QF4cynD6JvHI1y3kI/+rzl5s=",
            "https://bcr.bazel.build/modules/protobuf/21.7/patches/add_module_dot_bazel_for_examples.patch": "sha256-O7YP6s3lo/1opUiO0jqXYORNHdZ/2q3hjz1QGy8QdIU=",
            "https://bcr.bazel.build/modules/protobuf/21.7/patches/relative_repo_names.patch": "sha256-RK9RjW8T5UJNG7flIrnFiNE9vKwWB+8uWWtJqXYT0w4=",
            "https://bcr.bazel.build/modules/protobuf/21.7/patches/add_missing_files.patch": "sha256-Hyne4DG2u5bXcWHNxNMirA2QFAe/2Cl8oMm1XJdkQIY="
          },
          "remote_patch_strip": 1
        }
      }
    },
    "zlib@1.3": {
      "name": "zlib",
      "version": "1.3",
      "key": "zlib@1.3",
      "repoName": "zlib",
      "executionPlatformsToRegister": [],
      "toolchainsToRegister": [],
      "extensionUsages": [],
      "deps": {
        "platforms": "platforms@0.0.7",
        "rules_cc": "rules_cc@0.0.9",
        "bazel_tools": "bazel_tools@_",
        "local_config_platform": "local_config_platform@_"
      },
      "repoSpec": {
        "bzlFile": "@@bazel_tools//tools/build_defs/repo:http.bzl",
        "ruleClassName": "http_archive",
        "attributes": {
          "urls": [
            "https://github.com/madler/zlib/releases/download/v1.3/zlib-1.3.tar.gz"
          ],
          "integrity": "sha256-/wukwpIBPbwnUws6geH5qBPNOd4Byl4Pi/NVcC76WT4=",
          "strip_prefix": "zlib-1.3",
          "remote_patches": {
            "https://bcr.bazel.build/modules/zlib/1.3/patches/add_build_file.patch": "sha256-Ei+FYaaOo7A3jTKunMEodTI0Uw5NXQyZEcboMC8JskY=",
            "https://bcr.bazel.build/modules/zlib/1.3/patches/module_dot_bazel.patch": "sha256-fPWLM+2xaF/kuy+kZc1YTfW6hNjrkG400Ho7gckuyJk="
          },
          "remote_patch_strip": 0
        }
      }
    },
    "apple_support@1.5.0": {
      "name": "apple_support",
      "version": "1.5.0",
      "key": "apple_support@1.5.0",
      "repoName": "build_bazel_apple_support",
      "executionPlatformsToRegister": [],
      "toolchainsToRegister": [
        "@local_config_apple_cc_toolchains//:all"
      ],
      "extensionUsages": [
        {
          "extensionBzlFile": "@build_bazel_apple_support//crosstool:setup.bzl",
          "extensionName": "apple_cc_configure_extension",
          "usingModule": "apple_support@1.5.0",
          "location": {
            "file": "https://bcr.bazel.build/modules/apple_support/1.5.0/MODULE.bazel",
            "line": 17,
            "column": 35
          },
          "imports": {
            "local_config_apple_cc": "local_config_apple_cc",
            "local_config_apple_cc_toolchains": "local_config_apple_cc_toolchains"
          },
          "devImports": [],
          "tags": [],
          "hasDevUseExtension": false,
          "hasNonDevUseExtension": true
        }
      ],
      "deps": {
        "bazel_skylib": "bazel_skylib@1.3.0",
        "platforms": "platforms@0.0.7",
        "bazel_tools": "bazel_tools@_",
        "local_config_platform": "local_config_platform@_"
      },
      "repoSpec": {
        "bzlFile": "@@bazel_tools//tools/build_defs/repo:http.bzl",
        "ruleClassName": "http_archive",
        "attributes": {
          "urls": [
            "https://github.com/bazelbuild/apple_support/releases/download/1.5.0/apple_support.1.5.0.tar.gz"
          ],
          "integrity": "sha256-miM41vja0yRPgj8txghKA+TQ+7J8qJLclw5okNW0gYQ=",
          "strip_prefix": "",
          "remote_patches": {},
          "remote_patch_strip": 0
        }
      }
    },
    "bazel_skylib@1.3.0": {
      "name": "bazel_skylib",
      "version": "1.3.0",
      "key": "bazel_skylib@1.3.0",
      "repoName": "bazel_skylib",
      "executionPlatformsToRegister": [],
      "toolchainsToRegister": [
        "//toolchains/unittest:cmd_toolchain",
        "//toolchains/unittest:bash_toolchain"
      ],
      "extensionUsages": [],
      "deps": {
        "platforms": "platforms@0.0.7",
        "bazel_tools": "bazel_tools@_",
        "local_config_platform": "local_config_platform@_"
      },
      "repoSpec": {
        "bzlFile": "@@bazel_tools//tools/build_defs/repo:http.bzl",
        "ruleClassName": "http_archive",
        "attributes": {
          "urls": [
            "https://github.com/bazelbuild/bazel-skylib/releases/download/1.3.0/bazel-skylib-1.3.0.tar.gz"
          ],
          "integrity": "sha256-dNVE2W9KW7Yw1GXKi7z+Ix41lOWq5X4e2/F6brPKJQY=",
          "strip_prefix": "",
          "remote_patches": {},
          "remote_patch_strip": 0
        }
      }
    },
    "rules_pkg@0.7.0": {
      "name": "rules_pkg",
      "version": "0.7.0",
      "key": "rules_pkg@0.7.0",
      "repoName": "rules_pkg",
      "executionPlatformsToRegister": [],
      "toolchainsToRegister": [],
      "extensionUsages": [],
      "deps": {
        "rules_python": "rules_python@0.22.1",
        "bazel_skylib": "bazel_skylib@1.3.0",
        "rules_license": "rules_license@0.0.7",
        "bazel_tools": "bazel_tools@_",
        "local_config_platform": "local_config_platform@_"
      },
      "repoSpec": {
        "bzlFile": "@@bazel_tools//tools/build_defs/repo:http.bzl",
        "ruleClassName": "http_archive",
        "attributes": {
          "urls": [
            "https://github.com/bazelbuild/rules_pkg/releases/download/0.7.0/rules_pkg-0.7.0.tar.gz"
          ],
          "integrity": "sha256-iimOgydi7aGDBZfWT+fbWBeKqEzVkm121bdE1lWJQcI=",
          "strip_prefix": "",
          "remote_patches": {
            "https://bcr.bazel.build/modules/rules_pkg/0.7.0/patches/module_dot_bazel.patch": "sha256-4OaEPZwYF6iC71ZTDg6MJ7LLqX7ZA0/kK4mT+4xKqiE="
          },
          "remote_patch_strip": 0
        }
      }
    },
    "abseil-cpp@20211102.0": {
      "name": "abseil-cpp",
      "version": "20211102.0",
      "key": "abseil-cpp@20211102.0",
      "repoName": "abseil-cpp",
      "executionPlatformsToRegister": [],
      "toolchainsToRegister": [],
      "extensionUsages": [],
      "deps": {
        "rules_cc": "rules_cc@0.0.9",
        "platforms": "platforms@0.0.7",
        "bazel_tools": "bazel_tools@_",
        "local_config_platform": "local_config_platform@_"
      },
      "repoSpec": {
        "bzlFile": "@@bazel_tools//tools/build_defs/repo:http.bzl",
        "ruleClassName": "http_archive",
        "attributes": {
          "urls": [
            "https://github.com/abseil/abseil-cpp/archive/refs/tags/20211102.0.tar.gz"
          ],
          "integrity": "sha256-3PcbnLqNwMqZQMSzFqDHlr6Pq0KwcLtrfKtitI8OZsQ=",
          "strip_prefix": "abseil-cpp-20211102.0",
          "remote_patches": {
            "https://bcr.bazel.build/modules/abseil-cpp/20211102.0/patches/module_dot_bazel.patch": "sha256-4izqopgGCey4jVZzl/w3M2GVPNohjh2B5TmbThZNvPY="
          },
          "remote_patch_strip": 0
        }
      }
    },
    "upb@0.0.0-20220923-a547704": {
      "name": "upb",
      "version": "0.0.0-20220923-a547704",
      "key": "upb@0.0.0-20220923-a547704",
      "repoName": "upb",
      "executionPlatformsToRegister": [],
      "toolchainsToRegister": [],
      "extensionUsages": [],
      "deps": {
        "bazel_skylib": "bazel_skylib@1.3.0",
        "rules_proto": "rules_proto@5.3.0-21.7",
        "com_google_protobuf": "protobuf@21.7",
        "com_google_absl": "abseil-cpp@20211102.0",
        "platforms": "platforms@0.0.7",
        "bazel_tools": "bazel_tools@_",
        "local_config_platform": "local_config_platform@_"
      },
      "repoSpec": {
        "bzlFile": "@@bazel_tools//tools/build_defs/repo:http.bzl",
        "ruleClassName": "http_archive",
        "attributes": {
          "urls": [
            "https://github.com/protocolbuffers/upb/archive/a5477045acaa34586420942098f5fecd3570f577.tar.gz"
          ],
          "integrity": "sha256-z39x6v+QskwaKLSWRan/A6mmwecTQpHOcJActj5zZLU=",
          "strip_prefix": "upb-a5477045acaa34586420942098f5fecd3570f577",
          "remote_patches": {
            "https://bcr.bazel.build/modules/upb/0.0.0-20220923-a547704/patches/module_dot_bazel.patch": "sha256-wH4mNS6ZYy+8uC0HoAft/c7SDsq2Kxf+J8dUakXhaB0="
          },
          "remote_patch_strip": 0
        }
      }
    },
    "rules_jvm_external@4.4.2": {
      "name": "rules_jvm_external",
      "version": "4.4.2",
      "key": "rules_jvm_external@4.4.2",
      "repoName": "rules_jvm_external",
      "executionPlatformsToRegister": [],
      "toolchainsToRegister": [],
      "extensionUsages": [
        {
          "extensionBzlFile": "@rules_jvm_external//:non-module-deps.bzl",
          "extensionName": "non_module_deps",
          "usingModule": "rules_jvm_external@4.4.2",
          "location": {
            "file": "https://bcr.bazel.build/modules/rules_jvm_external/4.4.2/MODULE.bazel",
            "line": 9,
            "column": 32
          },
          "imports": {
            "io_bazel_rules_kotlin": "io_bazel_rules_kotlin"
          },
          "devImports": [],
          "tags": [],
          "hasDevUseExtension": false,
          "hasNonDevUseExtension": true
        },
        {
          "extensionBzlFile": "@rules_jvm_external//:extensions.bzl",
          "extensionName": "maven",
          "usingModule": "rules_jvm_external@4.4.2",
          "location": {
            "file": "https://bcr.bazel.build/modules/rules_jvm_external/4.4.2/MODULE.bazel",
            "line": 16,
            "column": 22
          },
          "imports": {
            "rules_jvm_external_deps": "rules_jvm_external_deps"
          },
          "devImports": [],
          "tags": [
            {
              "tagName": "install",
              "attributeValues": {
                "name": "rules_jvm_external_deps",
                "artifacts": [
                  "com.google.cloud:google-cloud-core:1.93.10",
                  "com.google.cloud:google-cloud-storage:1.113.4",
                  "com.google.code.gson:gson:2.9.0",
                  "org.apache.maven:maven-artifact:3.8.6",
                  "software.amazon.awssdk:s3:2.17.183"
                ],
                "lock_file": "@rules_jvm_external//:rules_jvm_external_deps_install.json"
              },
              "devDependency": false,
              "location": {
                "file": "https://bcr.bazel.build/modules/rules_jvm_external/4.4.2/MODULE.bazel",
                "line": 18,
                "column": 14
              }
            }
          ],
          "hasDevUseExtension": false,
          "hasNonDevUseExtension": true
        }
      ],
      "deps": {
        "bazel_skylib": "bazel_skylib@1.3.0",
        "io_bazel_stardoc": "stardoc@0.5.1",
        "bazel_tools": "bazel_tools@_",
        "local_config_platform": "local_config_platform@_"
      },
      "repoSpec": {
        "bzlFile": "@@bazel_tools//tools/build_defs/repo:http.bzl",
        "ruleClassName": "http_archive",
        "attributes": {
          "urls": [
            "https://github.com/bazelbuild/rules_jvm_external/archive/refs/tags/4.4.2.zip"
          ],
          "integrity": "sha256-c1YC9QgT6y6pPKP15DsZWb2AshO4NqB6YqKddXZwt3s=",
          "strip_prefix": "rules_jvm_external-4.4.2",
          "remote_patches": {},
          "remote_patch_strip": 0
        }
      }
    },
    "googletest@1.11.0": {
      "name": "googletest",
      "version": "1.11.0",
      "key": "googletest@1.11.0",
      "repoName": "googletest",
      "executionPlatformsToRegister": [],
      "toolchainsToRegister": [],
      "extensionUsages": [],
      "deps": {
        "com_google_absl": "abseil-cpp@20211102.0",
        "platforms": "platforms@0.0.7",
        "rules_cc": "rules_cc@0.0.9",
        "bazel_tools": "bazel_tools@_",
        "local_config_platform": "local_config_platform@_"
      },
      "repoSpec": {
        "bzlFile": "@@bazel_tools//tools/build_defs/repo:http.bzl",
        "ruleClassName": "http_archive",
        "attributes": {
          "urls": [
            "https://github.com/google/googletest/archive/refs/tags/release-1.11.0.tar.gz"
          ],
          "integrity": "sha256-tIcL8SH/d5W6INILzdhie44Ijy0dqymaAxwQNO3ck9U=",
          "strip_prefix": "googletest-release-1.11.0",
          "remote_patches": {
            "https://bcr.bazel.build/modules/googletest/1.11.0/patches/module_dot_bazel.patch": "sha256-HuahEdI/n8KCI071sN3CEziX+7qP/Ec77IWayYunLP0="
          },
          "remote_patch_strip": 0
        }
      }
    },
    "stardoc@0.5.1": {
      "name": "stardoc",
      "version": "0.5.1",
      "key": "stardoc@0.5.1",
      "repoName": "stardoc",
      "executionPlatformsToRegister": [],
      "toolchainsToRegister": [],
      "extensionUsages": [],
      "deps": {
        "bazel_skylib": "bazel_skylib@1.3.0",
        "rules_java": "rules_java@7.4.0",
        "bazel_tools": "bazel_tools@_",
        "local_config_platform": "local_config_platform@_"
      },
      "repoSpec": {
        "bzlFile": "@@bazel_tools//tools/build_defs/repo:http.bzl",
        "ruleClassName": "http_archive",
        "attributes": {
          "urls": [
            "https://github.com/bazelbuild/stardoc/releases/download/0.5.1/stardoc-0.5.1.tar.gz"
          ],
          "integrity": "sha256-qoFNrgrEALurLoiB+ZFcb0fElmS/CHxAmhX5BDjSwj4=",
          "strip_prefix": "",
          "remote_patches": {
            "https://bcr.bazel.build/modules/stardoc/0.5.1/patches/module_dot_bazel.patch": "sha256-UAULCuTpJE7SG0YrR9XLjMfxMRmbP+za3uW9ONZ5rjI="
          },
          "remote_patch_strip": 0
        }
      }
    }
  },
  "moduleExtensions": {
    "@@apple_support~//crosstool:setup.bzl%apple_cc_configure_extension": {
      "general": {
        "bzlTransitiveDigest": "pMLFCYaRPkgXPQ8vtuNkMfiHfPmRBy6QJfnid4sWfv0=",
        "accumulatedFileDigests": {},
        "envVariables": {},
        "generatedRepoSpecs": {
          "local_config_apple_cc": {
            "bzlFile": "@@apple_support~//crosstool:setup.bzl",
            "ruleClassName": "_apple_cc_autoconf",
            "attributes": {}
          },
          "local_config_apple_cc_toolchains": {
            "bzlFile": "@@apple_support~//crosstool:setup.bzl",
            "ruleClassName": "_apple_cc_autoconf_toolchains",
            "attributes": {}
          }
        },
        "recordedRepoMappingEntries": [
          [
            "apple_support~",
            "bazel_tools",
            "bazel_tools"
          ]
        ]
      }
    },
    "@@bazel_tools//tools/android:android_extensions.bzl%remote_android_tools_extensions": {
      "general": {
        "bzlTransitiveDigest": "vsrPPBNf8OgywAYLMcIL1oNm2R8WtbCIL9wgQBUecpA=",
        "accumulatedFileDigests": {},
        "envVariables": {},
        "generatedRepoSpecs": {
          "android_tools": {
            "bzlFile": "@@bazel_tools//tools/build_defs/repo:http.bzl",
            "ruleClassName": "http_archive",
            "attributes": {
              "sha256": "2b661a761a735b41c41b3a78089f4fc1982626c76ddb944604ae3ff8c545d3c2",
              "url": "https://mirror.bazel.build/bazel_android_tools/android_tools_pkg-0.30.0.tar"
            }
          },
          "android_gmaven_r8": {
            "bzlFile": "@@bazel_tools//tools/build_defs/repo:http.bzl",
            "ruleClassName": "http_jar",
            "attributes": {
              "sha256": "a1d7f902d56cfa8d1e8cd64aa250e63549359fcd096eb793286787b1a1e76db1",
              "url": "https://maven.google.com/com/android/tools/r8/8.2.42/r8-8.2.42.jar"
            }
          }
        },
        "recordedRepoMappingEntries": []
      }
    },
    "@@bazel_tools//tools/cpp:cc_configure.bzl%cc_configure_extension": {
      "general": {
        "bzlTransitiveDigest": "XWy8pzw7/6RclAFWd6/VfUdoXn2SdSpmHOrbfEFJ1ao=",
        "accumulatedFileDigests": {},
        "envVariables": {},
        "generatedRepoSpecs": {
          "local_config_cc": {
            "bzlFile": "@@bazel_tools//tools/cpp:cc_configure.bzl",
            "ruleClassName": "cc_autoconf",
            "attributes": {}
          },
          "local_config_cc_toolchains": {
            "bzlFile": "@@bazel_tools//tools/cpp:cc_configure.bzl",
            "ruleClassName": "cc_autoconf_toolchains",
            "attributes": {}
          }
        },
        "recordedRepoMappingEntries": [
          [
            "bazel_tools",
            "bazel_tools",
            "bazel_tools"
          ]
        ]
      }
    },
    "@@bazel_tools//tools/osx:xcode_configure.bzl%xcode_configure_extension": {
      "general": {
        "bzlTransitiveDigest": "Qh2bWTU6QW6wkrd87qrU4YeY+SG37Nvw3A0PR4Y0L2Y=",
        "accumulatedFileDigests": {},
        "envVariables": {},
        "generatedRepoSpecs": {
          "local_config_xcode": {
            "bzlFile": "@@bazel_tools//tools/osx:xcode_configure.bzl",
            "ruleClassName": "xcode_autoconf",
            "attributes": {
              "xcode_locator": "@bazel_tools//tools/osx:xcode_locator.m",
              "remote_xcode": ""
            }
          }
        },
        "recordedRepoMappingEntries": []
      }
    },
    "@@bazel_tools//tools/sh:sh_configure.bzl%sh_configure_extension": {
      "general": {
        "bzlTransitiveDigest": "hp4NgmNjEg5+xgvzfh6L83bt9/aiiWETuNpwNuF1MSU=",
        "accumulatedFileDigests": {},
        "envVariables": {},
        "generatedRepoSpecs": {
          "local_config_sh": {
            "bzlFile": "@@bazel_tools//tools/sh:sh_configure.bzl",
            "ruleClassName": "sh_config",
            "attributes": {}
          }
        },
        "recordedRepoMappingEntries": []
      }
    },
    "@@bazel_tools//tools/test:extensions.bzl%remote_coverage_tools_extension": {
      "general": {
        "bzlTransitiveDigest": "AL+K5m+GCP3XRzLPqpKAq4GsjIVDXgUveWm8nih4ju0=",
        "accumulatedFileDigests": {},
        "envVariables": {},
        "generatedRepoSpecs": {
          "remote_coverage_tools": {
            "bzlFile": "@@bazel_tools//tools/build_defs/repo:http.bzl",
            "ruleClassName": "http_archive",
            "attributes": {
              "sha256": "7006375f6756819b7013ca875eab70a541cf7d89142d9c511ed78ea4fefa38af",
              "urls": [
                "https://mirror.bazel.build/bazel_coverage_output_generator/releases/coverage_output_generator-v2.6.zip"
              ]
            }
          }
        },
        "recordedRepoMappingEntries": []
      }
    },
<<<<<<< HEAD
    "@@rules_java~7.4.0//java:extensions.bzl%toolchains": {
=======
    "@@buildozer~//:buildozer_binary.bzl%buildozer_binary": {
      "general": {
        "bzlTransitiveDigest": "EleDU/FQ1+e/RgkW3aIDmdaxZEthvoWQhsqFTxiSgMI=",
        "accumulatedFileDigests": {},
        "envVariables": {},
        "generatedRepoSpecs": {
          "buildozer_binary": {
            "bzlFile": "@@buildozer~//private:buildozer_binary.bzl",
            "ruleClassName": "_buildozer_binary_repo",
            "attributes": {
              "sha256": {
                "darwin-amd64": "d29e347ecd6b5673d72cb1a8de05bf1b06178dd229ff5eb67fad5100c840cc8e",
                "darwin-arm64": "9b9e71bdbec5e7223871e913b65d12f6d8fa026684daf991f00e52ed36a6978d",
                "linux-amd64": "8dfd6345da4e9042daa738d7fdf34f699c5dfce4632f7207956fceedd8494119",
                "linux-arm64": "6559558fded658c8fa7432a9d011f7c4dcbac6b738feae73d2d5c352e5f605fa",
                "windows-amd64": "e7f05bf847f7c3689dd28926460ce6e1097ae97380ac8e6ae7147b7b706ba19b"
              },
              "version": "6.4.0"
            }
          }
        },
        "recordedRepoMappingEntries": []
      }
    },
    "@@rules_java~//java:extensions.bzl%toolchains": {
>>>>>>> fb25158c
      "general": {
        "bzlTransitiveDigest": "Vo8tBC4aLZTSWFbox69vCUJ2B0S7GYQDr5txjiyYfgQ=",
        "accumulatedFileDigests": {},
        "envVariables": {},
        "generatedRepoSpecs": {
          "remotejdk21_linux_toolchain_config_repo": {
<<<<<<< HEAD
            "bzlFile": "@@rules_java~7.4.0//toolchains:remote_java_repository.bzl",
=======
            "bzlFile": "@@rules_java~//toolchains:remote_java_repository.bzl",
>>>>>>> fb25158c
            "ruleClassName": "_toolchain_config",
            "attributes": {
              "build_file": "\nconfig_setting(\n    name = \"prefix_version_setting\",\n    values = {\"java_runtime_version\": \"remotejdk_21\"},\n    visibility = [\"//visibility:private\"],\n)\nconfig_setting(\n    name = \"version_setting\",\n    values = {\"java_runtime_version\": \"21\"},\n    visibility = [\"//visibility:private\"],\n)\nalias(\n    name = \"version_or_prefix_version_setting\",\n    actual = select({\n        \":version_setting\": \":version_setting\",\n        \"//conditions:default\": \":prefix_version_setting\",\n    }),\n    visibility = [\"//visibility:private\"],\n)\ntoolchain(\n    name = \"toolchain\",\n    target_compatible_with = [\"@platforms//os:linux\", \"@platforms//cpu:x86_64\"],\n    target_settings = [\":version_or_prefix_version_setting\"],\n    toolchain_type = \"@bazel_tools//tools/jdk:runtime_toolchain_type\",\n    toolchain = \"@remotejdk21_linux//:jdk\",\n)\ntoolchain(\n    name = \"bootstrap_runtime_toolchain\",\n    # These constraints are not required for correctness, but prevent fetches of remote JDK for\n    # different architectures. As every Java compilation toolchain depends on a bootstrap runtime in\n    # the same configuration, this constraint will not result in toolchain resolution failures.\n    exec_compatible_with = [\"@platforms//os:linux\", \"@platforms//cpu:x86_64\"],\n    target_settings = [\":version_or_prefix_version_setting\"],\n    toolchain_type = \"@bazel_tools//tools/jdk:bootstrap_runtime_toolchain_type\",\n    toolchain = \"@remotejdk21_linux//:jdk\",\n)\n"
            }
          },
          "remotejdk17_linux_s390x_toolchain_config_repo": {
<<<<<<< HEAD
            "bzlFile": "@@rules_java~7.4.0//toolchains:remote_java_repository.bzl",
=======
            "bzlFile": "@@rules_java~//toolchains:remote_java_repository.bzl",
>>>>>>> fb25158c
            "ruleClassName": "_toolchain_config",
            "attributes": {
              "build_file": "\nconfig_setting(\n    name = \"prefix_version_setting\",\n    values = {\"java_runtime_version\": \"remotejdk_17\"},\n    visibility = [\"//visibility:private\"],\n)\nconfig_setting(\n    name = \"version_setting\",\n    values = {\"java_runtime_version\": \"17\"},\n    visibility = [\"//visibility:private\"],\n)\nalias(\n    name = \"version_or_prefix_version_setting\",\n    actual = select({\n        \":version_setting\": \":version_setting\",\n        \"//conditions:default\": \":prefix_version_setting\",\n    }),\n    visibility = [\"//visibility:private\"],\n)\ntoolchain(\n    name = \"toolchain\",\n    target_compatible_with = [\"@platforms//os:linux\", \"@platforms//cpu:s390x\"],\n    target_settings = [\":version_or_prefix_version_setting\"],\n    toolchain_type = \"@bazel_tools//tools/jdk:runtime_toolchain_type\",\n    toolchain = \"@remotejdk17_linux_s390x//:jdk\",\n)\ntoolchain(\n    name = \"bootstrap_runtime_toolchain\",\n    # These constraints are not required for correctness, but prevent fetches of remote JDK for\n    # different architectures. As every Java compilation toolchain depends on a bootstrap runtime in\n    # the same configuration, this constraint will not result in toolchain resolution failures.\n    exec_compatible_with = [\"@platforms//os:linux\", \"@platforms//cpu:s390x\"],\n    target_settings = [\":version_or_prefix_version_setting\"],\n    toolchain_type = \"@bazel_tools//tools/jdk:bootstrap_runtime_toolchain_type\",\n    toolchain = \"@remotejdk17_linux_s390x//:jdk\",\n)\n"
            }
          },
          "remotejdk17_macos_toolchain_config_repo": {
<<<<<<< HEAD
            "bzlFile": "@@rules_java~7.4.0//toolchains:remote_java_repository.bzl",
=======
            "bzlFile": "@@rules_java~//toolchains:remote_java_repository.bzl",
>>>>>>> fb25158c
            "ruleClassName": "_toolchain_config",
            "attributes": {
              "build_file": "\nconfig_setting(\n    name = \"prefix_version_setting\",\n    values = {\"java_runtime_version\": \"remotejdk_17\"},\n    visibility = [\"//visibility:private\"],\n)\nconfig_setting(\n    name = \"version_setting\",\n    values = {\"java_runtime_version\": \"17\"},\n    visibility = [\"//visibility:private\"],\n)\nalias(\n    name = \"version_or_prefix_version_setting\",\n    actual = select({\n        \":version_setting\": \":version_setting\",\n        \"//conditions:default\": \":prefix_version_setting\",\n    }),\n    visibility = [\"//visibility:private\"],\n)\ntoolchain(\n    name = \"toolchain\",\n    target_compatible_with = [\"@platforms//os:macos\", \"@platforms//cpu:x86_64\"],\n    target_settings = [\":version_or_prefix_version_setting\"],\n    toolchain_type = \"@bazel_tools//tools/jdk:runtime_toolchain_type\",\n    toolchain = \"@remotejdk17_macos//:jdk\",\n)\ntoolchain(\n    name = \"bootstrap_runtime_toolchain\",\n    # These constraints are not required for correctness, but prevent fetches of remote JDK for\n    # different architectures. As every Java compilation toolchain depends on a bootstrap runtime in\n    # the same configuration, this constraint will not result in toolchain resolution failures.\n    exec_compatible_with = [\"@platforms//os:macos\", \"@platforms//cpu:x86_64\"],\n    target_settings = [\":version_or_prefix_version_setting\"],\n    toolchain_type = \"@bazel_tools//tools/jdk:bootstrap_runtime_toolchain_type\",\n    toolchain = \"@remotejdk17_macos//:jdk\",\n)\n"
            }
          },
          "remotejdk21_macos_aarch64_toolchain_config_repo": {
<<<<<<< HEAD
            "bzlFile": "@@rules_java~7.4.0//toolchains:remote_java_repository.bzl",
=======
            "bzlFile": "@@rules_java~//toolchains:remote_java_repository.bzl",
>>>>>>> fb25158c
            "ruleClassName": "_toolchain_config",
            "attributes": {
              "build_file": "\nconfig_setting(\n    name = \"prefix_version_setting\",\n    values = {\"java_runtime_version\": \"remotejdk_21\"},\n    visibility = [\"//visibility:private\"],\n)\nconfig_setting(\n    name = \"version_setting\",\n    values = {\"java_runtime_version\": \"21\"},\n    visibility = [\"//visibility:private\"],\n)\nalias(\n    name = \"version_or_prefix_version_setting\",\n    actual = select({\n        \":version_setting\": \":version_setting\",\n        \"//conditions:default\": \":prefix_version_setting\",\n    }),\n    visibility = [\"//visibility:private\"],\n)\ntoolchain(\n    name = \"toolchain\",\n    target_compatible_with = [\"@platforms//os:macos\", \"@platforms//cpu:aarch64\"],\n    target_settings = [\":version_or_prefix_version_setting\"],\n    toolchain_type = \"@bazel_tools//tools/jdk:runtime_toolchain_type\",\n    toolchain = \"@remotejdk21_macos_aarch64//:jdk\",\n)\ntoolchain(\n    name = \"bootstrap_runtime_toolchain\",\n    # These constraints are not required for correctness, but prevent fetches of remote JDK for\n    # different architectures. As every Java compilation toolchain depends on a bootstrap runtime in\n    # the same configuration, this constraint will not result in toolchain resolution failures.\n    exec_compatible_with = [\"@platforms//os:macos\", \"@platforms//cpu:aarch64\"],\n    target_settings = [\":version_or_prefix_version_setting\"],\n    toolchain_type = \"@bazel_tools//tools/jdk:bootstrap_runtime_toolchain_type\",\n    toolchain = \"@remotejdk21_macos_aarch64//:jdk\",\n)\n"
            }
          },
          "remotejdk17_linux_aarch64_toolchain_config_repo": {
<<<<<<< HEAD
            "bzlFile": "@@rules_java~7.4.0//toolchains:remote_java_repository.bzl",
=======
            "bzlFile": "@@rules_java~//toolchains:remote_java_repository.bzl",
>>>>>>> fb25158c
            "ruleClassName": "_toolchain_config",
            "attributes": {
              "build_file": "\nconfig_setting(\n    name = \"prefix_version_setting\",\n    values = {\"java_runtime_version\": \"remotejdk_17\"},\n    visibility = [\"//visibility:private\"],\n)\nconfig_setting(\n    name = \"version_setting\",\n    values = {\"java_runtime_version\": \"17\"},\n    visibility = [\"//visibility:private\"],\n)\nalias(\n    name = \"version_or_prefix_version_setting\",\n    actual = select({\n        \":version_setting\": \":version_setting\",\n        \"//conditions:default\": \":prefix_version_setting\",\n    }),\n    visibility = [\"//visibility:private\"],\n)\ntoolchain(\n    name = \"toolchain\",\n    target_compatible_with = [\"@platforms//os:linux\", \"@platforms//cpu:aarch64\"],\n    target_settings = [\":version_or_prefix_version_setting\"],\n    toolchain_type = \"@bazel_tools//tools/jdk:runtime_toolchain_type\",\n    toolchain = \"@remotejdk17_linux_aarch64//:jdk\",\n)\ntoolchain(\n    name = \"bootstrap_runtime_toolchain\",\n    # These constraints are not required for correctness, but prevent fetches of remote JDK for\n    # different architectures. As every Java compilation toolchain depends on a bootstrap runtime in\n    # the same configuration, this constraint will not result in toolchain resolution failures.\n    exec_compatible_with = [\"@platforms//os:linux\", \"@platforms//cpu:aarch64\"],\n    target_settings = [\":version_or_prefix_version_setting\"],\n    toolchain_type = \"@bazel_tools//tools/jdk:bootstrap_runtime_toolchain_type\",\n    toolchain = \"@remotejdk17_linux_aarch64//:jdk\",\n)\n"
            }
          },
          "remotejdk21_macos_aarch64": {
            "bzlFile": "@@bazel_tools//tools/build_defs/repo:http.bzl",
            "ruleClassName": "http_archive",
            "attributes": {
              "build_file_content": "load(\"@rules_java//java:defs.bzl\", \"java_runtime\")\n\npackage(default_visibility = [\"//visibility:public\"])\n\nexports_files([\"WORKSPACE\", \"BUILD.bazel\"])\n\nfilegroup(\n    name = \"jre\",\n    srcs = glob(\n        [\n            \"jre/bin/**\",\n            \"jre/lib/**\",\n        ],\n        allow_empty = True,\n        # In some configurations, Java browser plugin is considered harmful and\n        # common antivirus software blocks access to npjp2.dll interfering with Bazel,\n        # so do not include it in JRE on Windows.\n        exclude = [\"jre/bin/plugin2/**\"],\n    ),\n)\n\nfilegroup(\n    name = \"jdk-bin\",\n    srcs = glob(\n        [\"bin/**\"],\n        # The JDK on Windows sometimes contains a directory called\n        # \"%systemroot%\", which is not a valid label.\n        exclude = [\"**/*%*/**\"],\n    ),\n)\n\n# This folder holds security policies.\nfilegroup(\n    name = \"jdk-conf\",\n    srcs = glob(\n        [\"conf/**\"],\n        allow_empty = True,\n    ),\n)\n\nfilegroup(\n    name = \"jdk-include\",\n    srcs = glob(\n        [\"include/**\"],\n        allow_empty = True,\n    ),\n)\n\nfilegroup(\n    name = \"jdk-lib\",\n    srcs = glob(\n        [\"lib/**\", \"release\"],\n        allow_empty = True,\n        exclude = [\n            \"lib/missioncontrol/**\",\n            \"lib/visualvm/**\",\n        ],\n    ),\n)\n\njava_runtime(\n    name = \"jdk\",\n    srcs = [\n        \":jdk-bin\",\n        \":jdk-conf\",\n        \":jdk-include\",\n        \":jdk-lib\",\n        \":jre\",\n    ],\n    # Provide the 'java` binary explicitly so that the correct path is used by\n    # Bazel even when the host platform differs from the execution platform.\n    # Exactly one of the two globs will be empty depending on the host platform.\n    # When --incompatible_disallow_empty_glob is enabled, each individual empty\n    # glob will fail without allow_empty = True, even if the overall result is\n    # non-empty.\n    java = glob([\"bin/java.exe\", \"bin/java\"], allow_empty = True)[0],\n    version = 21,\n)\n",
              "sha256": "e8260516de8b60661422a725f1df2c36ef888f6fb35393566b00e7325db3d04e",
              "strip_prefix": "zulu21.32.17-ca-jdk21.0.2-macosx_aarch64",
              "urls": [
                "https://mirror.bazel.build/cdn.azul.com/zulu/bin/zulu21.32.17-ca-jdk21.0.2-macosx_aarch64.tar.gz",
                "https://cdn.azul.com/zulu/bin/zulu21.32.17-ca-jdk21.0.2-macosx_aarch64.tar.gz"
              ]
            }
          },
          "remotejdk17_linux_toolchain_config_repo": {
<<<<<<< HEAD
            "bzlFile": "@@rules_java~7.4.0//toolchains:remote_java_repository.bzl",
=======
            "bzlFile": "@@rules_java~//toolchains:remote_java_repository.bzl",
>>>>>>> fb25158c
            "ruleClassName": "_toolchain_config",
            "attributes": {
              "build_file": "\nconfig_setting(\n    name = \"prefix_version_setting\",\n    values = {\"java_runtime_version\": \"remotejdk_17\"},\n    visibility = [\"//visibility:private\"],\n)\nconfig_setting(\n    name = \"version_setting\",\n    values = {\"java_runtime_version\": \"17\"},\n    visibility = [\"//visibility:private\"],\n)\nalias(\n    name = \"version_or_prefix_version_setting\",\n    actual = select({\n        \":version_setting\": \":version_setting\",\n        \"//conditions:default\": \":prefix_version_setting\",\n    }),\n    visibility = [\"//visibility:private\"],\n)\ntoolchain(\n    name = \"toolchain\",\n    target_compatible_with = [\"@platforms//os:linux\", \"@platforms//cpu:x86_64\"],\n    target_settings = [\":version_or_prefix_version_setting\"],\n    toolchain_type = \"@bazel_tools//tools/jdk:runtime_toolchain_type\",\n    toolchain = \"@remotejdk17_linux//:jdk\",\n)\ntoolchain(\n    name = \"bootstrap_runtime_toolchain\",\n    # These constraints are not required for correctness, but prevent fetches of remote JDK for\n    # different architectures. As every Java compilation toolchain depends on a bootstrap runtime in\n    # the same configuration, this constraint will not result in toolchain resolution failures.\n    exec_compatible_with = [\"@platforms//os:linux\", \"@platforms//cpu:x86_64\"],\n    target_settings = [\":version_or_prefix_version_setting\"],\n    toolchain_type = \"@bazel_tools//tools/jdk:bootstrap_runtime_toolchain_type\",\n    toolchain = \"@remotejdk17_linux//:jdk\",\n)\n"
            }
          },
          "remotejdk17_macos_aarch64": {
            "bzlFile": "@@bazel_tools//tools/build_defs/repo:http.bzl",
            "ruleClassName": "http_archive",
            "attributes": {
              "build_file_content": "load(\"@rules_java//java:defs.bzl\", \"java_runtime\")\n\npackage(default_visibility = [\"//visibility:public\"])\n\nexports_files([\"WORKSPACE\", \"BUILD.bazel\"])\n\nfilegroup(\n    name = \"jre\",\n    srcs = glob(\n        [\n            \"jre/bin/**\",\n            \"jre/lib/**\",\n        ],\n        allow_empty = True,\n        # In some configurations, Java browser plugin is considered harmful and\n        # common antivirus software blocks access to npjp2.dll interfering with Bazel,\n        # so do not include it in JRE on Windows.\n        exclude = [\"jre/bin/plugin2/**\"],\n    ),\n)\n\nfilegroup(\n    name = \"jdk-bin\",\n    srcs = glob(\n        [\"bin/**\"],\n        # The JDK on Windows sometimes contains a directory called\n        # \"%systemroot%\", which is not a valid label.\n        exclude = [\"**/*%*/**\"],\n    ),\n)\n\n# This folder holds security policies.\nfilegroup(\n    name = \"jdk-conf\",\n    srcs = glob(\n        [\"conf/**\"],\n        allow_empty = True,\n    ),\n)\n\nfilegroup(\n    name = \"jdk-include\",\n    srcs = glob(\n        [\"include/**\"],\n        allow_empty = True,\n    ),\n)\n\nfilegroup(\n    name = \"jdk-lib\",\n    srcs = glob(\n        [\"lib/**\", \"release\"],\n        allow_empty = True,\n        exclude = [\n            \"lib/missioncontrol/**\",\n            \"lib/visualvm/**\",\n        ],\n    ),\n)\n\njava_runtime(\n    name = \"jdk\",\n    srcs = [\n        \":jdk-bin\",\n        \":jdk-conf\",\n        \":jdk-include\",\n        \":jdk-lib\",\n        \":jre\",\n    ],\n    # Provide the 'java` binary explicitly so that the correct path is used by\n    # Bazel even when the host platform differs from the execution platform.\n    # Exactly one of the two globs will be empty depending on the host platform.\n    # When --incompatible_disallow_empty_glob is enabled, each individual empty\n    # glob will fail without allow_empty = True, even if the overall result is\n    # non-empty.\n    java = glob([\"bin/java.exe\", \"bin/java\"], allow_empty = True)[0],\n    version = 17,\n)\n",
              "sha256": "314b04568ec0ae9b36ba03c9cbd42adc9e1265f74678923b19297d66eb84dcca",
              "strip_prefix": "zulu17.44.53-ca-jdk17.0.8.1-macosx_aarch64",
              "urls": [
                "https://mirror.bazel.build/cdn.azul.com/zulu/bin/zulu17.44.53-ca-jdk17.0.8.1-macosx_aarch64.tar.gz",
                "https://cdn.azul.com/zulu/bin/zulu17.44.53-ca-jdk17.0.8.1-macosx_aarch64.tar.gz"
              ]
            }
          },
          "remote_java_tools_windows": {
            "bzlFile": "@@bazel_tools//tools/build_defs/repo:http.bzl",
            "ruleClassName": "http_archive",
            "attributes": {
              "sha256": "fe2f88169696d6c6fc6e90ba61bb46be7d0ae3693cbafdf336041bf56679e8d1",
              "urls": [
                "https://mirror.bazel.build/bazel_java_tools/releases/java/v13.4/java_tools_windows-v13.4.zip",
                "https://github.com/bazelbuild/java_tools/releases/download/java_v13.4/java_tools_windows-v13.4.zip"
              ]
            }
          },
          "remotejdk11_win": {
            "bzlFile": "@@bazel_tools//tools/build_defs/repo:http.bzl",
            "ruleClassName": "http_archive",
            "attributes": {
              "build_file_content": "load(\"@rules_java//java:defs.bzl\", \"java_runtime\")\n\npackage(default_visibility = [\"//visibility:public\"])\n\nexports_files([\"WORKSPACE\", \"BUILD.bazel\"])\n\nfilegroup(\n    name = \"jre\",\n    srcs = glob(\n        [\n            \"jre/bin/**\",\n            \"jre/lib/**\",\n        ],\n        allow_empty = True,\n        # In some configurations, Java browser plugin is considered harmful and\n        # common antivirus software blocks access to npjp2.dll interfering with Bazel,\n        # so do not include it in JRE on Windows.\n        exclude = [\"jre/bin/plugin2/**\"],\n    ),\n)\n\nfilegroup(\n    name = \"jdk-bin\",\n    srcs = glob(\n        [\"bin/**\"],\n        # The JDK on Windows sometimes contains a directory called\n        # \"%systemroot%\", which is not a valid label.\n        exclude = [\"**/*%*/**\"],\n    ),\n)\n\n# This folder holds security policies.\nfilegroup(\n    name = \"jdk-conf\",\n    srcs = glob(\n        [\"conf/**\"],\n        allow_empty = True,\n    ),\n)\n\nfilegroup(\n    name = \"jdk-include\",\n    srcs = glob(\n        [\"include/**\"],\n        allow_empty = True,\n    ),\n)\n\nfilegroup(\n    name = \"jdk-lib\",\n    srcs = glob(\n        [\"lib/**\", \"release\"],\n        allow_empty = True,\n        exclude = [\n            \"lib/missioncontrol/**\",\n            \"lib/visualvm/**\",\n        ],\n    ),\n)\n\njava_runtime(\n    name = \"jdk\",\n    srcs = [\n        \":jdk-bin\",\n        \":jdk-conf\",\n        \":jdk-include\",\n        \":jdk-lib\",\n        \":jre\",\n    ],\n    # Provide the 'java` binary explicitly so that the correct path is used by\n    # Bazel even when the host platform differs from the execution platform.\n    # Exactly one of the two globs will be empty depending on the host platform.\n    # When --incompatible_disallow_empty_glob is enabled, each individual empty\n    # glob will fail without allow_empty = True, even if the overall result is\n    # non-empty.\n    java = glob([\"bin/java.exe\", \"bin/java\"], allow_empty = True)[0],\n    version = 11,\n)\n",
              "sha256": "43408193ce2fa0862819495b5ae8541085b95660153f2adcf91a52d3a1710e83",
              "strip_prefix": "zulu11.66.15-ca-jdk11.0.20-win_x64",
              "urls": [
                "https://mirror.bazel.build/cdn.azul.com/zulu/bin/zulu11.66.15-ca-jdk11.0.20-win_x64.zip",
                "https://cdn.azul.com/zulu/bin/zulu11.66.15-ca-jdk11.0.20-win_x64.zip"
              ]
            }
          },
          "remotejdk11_win_toolchain_config_repo": {
<<<<<<< HEAD
            "bzlFile": "@@rules_java~7.4.0//toolchains:remote_java_repository.bzl",
=======
            "bzlFile": "@@rules_java~//toolchains:remote_java_repository.bzl",
>>>>>>> fb25158c
            "ruleClassName": "_toolchain_config",
            "attributes": {
              "build_file": "\nconfig_setting(\n    name = \"prefix_version_setting\",\n    values = {\"java_runtime_version\": \"remotejdk_11\"},\n    visibility = [\"//visibility:private\"],\n)\nconfig_setting(\n    name = \"version_setting\",\n    values = {\"java_runtime_version\": \"11\"},\n    visibility = [\"//visibility:private\"],\n)\nalias(\n    name = \"version_or_prefix_version_setting\",\n    actual = select({\n        \":version_setting\": \":version_setting\",\n        \"//conditions:default\": \":prefix_version_setting\",\n    }),\n    visibility = [\"//visibility:private\"],\n)\ntoolchain(\n    name = \"toolchain\",\n    target_compatible_with = [\"@platforms//os:windows\", \"@platforms//cpu:x86_64\"],\n    target_settings = [\":version_or_prefix_version_setting\"],\n    toolchain_type = \"@bazel_tools//tools/jdk:runtime_toolchain_type\",\n    toolchain = \"@remotejdk11_win//:jdk\",\n)\ntoolchain(\n    name = \"bootstrap_runtime_toolchain\",\n    # These constraints are not required for correctness, but prevent fetches of remote JDK for\n    # different architectures. As every Java compilation toolchain depends on a bootstrap runtime in\n    # the same configuration, this constraint will not result in toolchain resolution failures.\n    exec_compatible_with = [\"@platforms//os:windows\", \"@platforms//cpu:x86_64\"],\n    target_settings = [\":version_or_prefix_version_setting\"],\n    toolchain_type = \"@bazel_tools//tools/jdk:bootstrap_runtime_toolchain_type\",\n    toolchain = \"@remotejdk11_win//:jdk\",\n)\n"
            }
          },
          "remotejdk11_linux_aarch64": {
            "bzlFile": "@@bazel_tools//tools/build_defs/repo:http.bzl",
            "ruleClassName": "http_archive",
            "attributes": {
              "build_file_content": "load(\"@rules_java//java:defs.bzl\", \"java_runtime\")\n\npackage(default_visibility = [\"//visibility:public\"])\n\nexports_files([\"WORKSPACE\", \"BUILD.bazel\"])\n\nfilegroup(\n    name = \"jre\",\n    srcs = glob(\n        [\n            \"jre/bin/**\",\n            \"jre/lib/**\",\n        ],\n        allow_empty = True,\n        # In some configurations, Java browser plugin is considered harmful and\n        # common antivirus software blocks access to npjp2.dll interfering with Bazel,\n        # so do not include it in JRE on Windows.\n        exclude = [\"jre/bin/plugin2/**\"],\n    ),\n)\n\nfilegroup(\n    name = \"jdk-bin\",\n    srcs = glob(\n        [\"bin/**\"],\n        # The JDK on Windows sometimes contains a directory called\n        # \"%systemroot%\", which is not a valid label.\n        exclude = [\"**/*%*/**\"],\n    ),\n)\n\n# This folder holds security policies.\nfilegroup(\n    name = \"jdk-conf\",\n    srcs = glob(\n        [\"conf/**\"],\n        allow_empty = True,\n    ),\n)\n\nfilegroup(\n    name = \"jdk-include\",\n    srcs = glob(\n        [\"include/**\"],\n        allow_empty = True,\n    ),\n)\n\nfilegroup(\n    name = \"jdk-lib\",\n    srcs = glob(\n        [\"lib/**\", \"release\"],\n        allow_empty = True,\n        exclude = [\n            \"lib/missioncontrol/**\",\n            \"lib/visualvm/**\",\n        ],\n    ),\n)\n\njava_runtime(\n    name = \"jdk\",\n    srcs = [\n        \":jdk-bin\",\n        \":jdk-conf\",\n        \":jdk-include\",\n        \":jdk-lib\",\n        \":jre\",\n    ],\n    # Provide the 'java` binary explicitly so that the correct path is used by\n    # Bazel even when the host platform differs from the execution platform.\n    # Exactly one of the two globs will be empty depending on the host platform.\n    # When --incompatible_disallow_empty_glob is enabled, each individual empty\n    # glob will fail without allow_empty = True, even if the overall result is\n    # non-empty.\n    java = glob([\"bin/java.exe\", \"bin/java\"], allow_empty = True)[0],\n    version = 11,\n)\n",
              "sha256": "54174439f2b3fddd11f1048c397fe7bb45d4c9d66d452d6889b013d04d21c4de",
              "strip_prefix": "zulu11.66.15-ca-jdk11.0.20-linux_aarch64",
              "urls": [
                "https://mirror.bazel.build/cdn.azul.com/zulu/bin/zulu11.66.15-ca-jdk11.0.20-linux_aarch64.tar.gz",
                "https://cdn.azul.com/zulu/bin/zulu11.66.15-ca-jdk11.0.20-linux_aarch64.tar.gz"
              ]
            }
          },
          "remotejdk17_linux": {
            "bzlFile": "@@bazel_tools//tools/build_defs/repo:http.bzl",
            "ruleClassName": "http_archive",
            "attributes": {
              "build_file_content": "load(\"@rules_java//java:defs.bzl\", \"java_runtime\")\n\npackage(default_visibility = [\"//visibility:public\"])\n\nexports_files([\"WORKSPACE\", \"BUILD.bazel\"])\n\nfilegroup(\n    name = \"jre\",\n    srcs = glob(\n        [\n            \"jre/bin/**\",\n            \"jre/lib/**\",\n        ],\n        allow_empty = True,\n        # In some configurations, Java browser plugin is considered harmful and\n        # common antivirus software blocks access to npjp2.dll interfering with Bazel,\n        # so do not include it in JRE on Windows.\n        exclude = [\"jre/bin/plugin2/**\"],\n    ),\n)\n\nfilegroup(\n    name = \"jdk-bin\",\n    srcs = glob(\n        [\"bin/**\"],\n        # The JDK on Windows sometimes contains a directory called\n        # \"%systemroot%\", which is not a valid label.\n        exclude = [\"**/*%*/**\"],\n    ),\n)\n\n# This folder holds security policies.\nfilegroup(\n    name = \"jdk-conf\",\n    srcs = glob(\n        [\"conf/**\"],\n        allow_empty = True,\n    ),\n)\n\nfilegroup(\n    name = \"jdk-include\",\n    srcs = glob(\n        [\"include/**\"],\n        allow_empty = True,\n    ),\n)\n\nfilegroup(\n    name = \"jdk-lib\",\n    srcs = glob(\n        [\"lib/**\", \"release\"],\n        allow_empty = True,\n        exclude = [\n            \"lib/missioncontrol/**\",\n            \"lib/visualvm/**\",\n        ],\n    ),\n)\n\njava_runtime(\n    name = \"jdk\",\n    srcs = [\n        \":jdk-bin\",\n        \":jdk-conf\",\n        \":jdk-include\",\n        \":jdk-lib\",\n        \":jre\",\n    ],\n    # Provide the 'java` binary explicitly so that the correct path is used by\n    # Bazel even when the host platform differs from the execution platform.\n    # Exactly one of the two globs will be empty depending on the host platform.\n    # When --incompatible_disallow_empty_glob is enabled, each individual empty\n    # glob will fail without allow_empty = True, even if the overall result is\n    # non-empty.\n    java = glob([\"bin/java.exe\", \"bin/java\"], allow_empty = True)[0],\n    version = 17,\n)\n",
              "sha256": "b9482f2304a1a68a614dfacddcf29569a72f0fac32e6c74f83dc1b9a157b8340",
              "strip_prefix": "zulu17.44.53-ca-jdk17.0.8.1-linux_x64",
              "urls": [
                "https://mirror.bazel.build/cdn.azul.com/zulu/bin/zulu17.44.53-ca-jdk17.0.8.1-linux_x64.tar.gz",
                "https://cdn.azul.com/zulu/bin/zulu17.44.53-ca-jdk17.0.8.1-linux_x64.tar.gz"
              ]
            }
          },
          "remotejdk11_linux_s390x_toolchain_config_repo": {
<<<<<<< HEAD
            "bzlFile": "@@rules_java~7.4.0//toolchains:remote_java_repository.bzl",
=======
            "bzlFile": "@@rules_java~//toolchains:remote_java_repository.bzl",
>>>>>>> fb25158c
            "ruleClassName": "_toolchain_config",
            "attributes": {
              "build_file": "\nconfig_setting(\n    name = \"prefix_version_setting\",\n    values = {\"java_runtime_version\": \"remotejdk_11\"},\n    visibility = [\"//visibility:private\"],\n)\nconfig_setting(\n    name = \"version_setting\",\n    values = {\"java_runtime_version\": \"11\"},\n    visibility = [\"//visibility:private\"],\n)\nalias(\n    name = \"version_or_prefix_version_setting\",\n    actual = select({\n        \":version_setting\": \":version_setting\",\n        \"//conditions:default\": \":prefix_version_setting\",\n    }),\n    visibility = [\"//visibility:private\"],\n)\ntoolchain(\n    name = \"toolchain\",\n    target_compatible_with = [\"@platforms//os:linux\", \"@platforms//cpu:s390x\"],\n    target_settings = [\":version_or_prefix_version_setting\"],\n    toolchain_type = \"@bazel_tools//tools/jdk:runtime_toolchain_type\",\n    toolchain = \"@remotejdk11_linux_s390x//:jdk\",\n)\ntoolchain(\n    name = \"bootstrap_runtime_toolchain\",\n    # These constraints are not required for correctness, but prevent fetches of remote JDK for\n    # different architectures. As every Java compilation toolchain depends on a bootstrap runtime in\n    # the same configuration, this constraint will not result in toolchain resolution failures.\n    exec_compatible_with = [\"@platforms//os:linux\", \"@platforms//cpu:s390x\"],\n    target_settings = [\":version_or_prefix_version_setting\"],\n    toolchain_type = \"@bazel_tools//tools/jdk:bootstrap_runtime_toolchain_type\",\n    toolchain = \"@remotejdk11_linux_s390x//:jdk\",\n)\n"
            }
          },
          "remotejdk11_linux_toolchain_config_repo": {
<<<<<<< HEAD
            "bzlFile": "@@rules_java~7.4.0//toolchains:remote_java_repository.bzl",
=======
            "bzlFile": "@@rules_java~//toolchains:remote_java_repository.bzl",
>>>>>>> fb25158c
            "ruleClassName": "_toolchain_config",
            "attributes": {
              "build_file": "\nconfig_setting(\n    name = \"prefix_version_setting\",\n    values = {\"java_runtime_version\": \"remotejdk_11\"},\n    visibility = [\"//visibility:private\"],\n)\nconfig_setting(\n    name = \"version_setting\",\n    values = {\"java_runtime_version\": \"11\"},\n    visibility = [\"//visibility:private\"],\n)\nalias(\n    name = \"version_or_prefix_version_setting\",\n    actual = select({\n        \":version_setting\": \":version_setting\",\n        \"//conditions:default\": \":prefix_version_setting\",\n    }),\n    visibility = [\"//visibility:private\"],\n)\ntoolchain(\n    name = \"toolchain\",\n    target_compatible_with = [\"@platforms//os:linux\", \"@platforms//cpu:x86_64\"],\n    target_settings = [\":version_or_prefix_version_setting\"],\n    toolchain_type = \"@bazel_tools//tools/jdk:runtime_toolchain_type\",\n    toolchain = \"@remotejdk11_linux//:jdk\",\n)\ntoolchain(\n    name = \"bootstrap_runtime_toolchain\",\n    # These constraints are not required for correctness, but prevent fetches of remote JDK for\n    # different architectures. As every Java compilation toolchain depends on a bootstrap runtime in\n    # the same configuration, this constraint will not result in toolchain resolution failures.\n    exec_compatible_with = [\"@platforms//os:linux\", \"@platforms//cpu:x86_64\"],\n    target_settings = [\":version_or_prefix_version_setting\"],\n    toolchain_type = \"@bazel_tools//tools/jdk:bootstrap_runtime_toolchain_type\",\n    toolchain = \"@remotejdk11_linux//:jdk\",\n)\n"
            }
          },
          "remotejdk11_macos": {
            "bzlFile": "@@bazel_tools//tools/build_defs/repo:http.bzl",
            "ruleClassName": "http_archive",
            "attributes": {
              "build_file_content": "load(\"@rules_java//java:defs.bzl\", \"java_runtime\")\n\npackage(default_visibility = [\"//visibility:public\"])\n\nexports_files([\"WORKSPACE\", \"BUILD.bazel\"])\n\nfilegroup(\n    name = \"jre\",\n    srcs = glob(\n        [\n            \"jre/bin/**\",\n            \"jre/lib/**\",\n        ],\n        allow_empty = True,\n        # In some configurations, Java browser plugin is considered harmful and\n        # common antivirus software blocks access to npjp2.dll interfering with Bazel,\n        # so do not include it in JRE on Windows.\n        exclude = [\"jre/bin/plugin2/**\"],\n    ),\n)\n\nfilegroup(\n    name = \"jdk-bin\",\n    srcs = glob(\n        [\"bin/**\"],\n        # The JDK on Windows sometimes contains a directory called\n        # \"%systemroot%\", which is not a valid label.\n        exclude = [\"**/*%*/**\"],\n    ),\n)\n\n# This folder holds security policies.\nfilegroup(\n    name = \"jdk-conf\",\n    srcs = glob(\n        [\"conf/**\"],\n        allow_empty = True,\n    ),\n)\n\nfilegroup(\n    name = \"jdk-include\",\n    srcs = glob(\n        [\"include/**\"],\n        allow_empty = True,\n    ),\n)\n\nfilegroup(\n    name = \"jdk-lib\",\n    srcs = glob(\n        [\"lib/**\", \"release\"],\n        allow_empty = True,\n        exclude = [\n            \"lib/missioncontrol/**\",\n            \"lib/visualvm/**\",\n        ],\n    ),\n)\n\njava_runtime(\n    name = \"jdk\",\n    srcs = [\n        \":jdk-bin\",\n        \":jdk-conf\",\n        \":jdk-include\",\n        \":jdk-lib\",\n        \":jre\",\n    ],\n    # Provide the 'java` binary explicitly so that the correct path is used by\n    # Bazel even when the host platform differs from the execution platform.\n    # Exactly one of the two globs will be empty depending on the host platform.\n    # When --incompatible_disallow_empty_glob is enabled, each individual empty\n    # glob will fail without allow_empty = True, even if the overall result is\n    # non-empty.\n    java = glob([\"bin/java.exe\", \"bin/java\"], allow_empty = True)[0],\n    version = 11,\n)\n",
              "sha256": "bcaab11cfe586fae7583c6d9d311c64384354fb2638eb9a012eca4c3f1a1d9fd",
              "strip_prefix": "zulu11.66.15-ca-jdk11.0.20-macosx_x64",
              "urls": [
                "https://mirror.bazel.build/cdn.azul.com/zulu/bin/zulu11.66.15-ca-jdk11.0.20-macosx_x64.tar.gz",
                "https://cdn.azul.com/zulu/bin/zulu11.66.15-ca-jdk11.0.20-macosx_x64.tar.gz"
              ]
            }
          },
          "remotejdk11_win_arm64": {
            "bzlFile": "@@bazel_tools//tools/build_defs/repo:http.bzl",
            "ruleClassName": "http_archive",
            "attributes": {
              "build_file_content": "load(\"@rules_java//java:defs.bzl\", \"java_runtime\")\n\npackage(default_visibility = [\"//visibility:public\"])\n\nexports_files([\"WORKSPACE\", \"BUILD.bazel\"])\n\nfilegroup(\n    name = \"jre\",\n    srcs = glob(\n        [\n            \"jre/bin/**\",\n            \"jre/lib/**\",\n        ],\n        allow_empty = True,\n        # In some configurations, Java browser plugin is considered harmful and\n        # common antivirus software blocks access to npjp2.dll interfering with Bazel,\n        # so do not include it in JRE on Windows.\n        exclude = [\"jre/bin/plugin2/**\"],\n    ),\n)\n\nfilegroup(\n    name = \"jdk-bin\",\n    srcs = glob(\n        [\"bin/**\"],\n        # The JDK on Windows sometimes contains a directory called\n        # \"%systemroot%\", which is not a valid label.\n        exclude = [\"**/*%*/**\"],\n    ),\n)\n\n# This folder holds security policies.\nfilegroup(\n    name = \"jdk-conf\",\n    srcs = glob(\n        [\"conf/**\"],\n        allow_empty = True,\n    ),\n)\n\nfilegroup(\n    name = \"jdk-include\",\n    srcs = glob(\n        [\"include/**\"],\n        allow_empty = True,\n    ),\n)\n\nfilegroup(\n    name = \"jdk-lib\",\n    srcs = glob(\n        [\"lib/**\", \"release\"],\n        allow_empty = True,\n        exclude = [\n            \"lib/missioncontrol/**\",\n            \"lib/visualvm/**\",\n        ],\n    ),\n)\n\njava_runtime(\n    name = \"jdk\",\n    srcs = [\n        \":jdk-bin\",\n        \":jdk-conf\",\n        \":jdk-include\",\n        \":jdk-lib\",\n        \":jre\",\n    ],\n    # Provide the 'java` binary explicitly so that the correct path is used by\n    # Bazel even when the host platform differs from the execution platform.\n    # Exactly one of the two globs will be empty depending on the host platform.\n    # When --incompatible_disallow_empty_glob is enabled, each individual empty\n    # glob will fail without allow_empty = True, even if the overall result is\n    # non-empty.\n    java = glob([\"bin/java.exe\", \"bin/java\"], allow_empty = True)[0],\n    version = 11,\n)\n",
              "sha256": "b8a28e6e767d90acf793ea6f5bed0bb595ba0ba5ebdf8b99f395266161e53ec2",
              "strip_prefix": "jdk-11.0.13+8",
              "urls": [
                "https://mirror.bazel.build/aka.ms/download-jdk/microsoft-jdk-11.0.13.8.1-windows-aarch64.zip"
              ]
            }
          },
          "remotejdk17_macos": {
            "bzlFile": "@@bazel_tools//tools/build_defs/repo:http.bzl",
            "ruleClassName": "http_archive",
            "attributes": {
              "build_file_content": "load(\"@rules_java//java:defs.bzl\", \"java_runtime\")\n\npackage(default_visibility = [\"//visibility:public\"])\n\nexports_files([\"WORKSPACE\", \"BUILD.bazel\"])\n\nfilegroup(\n    name = \"jre\",\n    srcs = glob(\n        [\n            \"jre/bin/**\",\n            \"jre/lib/**\",\n        ],\n        allow_empty = True,\n        # In some configurations, Java browser plugin is considered harmful and\n        # common antivirus software blocks access to npjp2.dll interfering with Bazel,\n        # so do not include it in JRE on Windows.\n        exclude = [\"jre/bin/plugin2/**\"],\n    ),\n)\n\nfilegroup(\n    name = \"jdk-bin\",\n    srcs = glob(\n        [\"bin/**\"],\n        # The JDK on Windows sometimes contains a directory called\n        # \"%systemroot%\", which is not a valid label.\n        exclude = [\"**/*%*/**\"],\n    ),\n)\n\n# This folder holds security policies.\nfilegroup(\n    name = \"jdk-conf\",\n    srcs = glob(\n        [\"conf/**\"],\n        allow_empty = True,\n    ),\n)\n\nfilegroup(\n    name = \"jdk-include\",\n    srcs = glob(\n        [\"include/**\"],\n        allow_empty = True,\n    ),\n)\n\nfilegroup(\n    name = \"jdk-lib\",\n    srcs = glob(\n        [\"lib/**\", \"release\"],\n        allow_empty = True,\n        exclude = [\n            \"lib/missioncontrol/**\",\n            \"lib/visualvm/**\",\n        ],\n    ),\n)\n\njava_runtime(\n    name = \"jdk\",\n    srcs = [\n        \":jdk-bin\",\n        \":jdk-conf\",\n        \":jdk-include\",\n        \":jdk-lib\",\n        \":jre\",\n    ],\n    # Provide the 'java` binary explicitly so that the correct path is used by\n    # Bazel even when the host platform differs from the execution platform.\n    # Exactly one of the two globs will be empty depending on the host platform.\n    # When --incompatible_disallow_empty_glob is enabled, each individual empty\n    # glob will fail without allow_empty = True, even if the overall result is\n    # non-empty.\n    java = glob([\"bin/java.exe\", \"bin/java\"], allow_empty = True)[0],\n    version = 17,\n)\n",
              "sha256": "640453e8afe8ffe0fb4dceb4535fb50db9c283c64665eebb0ba68b19e65f4b1f",
              "strip_prefix": "zulu17.44.53-ca-jdk17.0.8.1-macosx_x64",
              "urls": [
                "https://mirror.bazel.build/cdn.azul.com/zulu/bin/zulu17.44.53-ca-jdk17.0.8.1-macosx_x64.tar.gz",
                "https://cdn.azul.com/zulu/bin/zulu17.44.53-ca-jdk17.0.8.1-macosx_x64.tar.gz"
              ]
            }
          },
          "remotejdk21_macos": {
            "bzlFile": "@@bazel_tools//tools/build_defs/repo:http.bzl",
            "ruleClassName": "http_archive",
            "attributes": {
              "build_file_content": "load(\"@rules_java//java:defs.bzl\", \"java_runtime\")\n\npackage(default_visibility = [\"//visibility:public\"])\n\nexports_files([\"WORKSPACE\", \"BUILD.bazel\"])\n\nfilegroup(\n    name = \"jre\",\n    srcs = glob(\n        [\n            \"jre/bin/**\",\n            \"jre/lib/**\",\n        ],\n        allow_empty = True,\n        # In some configurations, Java browser plugin is considered harmful and\n        # common antivirus software blocks access to npjp2.dll interfering with Bazel,\n        # so do not include it in JRE on Windows.\n        exclude = [\"jre/bin/plugin2/**\"],\n    ),\n)\n\nfilegroup(\n    name = \"jdk-bin\",\n    srcs = glob(\n        [\"bin/**\"],\n        # The JDK on Windows sometimes contains a directory called\n        # \"%systemroot%\", which is not a valid label.\n        exclude = [\"**/*%*/**\"],\n    ),\n)\n\n# This folder holds security policies.\nfilegroup(\n    name = \"jdk-conf\",\n    srcs = glob(\n        [\"conf/**\"],\n        allow_empty = True,\n    ),\n)\n\nfilegroup(\n    name = \"jdk-include\",\n    srcs = glob(\n        [\"include/**\"],\n        allow_empty = True,\n    ),\n)\n\nfilegroup(\n    name = \"jdk-lib\",\n    srcs = glob(\n        [\"lib/**\", \"release\"],\n        allow_empty = True,\n        exclude = [\n            \"lib/missioncontrol/**\",\n            \"lib/visualvm/**\",\n        ],\n    ),\n)\n\njava_runtime(\n    name = \"jdk\",\n    srcs = [\n        \":jdk-bin\",\n        \":jdk-conf\",\n        \":jdk-include\",\n        \":jdk-lib\",\n        \":jre\",\n    ],\n    # Provide the 'java` binary explicitly so that the correct path is used by\n    # Bazel even when the host platform differs from the execution platform.\n    # Exactly one of the two globs will be empty depending on the host platform.\n    # When --incompatible_disallow_empty_glob is enabled, each individual empty\n    # glob will fail without allow_empty = True, even if the overall result is\n    # non-empty.\n    java = glob([\"bin/java.exe\", \"bin/java\"], allow_empty = True)[0],\n    version = 21,\n)\n",
              "sha256": "3ad8fe288eb57d975c2786ae453a036aa46e47ab2ac3d81538ebae2a54d3c025",
              "strip_prefix": "zulu21.32.17-ca-jdk21.0.2-macosx_x64",
              "urls": [
                "https://mirror.bazel.build/cdn.azul.com/zulu/bin/zulu21.32.17-ca-jdk21.0.2-macosx_x64.tar.gz",
                "https://cdn.azul.com/zulu/bin/zulu21.32.17-ca-jdk21.0.2-macosx_x64.tar.gz"
              ]
            }
          },
          "remotejdk21_macos_toolchain_config_repo": {
<<<<<<< HEAD
            "bzlFile": "@@rules_java~7.4.0//toolchains:remote_java_repository.bzl",
=======
            "bzlFile": "@@rules_java~//toolchains:remote_java_repository.bzl",
>>>>>>> fb25158c
            "ruleClassName": "_toolchain_config",
            "attributes": {
              "build_file": "\nconfig_setting(\n    name = \"prefix_version_setting\",\n    values = {\"java_runtime_version\": \"remotejdk_21\"},\n    visibility = [\"//visibility:private\"],\n)\nconfig_setting(\n    name = \"version_setting\",\n    values = {\"java_runtime_version\": \"21\"},\n    visibility = [\"//visibility:private\"],\n)\nalias(\n    name = \"version_or_prefix_version_setting\",\n    actual = select({\n        \":version_setting\": \":version_setting\",\n        \"//conditions:default\": \":prefix_version_setting\",\n    }),\n    visibility = [\"//visibility:private\"],\n)\ntoolchain(\n    name = \"toolchain\",\n    target_compatible_with = [\"@platforms//os:macos\", \"@platforms//cpu:x86_64\"],\n    target_settings = [\":version_or_prefix_version_setting\"],\n    toolchain_type = \"@bazel_tools//tools/jdk:runtime_toolchain_type\",\n    toolchain = \"@remotejdk21_macos//:jdk\",\n)\ntoolchain(\n    name = \"bootstrap_runtime_toolchain\",\n    # These constraints are not required for correctness, but prevent fetches of remote JDK for\n    # different architectures. As every Java compilation toolchain depends on a bootstrap runtime in\n    # the same configuration, this constraint will not result in toolchain resolution failures.\n    exec_compatible_with = [\"@platforms//os:macos\", \"@platforms//cpu:x86_64\"],\n    target_settings = [\":version_or_prefix_version_setting\"],\n    toolchain_type = \"@bazel_tools//tools/jdk:bootstrap_runtime_toolchain_type\",\n    toolchain = \"@remotejdk21_macos//:jdk\",\n)\n"
            }
          },
          "remotejdk17_macos_aarch64_toolchain_config_repo": {
<<<<<<< HEAD
            "bzlFile": "@@rules_java~7.4.0//toolchains:remote_java_repository.bzl",
=======
            "bzlFile": "@@rules_java~//toolchains:remote_java_repository.bzl",
>>>>>>> fb25158c
            "ruleClassName": "_toolchain_config",
            "attributes": {
              "build_file": "\nconfig_setting(\n    name = \"prefix_version_setting\",\n    values = {\"java_runtime_version\": \"remotejdk_17\"},\n    visibility = [\"//visibility:private\"],\n)\nconfig_setting(\n    name = \"version_setting\",\n    values = {\"java_runtime_version\": \"17\"},\n    visibility = [\"//visibility:private\"],\n)\nalias(\n    name = \"version_or_prefix_version_setting\",\n    actual = select({\n        \":version_setting\": \":version_setting\",\n        \"//conditions:default\": \":prefix_version_setting\",\n    }),\n    visibility = [\"//visibility:private\"],\n)\ntoolchain(\n    name = \"toolchain\",\n    target_compatible_with = [\"@platforms//os:macos\", \"@platforms//cpu:aarch64\"],\n    target_settings = [\":version_or_prefix_version_setting\"],\n    toolchain_type = \"@bazel_tools//tools/jdk:runtime_toolchain_type\",\n    toolchain = \"@remotejdk17_macos_aarch64//:jdk\",\n)\ntoolchain(\n    name = \"bootstrap_runtime_toolchain\",\n    # These constraints are not required for correctness, but prevent fetches of remote JDK for\n    # different architectures. As every Java compilation toolchain depends on a bootstrap runtime in\n    # the same configuration, this constraint will not result in toolchain resolution failures.\n    exec_compatible_with = [\"@platforms//os:macos\", \"@platforms//cpu:aarch64\"],\n    target_settings = [\":version_or_prefix_version_setting\"],\n    toolchain_type = \"@bazel_tools//tools/jdk:bootstrap_runtime_toolchain_type\",\n    toolchain = \"@remotejdk17_macos_aarch64//:jdk\",\n)\n"
            }
          },
          "remotejdk17_win": {
            "bzlFile": "@@bazel_tools//tools/build_defs/repo:http.bzl",
            "ruleClassName": "http_archive",
            "attributes": {
              "build_file_content": "load(\"@rules_java//java:defs.bzl\", \"java_runtime\")\n\npackage(default_visibility = [\"//visibility:public\"])\n\nexports_files([\"WORKSPACE\", \"BUILD.bazel\"])\n\nfilegroup(\n    name = \"jre\",\n    srcs = glob(\n        [\n            \"jre/bin/**\",\n            \"jre/lib/**\",\n        ],\n        allow_empty = True,\n        # In some configurations, Java browser plugin is considered harmful and\n        # common antivirus software blocks access to npjp2.dll interfering with Bazel,\n        # so do not include it in JRE on Windows.\n        exclude = [\"jre/bin/plugin2/**\"],\n    ),\n)\n\nfilegroup(\n    name = \"jdk-bin\",\n    srcs = glob(\n        [\"bin/**\"],\n        # The JDK on Windows sometimes contains a directory called\n        # \"%systemroot%\", which is not a valid label.\n        exclude = [\"**/*%*/**\"],\n    ),\n)\n\n# This folder holds security policies.\nfilegroup(\n    name = \"jdk-conf\",\n    srcs = glob(\n        [\"conf/**\"],\n        allow_empty = True,\n    ),\n)\n\nfilegroup(\n    name = \"jdk-include\",\n    srcs = glob(\n        [\"include/**\"],\n        allow_empty = True,\n    ),\n)\n\nfilegroup(\n    name = \"jdk-lib\",\n    srcs = glob(\n        [\"lib/**\", \"release\"],\n        allow_empty = True,\n        exclude = [\n            \"lib/missioncontrol/**\",\n            \"lib/visualvm/**\",\n        ],\n    ),\n)\n\njava_runtime(\n    name = \"jdk\",\n    srcs = [\n        \":jdk-bin\",\n        \":jdk-conf\",\n        \":jdk-include\",\n        \":jdk-lib\",\n        \":jre\",\n    ],\n    # Provide the 'java` binary explicitly so that the correct path is used by\n    # Bazel even when the host platform differs from the execution platform.\n    # Exactly one of the two globs will be empty depending on the host platform.\n    # When --incompatible_disallow_empty_glob is enabled, each individual empty\n    # glob will fail without allow_empty = True, even if the overall result is\n    # non-empty.\n    java = glob([\"bin/java.exe\", \"bin/java\"], allow_empty = True)[0],\n    version = 17,\n)\n",
              "sha256": "192f2afca57701de6ec496234f7e45d971bf623ff66b8ee4a5c81582054e5637",
              "strip_prefix": "zulu17.44.53-ca-jdk17.0.8.1-win_x64",
              "urls": [
                "https://mirror.bazel.build/cdn.azul.com/zulu/bin/zulu17.44.53-ca-jdk17.0.8.1-win_x64.zip",
                "https://cdn.azul.com/zulu/bin/zulu17.44.53-ca-jdk17.0.8.1-win_x64.zip"
              ]
            }
          },
          "remotejdk11_macos_aarch64_toolchain_config_repo": {
<<<<<<< HEAD
            "bzlFile": "@@rules_java~7.4.0//toolchains:remote_java_repository.bzl",
=======
            "bzlFile": "@@rules_java~//toolchains:remote_java_repository.bzl",
>>>>>>> fb25158c
            "ruleClassName": "_toolchain_config",
            "attributes": {
              "build_file": "\nconfig_setting(\n    name = \"prefix_version_setting\",\n    values = {\"java_runtime_version\": \"remotejdk_11\"},\n    visibility = [\"//visibility:private\"],\n)\nconfig_setting(\n    name = \"version_setting\",\n    values = {\"java_runtime_version\": \"11\"},\n    visibility = [\"//visibility:private\"],\n)\nalias(\n    name = \"version_or_prefix_version_setting\",\n    actual = select({\n        \":version_setting\": \":version_setting\",\n        \"//conditions:default\": \":prefix_version_setting\",\n    }),\n    visibility = [\"//visibility:private\"],\n)\ntoolchain(\n    name = \"toolchain\",\n    target_compatible_with = [\"@platforms//os:macos\", \"@platforms//cpu:aarch64\"],\n    target_settings = [\":version_or_prefix_version_setting\"],\n    toolchain_type = \"@bazel_tools//tools/jdk:runtime_toolchain_type\",\n    toolchain = \"@remotejdk11_macos_aarch64//:jdk\",\n)\ntoolchain(\n    name = \"bootstrap_runtime_toolchain\",\n    # These constraints are not required for correctness, but prevent fetches of remote JDK for\n    # different architectures. As every Java compilation toolchain depends on a bootstrap runtime in\n    # the same configuration, this constraint will not result in toolchain resolution failures.\n    exec_compatible_with = [\"@platforms//os:macos\", \"@platforms//cpu:aarch64\"],\n    target_settings = [\":version_or_prefix_version_setting\"],\n    toolchain_type = \"@bazel_tools//tools/jdk:bootstrap_runtime_toolchain_type\",\n    toolchain = \"@remotejdk11_macos_aarch64//:jdk\",\n)\n"
            }
          },
          "remotejdk11_linux_ppc64le_toolchain_config_repo": {
<<<<<<< HEAD
            "bzlFile": "@@rules_java~7.4.0//toolchains:remote_java_repository.bzl",
=======
            "bzlFile": "@@rules_java~//toolchains:remote_java_repository.bzl",
>>>>>>> fb25158c
            "ruleClassName": "_toolchain_config",
            "attributes": {
              "build_file": "\nconfig_setting(\n    name = \"prefix_version_setting\",\n    values = {\"java_runtime_version\": \"remotejdk_11\"},\n    visibility = [\"//visibility:private\"],\n)\nconfig_setting(\n    name = \"version_setting\",\n    values = {\"java_runtime_version\": \"11\"},\n    visibility = [\"//visibility:private\"],\n)\nalias(\n    name = \"version_or_prefix_version_setting\",\n    actual = select({\n        \":version_setting\": \":version_setting\",\n        \"//conditions:default\": \":prefix_version_setting\",\n    }),\n    visibility = [\"//visibility:private\"],\n)\ntoolchain(\n    name = \"toolchain\",\n    target_compatible_with = [\"@platforms//os:linux\", \"@platforms//cpu:ppc\"],\n    target_settings = [\":version_or_prefix_version_setting\"],\n    toolchain_type = \"@bazel_tools//tools/jdk:runtime_toolchain_type\",\n    toolchain = \"@remotejdk11_linux_ppc64le//:jdk\",\n)\ntoolchain(\n    name = \"bootstrap_runtime_toolchain\",\n    # These constraints are not required for correctness, but prevent fetches of remote JDK for\n    # different architectures. As every Java compilation toolchain depends on a bootstrap runtime in\n    # the same configuration, this constraint will not result in toolchain resolution failures.\n    exec_compatible_with = [\"@platforms//os:linux\", \"@platforms//cpu:ppc\"],\n    target_settings = [\":version_or_prefix_version_setting\"],\n    toolchain_type = \"@bazel_tools//tools/jdk:bootstrap_runtime_toolchain_type\",\n    toolchain = \"@remotejdk11_linux_ppc64le//:jdk\",\n)\n"
            }
          },
          "remotejdk21_linux": {
            "bzlFile": "@@bazel_tools//tools/build_defs/repo:http.bzl",
            "ruleClassName": "http_archive",
            "attributes": {
              "build_file_content": "load(\"@rules_java//java:defs.bzl\", \"java_runtime\")\n\npackage(default_visibility = [\"//visibility:public\"])\n\nexports_files([\"WORKSPACE\", \"BUILD.bazel\"])\n\nfilegroup(\n    name = \"jre\",\n    srcs = glob(\n        [\n            \"jre/bin/**\",\n            \"jre/lib/**\",\n        ],\n        allow_empty = True,\n        # In some configurations, Java browser plugin is considered harmful and\n        # common antivirus software blocks access to npjp2.dll interfering with Bazel,\n        # so do not include it in JRE on Windows.\n        exclude = [\"jre/bin/plugin2/**\"],\n    ),\n)\n\nfilegroup(\n    name = \"jdk-bin\",\n    srcs = glob(\n        [\"bin/**\"],\n        # The JDK on Windows sometimes contains a directory called\n        # \"%systemroot%\", which is not a valid label.\n        exclude = [\"**/*%*/**\"],\n    ),\n)\n\n# This folder holds security policies.\nfilegroup(\n    name = \"jdk-conf\",\n    srcs = glob(\n        [\"conf/**\"],\n        allow_empty = True,\n    ),\n)\n\nfilegroup(\n    name = \"jdk-include\",\n    srcs = glob(\n        [\"include/**\"],\n        allow_empty = True,\n    ),\n)\n\nfilegroup(\n    name = \"jdk-lib\",\n    srcs = glob(\n        [\"lib/**\", \"release\"],\n        allow_empty = True,\n        exclude = [\n            \"lib/missioncontrol/**\",\n            \"lib/visualvm/**\",\n        ],\n    ),\n)\n\njava_runtime(\n    name = \"jdk\",\n    srcs = [\n        \":jdk-bin\",\n        \":jdk-conf\",\n        \":jdk-include\",\n        \":jdk-lib\",\n        \":jre\",\n    ],\n    # Provide the 'java` binary explicitly so that the correct path is used by\n    # Bazel even when the host platform differs from the execution platform.\n    # Exactly one of the two globs will be empty depending on the host platform.\n    # When --incompatible_disallow_empty_glob is enabled, each individual empty\n    # glob will fail without allow_empty = True, even if the overall result is\n    # non-empty.\n    java = glob([\"bin/java.exe\", \"bin/java\"], allow_empty = True)[0],\n    version = 21,\n)\n",
              "sha256": "5ad730fbee6bb49bfff10bf39e84392e728d89103d3474a7e5def0fd134b300a",
              "strip_prefix": "zulu21.32.17-ca-jdk21.0.2-linux_x64",
              "urls": [
                "https://mirror.bazel.build/cdn.azul.com/zulu/bin/zulu21.32.17-ca-jdk21.0.2-linux_x64.tar.gz",
                "https://cdn.azul.com/zulu/bin/zulu21.32.17-ca-jdk21.0.2-linux_x64.tar.gz"
              ]
            }
          },
          "remote_java_tools_linux": {
            "bzlFile": "@@bazel_tools//tools/build_defs/repo:http.bzl",
            "ruleClassName": "http_archive",
            "attributes": {
              "sha256": "ba10f09a138cf185d04cbc807d67a3da42ab13d618c5d1ce20d776e199c33a39",
              "urls": [
                "https://mirror.bazel.build/bazel_java_tools/releases/java/v13.4/java_tools_linux-v13.4.zip",
                "https://github.com/bazelbuild/java_tools/releases/download/java_v13.4/java_tools_linux-v13.4.zip"
              ]
            }
          },
          "remotejdk21_win": {
            "bzlFile": "@@bazel_tools//tools/build_defs/repo:http.bzl",
            "ruleClassName": "http_archive",
            "attributes": {
              "build_file_content": "load(\"@rules_java//java:defs.bzl\", \"java_runtime\")\n\npackage(default_visibility = [\"//visibility:public\"])\n\nexports_files([\"WORKSPACE\", \"BUILD.bazel\"])\n\nfilegroup(\n    name = \"jre\",\n    srcs = glob(\n        [\n            \"jre/bin/**\",\n            \"jre/lib/**\",\n        ],\n        allow_empty = True,\n        # In some configurations, Java browser plugin is considered harmful and\n        # common antivirus software blocks access to npjp2.dll interfering with Bazel,\n        # so do not include it in JRE on Windows.\n        exclude = [\"jre/bin/plugin2/**\"],\n    ),\n)\n\nfilegroup(\n    name = \"jdk-bin\",\n    srcs = glob(\n        [\"bin/**\"],\n        # The JDK on Windows sometimes contains a directory called\n        # \"%systemroot%\", which is not a valid label.\n        exclude = [\"**/*%*/**\"],\n    ),\n)\n\n# This folder holds security policies.\nfilegroup(\n    name = \"jdk-conf\",\n    srcs = glob(\n        [\"conf/**\"],\n        allow_empty = True,\n    ),\n)\n\nfilegroup(\n    name = \"jdk-include\",\n    srcs = glob(\n        [\"include/**\"],\n        allow_empty = True,\n    ),\n)\n\nfilegroup(\n    name = \"jdk-lib\",\n    srcs = glob(\n        [\"lib/**\", \"release\"],\n        allow_empty = True,\n        exclude = [\n            \"lib/missioncontrol/**\",\n            \"lib/visualvm/**\",\n        ],\n    ),\n)\n\njava_runtime(\n    name = \"jdk\",\n    srcs = [\n        \":jdk-bin\",\n        \":jdk-conf\",\n        \":jdk-include\",\n        \":jdk-lib\",\n        \":jre\",\n    ],\n    # Provide the 'java` binary explicitly so that the correct path is used by\n    # Bazel even when the host platform differs from the execution platform.\n    # Exactly one of the two globs will be empty depending on the host platform.\n    # When --incompatible_disallow_empty_glob is enabled, each individual empty\n    # glob will fail without allow_empty = True, even if the overall result is\n    # non-empty.\n    java = glob([\"bin/java.exe\", \"bin/java\"], allow_empty = True)[0],\n    version = 21,\n)\n",
              "sha256": "f7cc15ca17295e69c907402dfe8db240db446e75d3b150da7bf67243cded93de",
              "strip_prefix": "zulu21.32.17-ca-jdk21.0.2-win_x64",
              "urls": [
                "https://mirror.bazel.build/cdn.azul.com/zulu/bin/zulu21.32.17-ca-jdk21.0.2-win_x64.zip",
                "https://cdn.azul.com/zulu/bin/zulu21.32.17-ca-jdk21.0.2-win_x64.zip"
              ]
            }
          },
          "remotejdk21_linux_aarch64": {
            "bzlFile": "@@bazel_tools//tools/build_defs/repo:http.bzl",
            "ruleClassName": "http_archive",
            "attributes": {
              "build_file_content": "load(\"@rules_java//java:defs.bzl\", \"java_runtime\")\n\npackage(default_visibility = [\"//visibility:public\"])\n\nexports_files([\"WORKSPACE\", \"BUILD.bazel\"])\n\nfilegroup(\n    name = \"jre\",\n    srcs = glob(\n        [\n            \"jre/bin/**\",\n            \"jre/lib/**\",\n        ],\n        allow_empty = True,\n        # In some configurations, Java browser plugin is considered harmful and\n        # common antivirus software blocks access to npjp2.dll interfering with Bazel,\n        # so do not include it in JRE on Windows.\n        exclude = [\"jre/bin/plugin2/**\"],\n    ),\n)\n\nfilegroup(\n    name = \"jdk-bin\",\n    srcs = glob(\n        [\"bin/**\"],\n        # The JDK on Windows sometimes contains a directory called\n        # \"%systemroot%\", which is not a valid label.\n        exclude = [\"**/*%*/**\"],\n    ),\n)\n\n# This folder holds security policies.\nfilegroup(\n    name = \"jdk-conf\",\n    srcs = glob(\n        [\"conf/**\"],\n        allow_empty = True,\n    ),\n)\n\nfilegroup(\n    name = \"jdk-include\",\n    srcs = glob(\n        [\"include/**\"],\n        allow_empty = True,\n    ),\n)\n\nfilegroup(\n    name = \"jdk-lib\",\n    srcs = glob(\n        [\"lib/**\", \"release\"],\n        allow_empty = True,\n        exclude = [\n            \"lib/missioncontrol/**\",\n            \"lib/visualvm/**\",\n        ],\n    ),\n)\n\njava_runtime(\n    name = \"jdk\",\n    srcs = [\n        \":jdk-bin\",\n        \":jdk-conf\",\n        \":jdk-include\",\n        \":jdk-lib\",\n        \":jre\",\n    ],\n    # Provide the 'java` binary explicitly so that the correct path is used by\n    # Bazel even when the host platform differs from the execution platform.\n    # Exactly one of the two globs will be empty depending on the host platform.\n    # When --incompatible_disallow_empty_glob is enabled, each individual empty\n    # glob will fail without allow_empty = True, even if the overall result is\n    # non-empty.\n    java = glob([\"bin/java.exe\", \"bin/java\"], allow_empty = True)[0],\n    version = 21,\n)\n",
              "sha256": "ce7df1af5d44a9f455617c4b8891443fbe3e4b269c777d8b82ed66f77167cfe0",
              "strip_prefix": "zulu21.32.17-ca-jdk21.0.2-linux_aarch64",
              "urls": [
                "https://cdn.azul.com/zulu/bin/zulu21.32.17-ca-jdk21.0.2-linux_aarch64.tar.gz",
                "https://mirror.bazel.build/cdn.azul.com/zulu/bin/zulu21.32.17-ca-jdk21.0.2-linux_aarch64.tar.gz"
              ]
            }
          },
          "remotejdk11_linux_aarch64_toolchain_config_repo": {
<<<<<<< HEAD
            "bzlFile": "@@rules_java~7.4.0//toolchains:remote_java_repository.bzl",
=======
            "bzlFile": "@@rules_java~//toolchains:remote_java_repository.bzl",
>>>>>>> fb25158c
            "ruleClassName": "_toolchain_config",
            "attributes": {
              "build_file": "\nconfig_setting(\n    name = \"prefix_version_setting\",\n    values = {\"java_runtime_version\": \"remotejdk_11\"},\n    visibility = [\"//visibility:private\"],\n)\nconfig_setting(\n    name = \"version_setting\",\n    values = {\"java_runtime_version\": \"11\"},\n    visibility = [\"//visibility:private\"],\n)\nalias(\n    name = \"version_or_prefix_version_setting\",\n    actual = select({\n        \":version_setting\": \":version_setting\",\n        \"//conditions:default\": \":prefix_version_setting\",\n    }),\n    visibility = [\"//visibility:private\"],\n)\ntoolchain(\n    name = \"toolchain\",\n    target_compatible_with = [\"@platforms//os:linux\", \"@platforms//cpu:aarch64\"],\n    target_settings = [\":version_or_prefix_version_setting\"],\n    toolchain_type = \"@bazel_tools//tools/jdk:runtime_toolchain_type\",\n    toolchain = \"@remotejdk11_linux_aarch64//:jdk\",\n)\ntoolchain(\n    name = \"bootstrap_runtime_toolchain\",\n    # These constraints are not required for correctness, but prevent fetches of remote JDK for\n    # different architectures. As every Java compilation toolchain depends on a bootstrap runtime in\n    # the same configuration, this constraint will not result in toolchain resolution failures.\n    exec_compatible_with = [\"@platforms//os:linux\", \"@platforms//cpu:aarch64\"],\n    target_settings = [\":version_or_prefix_version_setting\"],\n    toolchain_type = \"@bazel_tools//tools/jdk:bootstrap_runtime_toolchain_type\",\n    toolchain = \"@remotejdk11_linux_aarch64//:jdk\",\n)\n"
            }
          },
          "remotejdk11_linux_s390x": {
            "bzlFile": "@@bazel_tools//tools/build_defs/repo:http.bzl",
            "ruleClassName": "http_archive",
            "attributes": {
              "build_file_content": "load(\"@rules_java//java:defs.bzl\", \"java_runtime\")\n\npackage(default_visibility = [\"//visibility:public\"])\n\nexports_files([\"WORKSPACE\", \"BUILD.bazel\"])\n\nfilegroup(\n    name = \"jre\",\n    srcs = glob(\n        [\n            \"jre/bin/**\",\n            \"jre/lib/**\",\n        ],\n        allow_empty = True,\n        # In some configurations, Java browser plugin is considered harmful and\n        # common antivirus software blocks access to npjp2.dll interfering with Bazel,\n        # so do not include it in JRE on Windows.\n        exclude = [\"jre/bin/plugin2/**\"],\n    ),\n)\n\nfilegroup(\n    name = \"jdk-bin\",\n    srcs = glob(\n        [\"bin/**\"],\n        # The JDK on Windows sometimes contains a directory called\n        # \"%systemroot%\", which is not a valid label.\n        exclude = [\"**/*%*/**\"],\n    ),\n)\n\n# This folder holds security policies.\nfilegroup(\n    name = \"jdk-conf\",\n    srcs = glob(\n        [\"conf/**\"],\n        allow_empty = True,\n    ),\n)\n\nfilegroup(\n    name = \"jdk-include\",\n    srcs = glob(\n        [\"include/**\"],\n        allow_empty = True,\n    ),\n)\n\nfilegroup(\n    name = \"jdk-lib\",\n    srcs = glob(\n        [\"lib/**\", \"release\"],\n        allow_empty = True,\n        exclude = [\n            \"lib/missioncontrol/**\",\n            \"lib/visualvm/**\",\n        ],\n    ),\n)\n\njava_runtime(\n    name = \"jdk\",\n    srcs = [\n        \":jdk-bin\",\n        \":jdk-conf\",\n        \":jdk-include\",\n        \":jdk-lib\",\n        \":jre\",\n    ],\n    # Provide the 'java` binary explicitly so that the correct path is used by\n    # Bazel even when the host platform differs from the execution platform.\n    # Exactly one of the two globs will be empty depending on the host platform.\n    # When --incompatible_disallow_empty_glob is enabled, each individual empty\n    # glob will fail without allow_empty = True, even if the overall result is\n    # non-empty.\n    java = glob([\"bin/java.exe\", \"bin/java\"], allow_empty = True)[0],\n    version = 11,\n)\n",
              "sha256": "a58fc0361966af0a5d5a31a2d8a208e3c9bb0f54f345596fd80b99ea9a39788b",
              "strip_prefix": "jdk-11.0.15+10",
              "urls": [
                "https://mirror.bazel.build/github.com/adoptium/temurin11-binaries/releases/download/jdk-11.0.15+10/OpenJDK11U-jdk_s390x_linux_hotspot_11.0.15_10.tar.gz",
                "https://github.com/adoptium/temurin11-binaries/releases/download/jdk-11.0.15+10/OpenJDK11U-jdk_s390x_linux_hotspot_11.0.15_10.tar.gz"
              ]
            }
          },
          "remotejdk17_linux_aarch64": {
            "bzlFile": "@@bazel_tools//tools/build_defs/repo:http.bzl",
            "ruleClassName": "http_archive",
            "attributes": {
              "build_file_content": "load(\"@rules_java//java:defs.bzl\", \"java_runtime\")\n\npackage(default_visibility = [\"//visibility:public\"])\n\nexports_files([\"WORKSPACE\", \"BUILD.bazel\"])\n\nfilegroup(\n    name = \"jre\",\n    srcs = glob(\n        [\n            \"jre/bin/**\",\n            \"jre/lib/**\",\n        ],\n        allow_empty = True,\n        # In some configurations, Java browser plugin is considered harmful and\n        # common antivirus software blocks access to npjp2.dll interfering with Bazel,\n        # so do not include it in JRE on Windows.\n        exclude = [\"jre/bin/plugin2/**\"],\n    ),\n)\n\nfilegroup(\n    name = \"jdk-bin\",\n    srcs = glob(\n        [\"bin/**\"],\n        # The JDK on Windows sometimes contains a directory called\n        # \"%systemroot%\", which is not a valid label.\n        exclude = [\"**/*%*/**\"],\n    ),\n)\n\n# This folder holds security policies.\nfilegroup(\n    name = \"jdk-conf\",\n    srcs = glob(\n        [\"conf/**\"],\n        allow_empty = True,\n    ),\n)\n\nfilegroup(\n    name = \"jdk-include\",\n    srcs = glob(\n        [\"include/**\"],\n        allow_empty = True,\n    ),\n)\n\nfilegroup(\n    name = \"jdk-lib\",\n    srcs = glob(\n        [\"lib/**\", \"release\"],\n        allow_empty = True,\n        exclude = [\n            \"lib/missioncontrol/**\",\n            \"lib/visualvm/**\",\n        ],\n    ),\n)\n\njava_runtime(\n    name = \"jdk\",\n    srcs = [\n        \":jdk-bin\",\n        \":jdk-conf\",\n        \":jdk-include\",\n        \":jdk-lib\",\n        \":jre\",\n    ],\n    # Provide the 'java` binary explicitly so that the correct path is used by\n    # Bazel even when the host platform differs from the execution platform.\n    # Exactly one of the two globs will be empty depending on the host platform.\n    # When --incompatible_disallow_empty_glob is enabled, each individual empty\n    # glob will fail without allow_empty = True, even if the overall result is\n    # non-empty.\n    java = glob([\"bin/java.exe\", \"bin/java\"], allow_empty = True)[0],\n    version = 17,\n)\n",
              "sha256": "6531cef61e416d5a7b691555c8cf2bdff689201b8a001ff45ab6740062b44313",
              "strip_prefix": "zulu17.44.53-ca-jdk17.0.8.1-linux_aarch64",
              "urls": [
                "https://mirror.bazel.build/cdn.azul.com/zulu/bin/zulu17.44.53-ca-jdk17.0.8.1-linux_aarch64.tar.gz",
                "https://cdn.azul.com/zulu/bin/zulu17.44.53-ca-jdk17.0.8.1-linux_aarch64.tar.gz"
              ]
            }
          },
          "remotejdk17_win_arm64_toolchain_config_repo": {
<<<<<<< HEAD
            "bzlFile": "@@rules_java~7.4.0//toolchains:remote_java_repository.bzl",
=======
            "bzlFile": "@@rules_java~//toolchains:remote_java_repository.bzl",
>>>>>>> fb25158c
            "ruleClassName": "_toolchain_config",
            "attributes": {
              "build_file": "\nconfig_setting(\n    name = \"prefix_version_setting\",\n    values = {\"java_runtime_version\": \"remotejdk_17\"},\n    visibility = [\"//visibility:private\"],\n)\nconfig_setting(\n    name = \"version_setting\",\n    values = {\"java_runtime_version\": \"17\"},\n    visibility = [\"//visibility:private\"],\n)\nalias(\n    name = \"version_or_prefix_version_setting\",\n    actual = select({\n        \":version_setting\": \":version_setting\",\n        \"//conditions:default\": \":prefix_version_setting\",\n    }),\n    visibility = [\"//visibility:private\"],\n)\ntoolchain(\n    name = \"toolchain\",\n    target_compatible_with = [\"@platforms//os:windows\", \"@platforms//cpu:arm64\"],\n    target_settings = [\":version_or_prefix_version_setting\"],\n    toolchain_type = \"@bazel_tools//tools/jdk:runtime_toolchain_type\",\n    toolchain = \"@remotejdk17_win_arm64//:jdk\",\n)\ntoolchain(\n    name = \"bootstrap_runtime_toolchain\",\n    # These constraints are not required for correctness, but prevent fetches of remote JDK for\n    # different architectures. As every Java compilation toolchain depends on a bootstrap runtime in\n    # the same configuration, this constraint will not result in toolchain resolution failures.\n    exec_compatible_with = [\"@platforms//os:windows\", \"@platforms//cpu:arm64\"],\n    target_settings = [\":version_or_prefix_version_setting\"],\n    toolchain_type = \"@bazel_tools//tools/jdk:bootstrap_runtime_toolchain_type\",\n    toolchain = \"@remotejdk17_win_arm64//:jdk\",\n)\n"
            }
          },
          "remotejdk11_linux": {
            "bzlFile": "@@bazel_tools//tools/build_defs/repo:http.bzl",
            "ruleClassName": "http_archive",
            "attributes": {
              "build_file_content": "load(\"@rules_java//java:defs.bzl\", \"java_runtime\")\n\npackage(default_visibility = [\"//visibility:public\"])\n\nexports_files([\"WORKSPACE\", \"BUILD.bazel\"])\n\nfilegroup(\n    name = \"jre\",\n    srcs = glob(\n        [\n            \"jre/bin/**\",\n            \"jre/lib/**\",\n        ],\n        allow_empty = True,\n        # In some configurations, Java browser plugin is considered harmful and\n        # common antivirus software blocks access to npjp2.dll interfering with Bazel,\n        # so do not include it in JRE on Windows.\n        exclude = [\"jre/bin/plugin2/**\"],\n    ),\n)\n\nfilegroup(\n    name = \"jdk-bin\",\n    srcs = glob(\n        [\"bin/**\"],\n        # The JDK on Windows sometimes contains a directory called\n        # \"%systemroot%\", which is not a valid label.\n        exclude = [\"**/*%*/**\"],\n    ),\n)\n\n# This folder holds security policies.\nfilegroup(\n    name = \"jdk-conf\",\n    srcs = glob(\n        [\"conf/**\"],\n        allow_empty = True,\n    ),\n)\n\nfilegroup(\n    name = \"jdk-include\",\n    srcs = glob(\n        [\"include/**\"],\n        allow_empty = True,\n    ),\n)\n\nfilegroup(\n    name = \"jdk-lib\",\n    srcs = glob(\n        [\"lib/**\", \"release\"],\n        allow_empty = True,\n        exclude = [\n            \"lib/missioncontrol/**\",\n            \"lib/visualvm/**\",\n        ],\n    ),\n)\n\njava_runtime(\n    name = \"jdk\",\n    srcs = [\n        \":jdk-bin\",\n        \":jdk-conf\",\n        \":jdk-include\",\n        \":jdk-lib\",\n        \":jre\",\n    ],\n    # Provide the 'java` binary explicitly so that the correct path is used by\n    # Bazel even when the host platform differs from the execution platform.\n    # Exactly one of the two globs will be empty depending on the host platform.\n    # When --incompatible_disallow_empty_glob is enabled, each individual empty\n    # glob will fail without allow_empty = True, even if the overall result is\n    # non-empty.\n    java = glob([\"bin/java.exe\", \"bin/java\"], allow_empty = True)[0],\n    version = 11,\n)\n",
              "sha256": "a34b404f87a08a61148b38e1416d837189e1df7a040d949e743633daf4695a3c",
              "strip_prefix": "zulu11.66.15-ca-jdk11.0.20-linux_x64",
              "urls": [
                "https://mirror.bazel.build/cdn.azul.com/zulu/bin/zulu11.66.15-ca-jdk11.0.20-linux_x64.tar.gz",
                "https://cdn.azul.com/zulu/bin/zulu11.66.15-ca-jdk11.0.20-linux_x64.tar.gz"
              ]
            }
          },
          "remotejdk11_macos_toolchain_config_repo": {
<<<<<<< HEAD
            "bzlFile": "@@rules_java~7.4.0//toolchains:remote_java_repository.bzl",
=======
            "bzlFile": "@@rules_java~//toolchains:remote_java_repository.bzl",
>>>>>>> fb25158c
            "ruleClassName": "_toolchain_config",
            "attributes": {
              "build_file": "\nconfig_setting(\n    name = \"prefix_version_setting\",\n    values = {\"java_runtime_version\": \"remotejdk_11\"},\n    visibility = [\"//visibility:private\"],\n)\nconfig_setting(\n    name = \"version_setting\",\n    values = {\"java_runtime_version\": \"11\"},\n    visibility = [\"//visibility:private\"],\n)\nalias(\n    name = \"version_or_prefix_version_setting\",\n    actual = select({\n        \":version_setting\": \":version_setting\",\n        \"//conditions:default\": \":prefix_version_setting\",\n    }),\n    visibility = [\"//visibility:private\"],\n)\ntoolchain(\n    name = \"toolchain\",\n    target_compatible_with = [\"@platforms//os:macos\", \"@platforms//cpu:x86_64\"],\n    target_settings = [\":version_or_prefix_version_setting\"],\n    toolchain_type = \"@bazel_tools//tools/jdk:runtime_toolchain_type\",\n    toolchain = \"@remotejdk11_macos//:jdk\",\n)\ntoolchain(\n    name = \"bootstrap_runtime_toolchain\",\n    # These constraints are not required for correctness, but prevent fetches of remote JDK for\n    # different architectures. As every Java compilation toolchain depends on a bootstrap runtime in\n    # the same configuration, this constraint will not result in toolchain resolution failures.\n    exec_compatible_with = [\"@platforms//os:macos\", \"@platforms//cpu:x86_64\"],\n    target_settings = [\":version_or_prefix_version_setting\"],\n    toolchain_type = \"@bazel_tools//tools/jdk:bootstrap_runtime_toolchain_type\",\n    toolchain = \"@remotejdk11_macos//:jdk\",\n)\n"
            }
          },
          "remotejdk17_linux_ppc64le_toolchain_config_repo": {
<<<<<<< HEAD
            "bzlFile": "@@rules_java~7.4.0//toolchains:remote_java_repository.bzl",
=======
            "bzlFile": "@@rules_java~//toolchains:remote_java_repository.bzl",
>>>>>>> fb25158c
            "ruleClassName": "_toolchain_config",
            "attributes": {
              "build_file": "\nconfig_setting(\n    name = \"prefix_version_setting\",\n    values = {\"java_runtime_version\": \"remotejdk_17\"},\n    visibility = [\"//visibility:private\"],\n)\nconfig_setting(\n    name = \"version_setting\",\n    values = {\"java_runtime_version\": \"17\"},\n    visibility = [\"//visibility:private\"],\n)\nalias(\n    name = \"version_or_prefix_version_setting\",\n    actual = select({\n        \":version_setting\": \":version_setting\",\n        \"//conditions:default\": \":prefix_version_setting\",\n    }),\n    visibility = [\"//visibility:private\"],\n)\ntoolchain(\n    name = \"toolchain\",\n    target_compatible_with = [\"@platforms//os:linux\", \"@platforms//cpu:ppc\"],\n    target_settings = [\":version_or_prefix_version_setting\"],\n    toolchain_type = \"@bazel_tools//tools/jdk:runtime_toolchain_type\",\n    toolchain = \"@remotejdk17_linux_ppc64le//:jdk\",\n)\ntoolchain(\n    name = \"bootstrap_runtime_toolchain\",\n    # These constraints are not required for correctness, but prevent fetches of remote JDK for\n    # different architectures. As every Java compilation toolchain depends on a bootstrap runtime in\n    # the same configuration, this constraint will not result in toolchain resolution failures.\n    exec_compatible_with = [\"@platforms//os:linux\", \"@platforms//cpu:ppc\"],\n    target_settings = [\":version_or_prefix_version_setting\"],\n    toolchain_type = \"@bazel_tools//tools/jdk:bootstrap_runtime_toolchain_type\",\n    toolchain = \"@remotejdk17_linux_ppc64le//:jdk\",\n)\n"
            }
          },
          "remotejdk17_win_arm64": {
            "bzlFile": "@@bazel_tools//tools/build_defs/repo:http.bzl",
            "ruleClassName": "http_archive",
            "attributes": {
              "build_file_content": "load(\"@rules_java//java:defs.bzl\", \"java_runtime\")\n\npackage(default_visibility = [\"//visibility:public\"])\n\nexports_files([\"WORKSPACE\", \"BUILD.bazel\"])\n\nfilegroup(\n    name = \"jre\",\n    srcs = glob(\n        [\n            \"jre/bin/**\",\n            \"jre/lib/**\",\n        ],\n        allow_empty = True,\n        # In some configurations, Java browser plugin is considered harmful and\n        # common antivirus software blocks access to npjp2.dll interfering with Bazel,\n        # so do not include it in JRE on Windows.\n        exclude = [\"jre/bin/plugin2/**\"],\n    ),\n)\n\nfilegroup(\n    name = \"jdk-bin\",\n    srcs = glob(\n        [\"bin/**\"],\n        # The JDK on Windows sometimes contains a directory called\n        # \"%systemroot%\", which is not a valid label.\n        exclude = [\"**/*%*/**\"],\n    ),\n)\n\n# This folder holds security policies.\nfilegroup(\n    name = \"jdk-conf\",\n    srcs = glob(\n        [\"conf/**\"],\n        allow_empty = True,\n    ),\n)\n\nfilegroup(\n    name = \"jdk-include\",\n    srcs = glob(\n        [\"include/**\"],\n        allow_empty = True,\n    ),\n)\n\nfilegroup(\n    name = \"jdk-lib\",\n    srcs = glob(\n        [\"lib/**\", \"release\"],\n        allow_empty = True,\n        exclude = [\n            \"lib/missioncontrol/**\",\n            \"lib/visualvm/**\",\n        ],\n    ),\n)\n\njava_runtime(\n    name = \"jdk\",\n    srcs = [\n        \":jdk-bin\",\n        \":jdk-conf\",\n        \":jdk-include\",\n        \":jdk-lib\",\n        \":jre\",\n    ],\n    # Provide the 'java` binary explicitly so that the correct path is used by\n    # Bazel even when the host platform differs from the execution platform.\n    # Exactly one of the two globs will be empty depending on the host platform.\n    # When --incompatible_disallow_empty_glob is enabled, each individual empty\n    # glob will fail without allow_empty = True, even if the overall result is\n    # non-empty.\n    java = glob([\"bin/java.exe\", \"bin/java\"], allow_empty = True)[0],\n    version = 17,\n)\n",
              "sha256": "6802c99eae0d788e21f52d03cab2e2b3bf42bc334ca03cbf19f71eb70ee19f85",
              "strip_prefix": "zulu17.44.53-ca-jdk17.0.8.1-win_aarch64",
              "urls": [
                "https://mirror.bazel.build/cdn.azul.com/zulu/bin/zulu17.44.53-ca-jdk17.0.8.1-win_aarch64.zip",
                "https://cdn.azul.com/zulu/bin/zulu17.44.53-ca-jdk17.0.8.1-win_aarch64.zip"
              ]
            }
          },
          "remote_java_tools_darwin_arm64": {
            "bzlFile": "@@bazel_tools//tools/build_defs/repo:http.bzl",
            "ruleClassName": "http_archive",
            "attributes": {
              "sha256": "076a7e198ad077f8c7d997986ef5102427fae6bbfce7a7852d2e080ed8767528",
              "urls": [
                "https://mirror.bazel.build/bazel_java_tools/releases/java/v13.4/java_tools_darwin_arm64-v13.4.zip",
                "https://github.com/bazelbuild/java_tools/releases/download/java_v13.4/java_tools_darwin_arm64-v13.4.zip"
              ]
            }
          },
          "remotejdk17_linux_ppc64le": {
            "bzlFile": "@@bazel_tools//tools/build_defs/repo:http.bzl",
            "ruleClassName": "http_archive",
            "attributes": {
              "build_file_content": "load(\"@rules_java//java:defs.bzl\", \"java_runtime\")\n\npackage(default_visibility = [\"//visibility:public\"])\n\nexports_files([\"WORKSPACE\", \"BUILD.bazel\"])\n\nfilegroup(\n    name = \"jre\",\n    srcs = glob(\n        [\n            \"jre/bin/**\",\n            \"jre/lib/**\",\n        ],\n        allow_empty = True,\n        # In some configurations, Java browser plugin is considered harmful and\n        # common antivirus software blocks access to npjp2.dll interfering with Bazel,\n        # so do not include it in JRE on Windows.\n        exclude = [\"jre/bin/plugin2/**\"],\n    ),\n)\n\nfilegroup(\n    name = \"jdk-bin\",\n    srcs = glob(\n        [\"bin/**\"],\n        # The JDK on Windows sometimes contains a directory called\n        # \"%systemroot%\", which is not a valid label.\n        exclude = [\"**/*%*/**\"],\n    ),\n)\n\n# This folder holds security policies.\nfilegroup(\n    name = \"jdk-conf\",\n    srcs = glob(\n        [\"conf/**\"],\n        allow_empty = True,\n    ),\n)\n\nfilegroup(\n    name = \"jdk-include\",\n    srcs = glob(\n        [\"include/**\"],\n        allow_empty = True,\n    ),\n)\n\nfilegroup(\n    name = \"jdk-lib\",\n    srcs = glob(\n        [\"lib/**\", \"release\"],\n        allow_empty = True,\n        exclude = [\n            \"lib/missioncontrol/**\",\n            \"lib/visualvm/**\",\n        ],\n    ),\n)\n\njava_runtime(\n    name = \"jdk\",\n    srcs = [\n        \":jdk-bin\",\n        \":jdk-conf\",\n        \":jdk-include\",\n        \":jdk-lib\",\n        \":jre\",\n    ],\n    # Provide the 'java` binary explicitly so that the correct path is used by\n    # Bazel even when the host platform differs from the execution platform.\n    # Exactly one of the two globs will be empty depending on the host platform.\n    # When --incompatible_disallow_empty_glob is enabled, each individual empty\n    # glob will fail without allow_empty = True, even if the overall result is\n    # non-empty.\n    java = glob([\"bin/java.exe\", \"bin/java\"], allow_empty = True)[0],\n    version = 17,\n)\n",
              "sha256": "00a4c07603d0218cd678461b5b3b7e25b3253102da4022d31fc35907f21a2efd",
              "strip_prefix": "jdk-17.0.8.1+1",
              "urls": [
                "https://mirror.bazel.build/github.com/adoptium/temurin17-binaries/releases/download/jdk-17.0.8.1%2B1/OpenJDK17U-jdk_ppc64le_linux_hotspot_17.0.8.1_1.tar.gz",
                "https://github.com/adoptium/temurin17-binaries/releases/download/jdk-17.0.8.1%2B1/OpenJDK17U-jdk_ppc64le_linux_hotspot_17.0.8.1_1.tar.gz"
              ]
            }
          },
          "remotejdk21_linux_aarch64_toolchain_config_repo": {
<<<<<<< HEAD
            "bzlFile": "@@rules_java~7.4.0//toolchains:remote_java_repository.bzl",
=======
            "bzlFile": "@@rules_java~//toolchains:remote_java_repository.bzl",
>>>>>>> fb25158c
            "ruleClassName": "_toolchain_config",
            "attributes": {
              "build_file": "\nconfig_setting(\n    name = \"prefix_version_setting\",\n    values = {\"java_runtime_version\": \"remotejdk_21\"},\n    visibility = [\"//visibility:private\"],\n)\nconfig_setting(\n    name = \"version_setting\",\n    values = {\"java_runtime_version\": \"21\"},\n    visibility = [\"//visibility:private\"],\n)\nalias(\n    name = \"version_or_prefix_version_setting\",\n    actual = select({\n        \":version_setting\": \":version_setting\",\n        \"//conditions:default\": \":prefix_version_setting\",\n    }),\n    visibility = [\"//visibility:private\"],\n)\ntoolchain(\n    name = \"toolchain\",\n    target_compatible_with = [\"@platforms//os:linux\", \"@platforms//cpu:aarch64\"],\n    target_settings = [\":version_or_prefix_version_setting\"],\n    toolchain_type = \"@bazel_tools//tools/jdk:runtime_toolchain_type\",\n    toolchain = \"@remotejdk21_linux_aarch64//:jdk\",\n)\ntoolchain(\n    name = \"bootstrap_runtime_toolchain\",\n    # These constraints are not required for correctness, but prevent fetches of remote JDK for\n    # different architectures. As every Java compilation toolchain depends on a bootstrap runtime in\n    # the same configuration, this constraint will not result in toolchain resolution failures.\n    exec_compatible_with = [\"@platforms//os:linux\", \"@platforms//cpu:aarch64\"],\n    target_settings = [\":version_or_prefix_version_setting\"],\n    toolchain_type = \"@bazel_tools//tools/jdk:bootstrap_runtime_toolchain_type\",\n    toolchain = \"@remotejdk21_linux_aarch64//:jdk\",\n)\n"
            }
          },
          "remotejdk11_win_arm64_toolchain_config_repo": {
<<<<<<< HEAD
            "bzlFile": "@@rules_java~7.4.0//toolchains:remote_java_repository.bzl",
=======
            "bzlFile": "@@rules_java~//toolchains:remote_java_repository.bzl",
>>>>>>> fb25158c
            "ruleClassName": "_toolchain_config",
            "attributes": {
              "build_file": "\nconfig_setting(\n    name = \"prefix_version_setting\",\n    values = {\"java_runtime_version\": \"remotejdk_11\"},\n    visibility = [\"//visibility:private\"],\n)\nconfig_setting(\n    name = \"version_setting\",\n    values = {\"java_runtime_version\": \"11\"},\n    visibility = [\"//visibility:private\"],\n)\nalias(\n    name = \"version_or_prefix_version_setting\",\n    actual = select({\n        \":version_setting\": \":version_setting\",\n        \"//conditions:default\": \":prefix_version_setting\",\n    }),\n    visibility = [\"//visibility:private\"],\n)\ntoolchain(\n    name = \"toolchain\",\n    target_compatible_with = [\"@platforms//os:windows\", \"@platforms//cpu:arm64\"],\n    target_settings = [\":version_or_prefix_version_setting\"],\n    toolchain_type = \"@bazel_tools//tools/jdk:runtime_toolchain_type\",\n    toolchain = \"@remotejdk11_win_arm64//:jdk\",\n)\ntoolchain(\n    name = \"bootstrap_runtime_toolchain\",\n    # These constraints are not required for correctness, but prevent fetches of remote JDK for\n    # different architectures. As every Java compilation toolchain depends on a bootstrap runtime in\n    # the same configuration, this constraint will not result in toolchain resolution failures.\n    exec_compatible_with = [\"@platforms//os:windows\", \"@platforms//cpu:arm64\"],\n    target_settings = [\":version_or_prefix_version_setting\"],\n    toolchain_type = \"@bazel_tools//tools/jdk:bootstrap_runtime_toolchain_type\",\n    toolchain = \"@remotejdk11_win_arm64//:jdk\",\n)\n"
            }
          },
          "local_jdk": {
<<<<<<< HEAD
            "bzlFile": "@@rules_java~7.4.0//toolchains:local_java_repository.bzl",
=======
            "bzlFile": "@@rules_java~//toolchains:local_java_repository.bzl",
>>>>>>> fb25158c
            "ruleClassName": "_local_java_repository_rule",
            "attributes": {
              "java_home": "",
              "version": "",
              "build_file_content": "load(\"@rules_java//java:defs.bzl\", \"java_runtime\")\n\npackage(default_visibility = [\"//visibility:public\"])\n\nexports_files([\"WORKSPACE\", \"BUILD.bazel\"])\n\nfilegroup(\n    name = \"jre\",\n    srcs = glob(\n        [\n            \"jre/bin/**\",\n            \"jre/lib/**\",\n        ],\n        allow_empty = True,\n        # In some configurations, Java browser plugin is considered harmful and\n        # common antivirus software blocks access to npjp2.dll interfering with Bazel,\n        # so do not include it in JRE on Windows.\n        exclude = [\"jre/bin/plugin2/**\"],\n    ),\n)\n\nfilegroup(\n    name = \"jdk-bin\",\n    srcs = glob(\n        [\"bin/**\"],\n        # The JDK on Windows sometimes contains a directory called\n        # \"%systemroot%\", which is not a valid label.\n        exclude = [\"**/*%*/**\"],\n    ),\n)\n\n# This folder holds security policies.\nfilegroup(\n    name = \"jdk-conf\",\n    srcs = glob(\n        [\"conf/**\"],\n        allow_empty = True,\n    ),\n)\n\nfilegroup(\n    name = \"jdk-include\",\n    srcs = glob(\n        [\"include/**\"],\n        allow_empty = True,\n    ),\n)\n\nfilegroup(\n    name = \"jdk-lib\",\n    srcs = glob(\n        [\"lib/**\", \"release\"],\n        allow_empty = True,\n        exclude = [\n            \"lib/missioncontrol/**\",\n            \"lib/visualvm/**\",\n        ],\n    ),\n)\n\njava_runtime(\n    name = \"jdk\",\n    srcs = [\n        \":jdk-bin\",\n        \":jdk-conf\",\n        \":jdk-include\",\n        \":jdk-lib\",\n        \":jre\",\n    ],\n    # Provide the 'java` binary explicitly so that the correct path is used by\n    # Bazel even when the host platform differs from the execution platform.\n    # Exactly one of the two globs will be empty depending on the host platform.\n    # When --incompatible_disallow_empty_glob is enabled, each individual empty\n    # glob will fail without allow_empty = True, even if the overall result is\n    # non-empty.\n    java = glob([\"bin/java.exe\", \"bin/java\"], allow_empty = True)[0],\n    version = {RUNTIME_VERSION},\n)\n"
            }
          },
          "remote_java_tools_darwin_x86_64": {
            "bzlFile": "@@bazel_tools//tools/build_defs/repo:http.bzl",
            "ruleClassName": "http_archive",
            "attributes": {
              "sha256": "4523aec4d09c587091a2dae6f5c9bc6922c220f3b6030e5aba9c8f015913cc65",
              "urls": [
                "https://mirror.bazel.build/bazel_java_tools/releases/java/v13.4/java_tools_darwin_x86_64-v13.4.zip",
                "https://github.com/bazelbuild/java_tools/releases/download/java_v13.4/java_tools_darwin_x86_64-v13.4.zip"
              ]
            }
          },
          "remote_java_tools": {
            "bzlFile": "@@bazel_tools//tools/build_defs/repo:http.bzl",
            "ruleClassName": "http_archive",
            "attributes": {
              "sha256": "e025fd260ac39b47c111f5212d64ec0d00d85dec16e49368aae82fc626a940cf",
              "urls": [
                "https://mirror.bazel.build/bazel_java_tools/releases/java/v13.4/java_tools-v13.4.zip",
                "https://github.com/bazelbuild/java_tools/releases/download/java_v13.4/java_tools-v13.4.zip"
              ]
            }
          },
          "remotejdk17_linux_s390x": {
            "bzlFile": "@@bazel_tools//tools/build_defs/repo:http.bzl",
            "ruleClassName": "http_archive",
            "attributes": {
              "build_file_content": "load(\"@rules_java//java:defs.bzl\", \"java_runtime\")\n\npackage(default_visibility = [\"//visibility:public\"])\n\nexports_files([\"WORKSPACE\", \"BUILD.bazel\"])\n\nfilegroup(\n    name = \"jre\",\n    srcs = glob(\n        [\n            \"jre/bin/**\",\n            \"jre/lib/**\",\n        ],\n        allow_empty = True,\n        # In some configurations, Java browser plugin is considered harmful and\n        # common antivirus software blocks access to npjp2.dll interfering with Bazel,\n        # so do not include it in JRE on Windows.\n        exclude = [\"jre/bin/plugin2/**\"],\n    ),\n)\n\nfilegroup(\n    name = \"jdk-bin\",\n    srcs = glob(\n        [\"bin/**\"],\n        # The JDK on Windows sometimes contains a directory called\n        # \"%systemroot%\", which is not a valid label.\n        exclude = [\"**/*%*/**\"],\n    ),\n)\n\n# This folder holds security policies.\nfilegroup(\n    name = \"jdk-conf\",\n    srcs = glob(\n        [\"conf/**\"],\n        allow_empty = True,\n    ),\n)\n\nfilegroup(\n    name = \"jdk-include\",\n    srcs = glob(\n        [\"include/**\"],\n        allow_empty = True,\n    ),\n)\n\nfilegroup(\n    name = \"jdk-lib\",\n    srcs = glob(\n        [\"lib/**\", \"release\"],\n        allow_empty = True,\n        exclude = [\n            \"lib/missioncontrol/**\",\n            \"lib/visualvm/**\",\n        ],\n    ),\n)\n\njava_runtime(\n    name = \"jdk\",\n    srcs = [\n        \":jdk-bin\",\n        \":jdk-conf\",\n        \":jdk-include\",\n        \":jdk-lib\",\n        \":jre\",\n    ],\n    # Provide the 'java` binary explicitly so that the correct path is used by\n    # Bazel even when the host platform differs from the execution platform.\n    # Exactly one of the two globs will be empty depending on the host platform.\n    # When --incompatible_disallow_empty_glob is enabled, each individual empty\n    # glob will fail without allow_empty = True, even if the overall result is\n    # non-empty.\n    java = glob([\"bin/java.exe\", \"bin/java\"], allow_empty = True)[0],\n    version = 17,\n)\n",
              "sha256": "ffacba69c6843d7ca70d572489d6cc7ab7ae52c60f0852cedf4cf0d248b6fc37",
              "strip_prefix": "jdk-17.0.8.1+1",
              "urls": [
                "https://mirror.bazel.build/github.com/adoptium/temurin17-binaries/releases/download/jdk-17.0.8.1%2B1/OpenJDK17U-jdk_s390x_linux_hotspot_17.0.8.1_1.tar.gz",
                "https://github.com/adoptium/temurin17-binaries/releases/download/jdk-17.0.8.1%2B1/OpenJDK17U-jdk_s390x_linux_hotspot_17.0.8.1_1.tar.gz"
              ]
            }
          },
          "remotejdk17_win_toolchain_config_repo": {
<<<<<<< HEAD
            "bzlFile": "@@rules_java~7.4.0//toolchains:remote_java_repository.bzl",
=======
            "bzlFile": "@@rules_java~//toolchains:remote_java_repository.bzl",
>>>>>>> fb25158c
            "ruleClassName": "_toolchain_config",
            "attributes": {
              "build_file": "\nconfig_setting(\n    name = \"prefix_version_setting\",\n    values = {\"java_runtime_version\": \"remotejdk_17\"},\n    visibility = [\"//visibility:private\"],\n)\nconfig_setting(\n    name = \"version_setting\",\n    values = {\"java_runtime_version\": \"17\"},\n    visibility = [\"//visibility:private\"],\n)\nalias(\n    name = \"version_or_prefix_version_setting\",\n    actual = select({\n        \":version_setting\": \":version_setting\",\n        \"//conditions:default\": \":prefix_version_setting\",\n    }),\n    visibility = [\"//visibility:private\"],\n)\ntoolchain(\n    name = \"toolchain\",\n    target_compatible_with = [\"@platforms//os:windows\", \"@platforms//cpu:x86_64\"],\n    target_settings = [\":version_or_prefix_version_setting\"],\n    toolchain_type = \"@bazel_tools//tools/jdk:runtime_toolchain_type\",\n    toolchain = \"@remotejdk17_win//:jdk\",\n)\ntoolchain(\n    name = \"bootstrap_runtime_toolchain\",\n    # These constraints are not required for correctness, but prevent fetches of remote JDK for\n    # different architectures. As every Java compilation toolchain depends on a bootstrap runtime in\n    # the same configuration, this constraint will not result in toolchain resolution failures.\n    exec_compatible_with = [\"@platforms//os:windows\", \"@platforms//cpu:x86_64\"],\n    target_settings = [\":version_or_prefix_version_setting\"],\n    toolchain_type = \"@bazel_tools//tools/jdk:bootstrap_runtime_toolchain_type\",\n    toolchain = \"@remotejdk17_win//:jdk\",\n)\n"
            }
          },
          "remotejdk11_linux_ppc64le": {
            "bzlFile": "@@bazel_tools//tools/build_defs/repo:http.bzl",
            "ruleClassName": "http_archive",
            "attributes": {
              "build_file_content": "load(\"@rules_java//java:defs.bzl\", \"java_runtime\")\n\npackage(default_visibility = [\"//visibility:public\"])\n\nexports_files([\"WORKSPACE\", \"BUILD.bazel\"])\n\nfilegroup(\n    name = \"jre\",\n    srcs = glob(\n        [\n            \"jre/bin/**\",\n            \"jre/lib/**\",\n        ],\n        allow_empty = True,\n        # In some configurations, Java browser plugin is considered harmful and\n        # common antivirus software blocks access to npjp2.dll interfering with Bazel,\n        # so do not include it in JRE on Windows.\n        exclude = [\"jre/bin/plugin2/**\"],\n    ),\n)\n\nfilegroup(\n    name = \"jdk-bin\",\n    srcs = glob(\n        [\"bin/**\"],\n        # The JDK on Windows sometimes contains a directory called\n        # \"%systemroot%\", which is not a valid label.\n        exclude = [\"**/*%*/**\"],\n    ),\n)\n\n# This folder holds security policies.\nfilegroup(\n    name = \"jdk-conf\",\n    srcs = glob(\n        [\"conf/**\"],\n        allow_empty = True,\n    ),\n)\n\nfilegroup(\n    name = \"jdk-include\",\n    srcs = glob(\n        [\"include/**\"],\n        allow_empty = True,\n    ),\n)\n\nfilegroup(\n    name = \"jdk-lib\",\n    srcs = glob(\n        [\"lib/**\", \"release\"],\n        allow_empty = True,\n        exclude = [\n            \"lib/missioncontrol/**\",\n            \"lib/visualvm/**\",\n        ],\n    ),\n)\n\njava_runtime(\n    name = \"jdk\",\n    srcs = [\n        \":jdk-bin\",\n        \":jdk-conf\",\n        \":jdk-include\",\n        \":jdk-lib\",\n        \":jre\",\n    ],\n    # Provide the 'java` binary explicitly so that the correct path is used by\n    # Bazel even when the host platform differs from the execution platform.\n    # Exactly one of the two globs will be empty depending on the host platform.\n    # When --incompatible_disallow_empty_glob is enabled, each individual empty\n    # glob will fail without allow_empty = True, even if the overall result is\n    # non-empty.\n    java = glob([\"bin/java.exe\", \"bin/java\"], allow_empty = True)[0],\n    version = 11,\n)\n",
              "sha256": "a8fba686f6eb8ae1d1a9566821dbd5a85a1108b96ad857fdbac5c1e4649fc56f",
              "strip_prefix": "jdk-11.0.15+10",
              "urls": [
                "https://mirror.bazel.build/github.com/adoptium/temurin11-binaries/releases/download/jdk-11.0.15+10/OpenJDK11U-jdk_ppc64le_linux_hotspot_11.0.15_10.tar.gz",
                "https://github.com/adoptium/temurin11-binaries/releases/download/jdk-11.0.15+10/OpenJDK11U-jdk_ppc64le_linux_hotspot_11.0.15_10.tar.gz"
              ]
            }
          },
          "remotejdk11_macos_aarch64": {
            "bzlFile": "@@bazel_tools//tools/build_defs/repo:http.bzl",
            "ruleClassName": "http_archive",
            "attributes": {
              "build_file_content": "load(\"@rules_java//java:defs.bzl\", \"java_runtime\")\n\npackage(default_visibility = [\"//visibility:public\"])\n\nexports_files([\"WORKSPACE\", \"BUILD.bazel\"])\n\nfilegroup(\n    name = \"jre\",\n    srcs = glob(\n        [\n            \"jre/bin/**\",\n            \"jre/lib/**\",\n        ],\n        allow_empty = True,\n        # In some configurations, Java browser plugin is considered harmful and\n        # common antivirus software blocks access to npjp2.dll interfering with Bazel,\n        # so do not include it in JRE on Windows.\n        exclude = [\"jre/bin/plugin2/**\"],\n    ),\n)\n\nfilegroup(\n    name = \"jdk-bin\",\n    srcs = glob(\n        [\"bin/**\"],\n        # The JDK on Windows sometimes contains a directory called\n        # \"%systemroot%\", which is not a valid label.\n        exclude = [\"**/*%*/**\"],\n    ),\n)\n\n# This folder holds security policies.\nfilegroup(\n    name = \"jdk-conf\",\n    srcs = glob(\n        [\"conf/**\"],\n        allow_empty = True,\n    ),\n)\n\nfilegroup(\n    name = \"jdk-include\",\n    srcs = glob(\n        [\"include/**\"],\n        allow_empty = True,\n    ),\n)\n\nfilegroup(\n    name = \"jdk-lib\",\n    srcs = glob(\n        [\"lib/**\", \"release\"],\n        allow_empty = True,\n        exclude = [\n            \"lib/missioncontrol/**\",\n            \"lib/visualvm/**\",\n        ],\n    ),\n)\n\njava_runtime(\n    name = \"jdk\",\n    srcs = [\n        \":jdk-bin\",\n        \":jdk-conf\",\n        \":jdk-include\",\n        \":jdk-lib\",\n        \":jre\",\n    ],\n    # Provide the 'java` binary explicitly so that the correct path is used by\n    # Bazel even when the host platform differs from the execution platform.\n    # Exactly one of the two globs will be empty depending on the host platform.\n    # When --incompatible_disallow_empty_glob is enabled, each individual empty\n    # glob will fail without allow_empty = True, even if the overall result is\n    # non-empty.\n    java = glob([\"bin/java.exe\", \"bin/java\"], allow_empty = True)[0],\n    version = 11,\n)\n",
              "sha256": "7632bc29f8a4b7d492b93f3bc75a7b61630894db85d136456035ab2a24d38885",
              "strip_prefix": "zulu11.66.15-ca-jdk11.0.20-macosx_aarch64",
              "urls": [
                "https://mirror.bazel.build/cdn.azul.com/zulu/bin/zulu11.66.15-ca-jdk11.0.20-macosx_aarch64.tar.gz",
                "https://cdn.azul.com/zulu/bin/zulu11.66.15-ca-jdk11.0.20-macosx_aarch64.tar.gz"
              ]
            }
          },
          "remotejdk21_win_toolchain_config_repo": {
<<<<<<< HEAD
            "bzlFile": "@@rules_java~7.4.0//toolchains:remote_java_repository.bzl",
=======
            "bzlFile": "@@rules_java~//toolchains:remote_java_repository.bzl",
>>>>>>> fb25158c
            "ruleClassName": "_toolchain_config",
            "attributes": {
              "build_file": "\nconfig_setting(\n    name = \"prefix_version_setting\",\n    values = {\"java_runtime_version\": \"remotejdk_21\"},\n    visibility = [\"//visibility:private\"],\n)\nconfig_setting(\n    name = \"version_setting\",\n    values = {\"java_runtime_version\": \"21\"},\n    visibility = [\"//visibility:private\"],\n)\nalias(\n    name = \"version_or_prefix_version_setting\",\n    actual = select({\n        \":version_setting\": \":version_setting\",\n        \"//conditions:default\": \":prefix_version_setting\",\n    }),\n    visibility = [\"//visibility:private\"],\n)\ntoolchain(\n    name = \"toolchain\",\n    target_compatible_with = [\"@platforms//os:windows\", \"@platforms//cpu:x86_64\"],\n    target_settings = [\":version_or_prefix_version_setting\"],\n    toolchain_type = \"@bazel_tools//tools/jdk:runtime_toolchain_type\",\n    toolchain = \"@remotejdk21_win//:jdk\",\n)\ntoolchain(\n    name = \"bootstrap_runtime_toolchain\",\n    # These constraints are not required for correctness, but prevent fetches of remote JDK for\n    # different architectures. As every Java compilation toolchain depends on a bootstrap runtime in\n    # the same configuration, this constraint will not result in toolchain resolution failures.\n    exec_compatible_with = [\"@platforms//os:windows\", \"@platforms//cpu:x86_64\"],\n    target_settings = [\":version_or_prefix_version_setting\"],\n    toolchain_type = \"@bazel_tools//tools/jdk:bootstrap_runtime_toolchain_type\",\n    toolchain = \"@remotejdk21_win//:jdk\",\n)\n"
            }
          }
        },
        "recordedRepoMappingEntries": [
          [
<<<<<<< HEAD
            "rules_java~7.4.0",
=======
            "rules_java~",
>>>>>>> fb25158c
            "bazel_tools",
            "bazel_tools"
          ],
          [
<<<<<<< HEAD
            "rules_java~7.4.0",
            "remote_java_tools",
            "rules_java~7.4.0~toolchains~remote_java_tools"
=======
            "rules_java~",
            "remote_java_tools",
            "rules_java~~toolchains~remote_java_tools"
>>>>>>> fb25158c
          ]
        ]
      }
    },
    "@@rules_jvm_external~//:extensions.bzl%maven": {
      "general": {
        "bzlTransitiveDigest": "yXprMX4LqzJwuZlbtT9WNeu7p2iEYw7j4R1NP9pc4Ow=",
        "accumulatedFileDigests": {
          "@@rules_jvm_external~//:rules_jvm_external_deps_install.json": "10442a5ae27d9ff4c2003e5ab71643bf0d8b48dcf968b4173fa274c3232a8c06"
        },
        "envVariables": {},
        "generatedRepoSpecs": {
          "org_slf4j_slf4j_api_1_7_30": {
            "bzlFile": "@@bazel_tools//tools/build_defs/repo:http.bzl",
            "ruleClassName": "http_file",
            "attributes": {
              "sha256": "cdba07964d1bb40a0761485c6b1e8c2f8fd9eb1d19c53928ac0d7f9510105c57",
              "urls": [
                "https://repo1.maven.org/maven2/org/slf4j/slf4j-api/1.7.30/slf4j-api-1.7.30.jar",
                "https://maven.google.com/org/slf4j/slf4j-api/1.7.30/slf4j-api-1.7.30.jar"
              ],
              "downloaded_file_path": "v1/https/repo1.maven.org/maven2/org/slf4j/slf4j-api/1.7.30/slf4j-api-1.7.30.jar"
            }
          },
          "com_google_api_grpc_proto_google_common_protos_2_0_1": {
            "bzlFile": "@@bazel_tools//tools/build_defs/repo:http.bzl",
            "ruleClassName": "http_file",
            "attributes": {
              "sha256": "5ce71656118618731e34a5d4c61aa3a031be23446dc7de8b5a5e77b66ebcd6ef",
              "urls": [
                "https://repo1.maven.org/maven2/com/google/api/grpc/proto-google-common-protos/2.0.1/proto-google-common-protos-2.0.1.jar",
                "https://maven.google.com/com/google/api/grpc/proto-google-common-protos/2.0.1/proto-google-common-protos-2.0.1.jar"
              ],
              "downloaded_file_path": "v1/https/repo1.maven.org/maven2/com/google/api/grpc/proto-google-common-protos/2.0.1/proto-google-common-protos-2.0.1.jar"
            }
          },
          "com_google_api_gax_1_60_0": {
            "bzlFile": "@@bazel_tools//tools/build_defs/repo:http.bzl",
            "ruleClassName": "http_file",
            "attributes": {
              "sha256": "02f37d4ff1a7b8d71dff8064cf9568aa4f4b61bcc4485085d16130f32afa5a79",
              "urls": [
                "https://repo1.maven.org/maven2/com/google/api/gax/1.60.0/gax-1.60.0.jar",
                "https://maven.google.com/com/google/api/gax/1.60.0/gax-1.60.0.jar"
              ],
              "downloaded_file_path": "v1/https/repo1.maven.org/maven2/com/google/api/gax/1.60.0/gax-1.60.0.jar"
            }
          },
          "com_google_guava_failureaccess_1_0_1": {
            "bzlFile": "@@bazel_tools//tools/build_defs/repo:http.bzl",
            "ruleClassName": "http_file",
            "attributes": {
              "sha256": "a171ee4c734dd2da837e4b16be9df4661afab72a41adaf31eb84dfdaf936ca26",
              "urls": [
                "https://repo1.maven.org/maven2/com/google/guava/failureaccess/1.0.1/failureaccess-1.0.1.jar",
                "https://maven.google.com/com/google/guava/failureaccess/1.0.1/failureaccess-1.0.1.jar"
              ],
              "downloaded_file_path": "v1/https/repo1.maven.org/maven2/com/google/guava/failureaccess/1.0.1/failureaccess-1.0.1.jar"
            }
          },
          "commons_logging_commons_logging_1_2": {
            "bzlFile": "@@bazel_tools//tools/build_defs/repo:http.bzl",
            "ruleClassName": "http_file",
            "attributes": {
              "sha256": "daddea1ea0be0f56978ab3006b8ac92834afeefbd9b7e4e6316fca57df0fa636",
              "urls": [
                "https://repo1.maven.org/maven2/commons-logging/commons-logging/1.2/commons-logging-1.2.jar",
                "https://maven.google.com/commons-logging/commons-logging/1.2/commons-logging-1.2.jar"
              ],
              "downloaded_file_path": "v1/https/repo1.maven.org/maven2/commons-logging/commons-logging/1.2/commons-logging-1.2.jar"
            }
          },
          "com_google_http_client_google_http_client_appengine_1_38_0": {
            "bzlFile": "@@bazel_tools//tools/build_defs/repo:http.bzl",
            "ruleClassName": "http_file",
            "attributes": {
              "sha256": "f97b495fd97ac3a3d59099eb2b55025f4948230da15a076f189b9cff37c6b4d2",
              "urls": [
                "https://repo1.maven.org/maven2/com/google/http-client/google-http-client-appengine/1.38.0/google-http-client-appengine-1.38.0.jar",
                "https://maven.google.com/com/google/http-client/google-http-client-appengine/1.38.0/google-http-client-appengine-1.38.0.jar"
              ],
              "downloaded_file_path": "v1/https/repo1.maven.org/maven2/com/google/http-client/google-http-client-appengine/1.38.0/google-http-client-appengine-1.38.0.jar"
            }
          },
          "com_google_cloud_google_cloud_storage_1_113_4": {
            "bzlFile": "@@bazel_tools//tools/build_defs/repo:http.bzl",
            "ruleClassName": "http_file",
            "attributes": {
              "sha256": "796833e9bdab80c40bbc820e65087eb8f28c6bfbca194d2e3e00d98cb5bc55d6",
              "urls": [
                "https://repo1.maven.org/maven2/com/google/cloud/google-cloud-storage/1.113.4/google-cloud-storage-1.113.4.jar",
                "https://maven.google.com/com/google/cloud/google-cloud-storage/1.113.4/google-cloud-storage-1.113.4.jar"
              ],
              "downloaded_file_path": "v1/https/repo1.maven.org/maven2/com/google/cloud/google-cloud-storage/1.113.4/google-cloud-storage-1.113.4.jar"
            }
          },
          "io_grpc_grpc_context_1_33_1": {
            "bzlFile": "@@bazel_tools//tools/build_defs/repo:http.bzl",
            "ruleClassName": "http_file",
            "attributes": {
              "sha256": "99b8aea2b614fe0e61c3676e681259dc43c2de7f64620998e1a8435eb2976496",
              "urls": [
                "https://repo1.maven.org/maven2/io/grpc/grpc-context/1.33.1/grpc-context-1.33.1.jar",
                "https://maven.google.com/io/grpc/grpc-context/1.33.1/grpc-context-1.33.1.jar"
              ],
              "downloaded_file_path": "v1/https/repo1.maven.org/maven2/io/grpc/grpc-context/1.33.1/grpc-context-1.33.1.jar"
            }
          },
          "com_google_api_grpc_proto_google_iam_v1_1_0_3": {
            "bzlFile": "@@bazel_tools//tools/build_defs/repo:http.bzl",
            "ruleClassName": "http_file",
            "attributes": {
              "sha256": "64cee7383a97e846da8d8e160e6c8fe30561e507260552c59e6ccfc81301fdc8",
              "urls": [
                "https://repo1.maven.org/maven2/com/google/api/grpc/proto-google-iam-v1/1.0.3/proto-google-iam-v1-1.0.3.jar",
                "https://maven.google.com/com/google/api/grpc/proto-google-iam-v1/1.0.3/proto-google-iam-v1-1.0.3.jar"
              ],
              "downloaded_file_path": "v1/https/repo1.maven.org/maven2/com/google/api/grpc/proto-google-iam-v1/1.0.3/proto-google-iam-v1-1.0.3.jar"
            }
          },
          "com_google_api_api_common_1_10_1": {
            "bzlFile": "@@bazel_tools//tools/build_defs/repo:http.bzl",
            "ruleClassName": "http_file",
            "attributes": {
              "sha256": "2a033f24bb620383eda440ad307cb8077cfec1c7eadc684d65216123a1b9613a",
              "urls": [
                "https://repo1.maven.org/maven2/com/google/api/api-common/1.10.1/api-common-1.10.1.jar",
                "https://maven.google.com/com/google/api/api-common/1.10.1/api-common-1.10.1.jar"
              ],
              "downloaded_file_path": "v1/https/repo1.maven.org/maven2/com/google/api/api-common/1.10.1/api-common-1.10.1.jar"
            }
          },
          "com_google_auth_google_auth_library_oauth2_http_0_22_0": {
            "bzlFile": "@@bazel_tools//tools/build_defs/repo:http.bzl",
            "ruleClassName": "http_file",
            "attributes": {
              "sha256": "1722d895c42dc42ea1d1f392ddbec1fbb28f7a979022c3a6c29acc39cc777ad1",
              "urls": [
                "https://repo1.maven.org/maven2/com/google/auth/google-auth-library-oauth2-http/0.22.0/google-auth-library-oauth2-http-0.22.0.jar",
                "https://maven.google.com/com/google/auth/google-auth-library-oauth2-http/0.22.0/google-auth-library-oauth2-http-0.22.0.jar"
              ],
              "downloaded_file_path": "v1/https/repo1.maven.org/maven2/com/google/auth/google-auth-library-oauth2-http/0.22.0/google-auth-library-oauth2-http-0.22.0.jar"
            }
          },
          "com_typesafe_netty_netty_reactive_streams_2_0_5": {
            "bzlFile": "@@bazel_tools//tools/build_defs/repo:http.bzl",
            "ruleClassName": "http_file",
            "attributes": {
              "sha256": "f949849fc8ee75fde468ba3a35df2e04577fa31a2940b83b2a7dc9d14dac13d6",
              "urls": [
                "https://repo1.maven.org/maven2/com/typesafe/netty/netty-reactive-streams/2.0.5/netty-reactive-streams-2.0.5.jar",
                "https://maven.google.com/com/typesafe/netty/netty-reactive-streams/2.0.5/netty-reactive-streams-2.0.5.jar"
              ],
              "downloaded_file_path": "v1/https/repo1.maven.org/maven2/com/typesafe/netty/netty-reactive-streams/2.0.5/netty-reactive-streams-2.0.5.jar"
            }
          },
          "com_typesafe_netty_netty_reactive_streams_http_2_0_5": {
            "bzlFile": "@@bazel_tools//tools/build_defs/repo:http.bzl",
            "ruleClassName": "http_file",
            "attributes": {
              "sha256": "b39224751ad936758176e9d994230380ade5e9079e7c8ad778e3995779bcf303",
              "urls": [
                "https://repo1.maven.org/maven2/com/typesafe/netty/netty-reactive-streams-http/2.0.5/netty-reactive-streams-http-2.0.5.jar",
                "https://maven.google.com/com/typesafe/netty/netty-reactive-streams-http/2.0.5/netty-reactive-streams-http-2.0.5.jar"
              ],
              "downloaded_file_path": "v1/https/repo1.maven.org/maven2/com/typesafe/netty/netty-reactive-streams-http/2.0.5/netty-reactive-streams-http-2.0.5.jar"
            }
          },
          "javax_annotation_javax_annotation_api_1_3_2": {
            "bzlFile": "@@bazel_tools//tools/build_defs/repo:http.bzl",
            "ruleClassName": "http_file",
            "attributes": {
              "sha256": "e04ba5195bcd555dc95650f7cc614d151e4bcd52d29a10b8aa2197f3ab89ab9b",
              "urls": [
                "https://repo1.maven.org/maven2/javax/annotation/javax.annotation-api/1.3.2/javax.annotation-api-1.3.2.jar",
                "https://maven.google.com/javax/annotation/javax.annotation-api/1.3.2/javax.annotation-api-1.3.2.jar"
              ],
              "downloaded_file_path": "v1/https/repo1.maven.org/maven2/javax/annotation/javax.annotation-api/1.3.2/javax.annotation-api-1.3.2.jar"
            }
          },
          "com_google_j2objc_j2objc_annotations_1_3": {
            "bzlFile": "@@bazel_tools//tools/build_defs/repo:http.bzl",
            "ruleClassName": "http_file",
            "attributes": {
              "sha256": "21af30c92267bd6122c0e0b4d20cccb6641a37eaf956c6540ec471d584e64a7b",
              "urls": [
                "https://repo1.maven.org/maven2/com/google/j2objc/j2objc-annotations/1.3/j2objc-annotations-1.3.jar",
                "https://maven.google.com/com/google/j2objc/j2objc-annotations/1.3/j2objc-annotations-1.3.jar"
              ],
              "downloaded_file_path": "v1/https/repo1.maven.org/maven2/com/google/j2objc/j2objc-annotations/1.3/j2objc-annotations-1.3.jar"
            }
          },
          "software_amazon_awssdk_metrics_spi_2_17_183": {
            "bzlFile": "@@bazel_tools//tools/build_defs/repo:http.bzl",
            "ruleClassName": "http_file",
            "attributes": {
              "sha256": "08a11dc8c4ba464beafbcc7ac05b8c724c1ccb93da99482e82a68540ac704e4a",
              "urls": [
                "https://repo1.maven.org/maven2/software/amazon/awssdk/metrics-spi/2.17.183/metrics-spi-2.17.183.jar",
                "https://maven.google.com/software/amazon/awssdk/metrics-spi/2.17.183/metrics-spi-2.17.183.jar"
              ],
              "downloaded_file_path": "v1/https/repo1.maven.org/maven2/software/amazon/awssdk/metrics-spi/2.17.183/metrics-spi-2.17.183.jar"
            }
          },
          "org_reactivestreams_reactive_streams_1_0_3": {
            "bzlFile": "@@bazel_tools//tools/build_defs/repo:http.bzl",
            "ruleClassName": "http_file",
            "attributes": {
              "sha256": "1dee0481072d19c929b623e155e14d2f6085dc011529a0a0dbefc84cf571d865",
              "urls": [
                "https://repo1.maven.org/maven2/org/reactivestreams/reactive-streams/1.0.3/reactive-streams-1.0.3.jar",
                "https://maven.google.com/org/reactivestreams/reactive-streams/1.0.3/reactive-streams-1.0.3.jar"
              ],
              "downloaded_file_path": "v1/https/repo1.maven.org/maven2/org/reactivestreams/reactive-streams/1.0.3/reactive-streams-1.0.3.jar"
            }
          },
          "com_google_http_client_google_http_client_jackson2_1_38_0": {
            "bzlFile": "@@bazel_tools//tools/build_defs/repo:http.bzl",
            "ruleClassName": "http_file",
            "attributes": {
              "sha256": "e6504a82425fcc2168a4ca4175138ddcc085168daed8cdedb86d8f6fdc296e1e",
              "urls": [
                "https://repo1.maven.org/maven2/com/google/http-client/google-http-client-jackson2/1.38.0/google-http-client-jackson2-1.38.0.jar",
                "https://maven.google.com/com/google/http-client/google-http-client-jackson2/1.38.0/google-http-client-jackson2-1.38.0.jar"
              ],
              "downloaded_file_path": "v1/https/repo1.maven.org/maven2/com/google/http-client/google-http-client-jackson2/1.38.0/google-http-client-jackson2-1.38.0.jar"
            }
          },
          "io_netty_netty_transport_4_1_72_Final": {
            "bzlFile": "@@bazel_tools//tools/build_defs/repo:http.bzl",
            "ruleClassName": "http_file",
            "attributes": {
              "sha256": "c5fb68e9a65b6e8a516adfcb9fa323479ee7b4d9449d8a529d2ecab3d3711d5a",
              "urls": [
                "https://repo1.maven.org/maven2/io/netty/netty-transport/4.1.72.Final/netty-transport-4.1.72.Final.jar",
                "https://maven.google.com/io/netty/netty-transport/4.1.72.Final/netty-transport-4.1.72.Final.jar"
              ],
              "downloaded_file_path": "v1/https/repo1.maven.org/maven2/io/netty/netty-transport/4.1.72.Final/netty-transport-4.1.72.Final.jar"
            }
          },
          "io_netty_netty_codec_http2_4_1_72_Final": {
            "bzlFile": "@@bazel_tools//tools/build_defs/repo:http.bzl",
            "ruleClassName": "http_file",
            "attributes": {
              "sha256": "c89a70500f59e8563e720aaa808263a514bd9e2bd91ba84eab8c2ccb45f234b2",
              "urls": [
                "https://repo1.maven.org/maven2/io/netty/netty-codec-http2/4.1.72.Final/netty-codec-http2-4.1.72.Final.jar",
                "https://maven.google.com/io/netty/netty-codec-http2/4.1.72.Final/netty-codec-http2-4.1.72.Final.jar"
              ],
              "downloaded_file_path": "v1/https/repo1.maven.org/maven2/io/netty/netty-codec-http2/4.1.72.Final/netty-codec-http2-4.1.72.Final.jar"
            }
          },
          "io_opencensus_opencensus_api_0_24_0": {
            "bzlFile": "@@bazel_tools//tools/build_defs/repo:http.bzl",
            "ruleClassName": "http_file",
            "attributes": {
              "sha256": "f561b1cc2673844288e596ddf5bb6596868a8472fd2cb8993953fc5c034b2352",
              "urls": [
                "https://repo1.maven.org/maven2/io/opencensus/opencensus-api/0.24.0/opencensus-api-0.24.0.jar",
                "https://maven.google.com/io/opencensus/opencensus-api/0.24.0/opencensus-api-0.24.0.jar"
              ],
              "downloaded_file_path": "v1/https/repo1.maven.org/maven2/io/opencensus/opencensus-api/0.24.0/opencensus-api-0.24.0.jar"
            }
          },
          "rules_jvm_external_deps": {
            "bzlFile": "@@rules_jvm_external~//:coursier.bzl",
            "ruleClassName": "pinned_coursier_fetch",
            "attributes": {
              "repositories": [
                "{ \"repo_url\": \"https://repo1.maven.org/maven2\" }"
              ],
              "artifacts": [
                "{\"artifact\":\"google-cloud-core\",\"group\":\"com.google.cloud\",\"version\":\"1.93.10\"}",
                "{\"artifact\":\"google-cloud-storage\",\"group\":\"com.google.cloud\",\"version\":\"1.113.4\"}",
                "{\"artifact\":\"gson\",\"group\":\"com.google.code.gson\",\"version\":\"2.9.0\"}",
                "{\"artifact\":\"maven-artifact\",\"group\":\"org.apache.maven\",\"version\":\"3.8.6\"}",
                "{\"artifact\":\"s3\",\"group\":\"software.amazon.awssdk\",\"version\":\"2.17.183\"}"
              ],
              "fetch_sources": true,
              "fetch_javadoc": false,
              "generate_compat_repositories": false,
              "maven_install_json": "@@rules_jvm_external~//:rules_jvm_external_deps_install.json",
              "override_targets": {},
              "strict_visibility": false,
              "strict_visibility_value": [
                "@@//visibility:private"
              ],
              "jetify": false,
              "jetify_include_list": [
                "*"
              ],
              "additional_netrc_lines": [],
              "fail_if_repin_required": false,
              "use_starlark_android_rules": false,
              "aar_import_bzl_label": "@build_bazel_rules_android//android:rules.bzl",
              "duplicate_version_warning": "warn"
            }
          },
          "org_threeten_threetenbp_1_5_0": {
            "bzlFile": "@@bazel_tools//tools/build_defs/repo:http.bzl",
            "ruleClassName": "http_file",
            "attributes": {
              "sha256": "dcf9c0f940739f2a825cd8626ff27113459a2f6eb18797c7152f93fff69c264f",
              "urls": [
                "https://repo1.maven.org/maven2/org/threeten/threetenbp/1.5.0/threetenbp-1.5.0.jar",
                "https://maven.google.com/org/threeten/threetenbp/1.5.0/threetenbp-1.5.0.jar"
              ],
              "downloaded_file_path": "v1/https/repo1.maven.org/maven2/org/threeten/threetenbp/1.5.0/threetenbp-1.5.0.jar"
            }
          },
          "software_amazon_awssdk_http_client_spi_2_17_183": {
            "bzlFile": "@@bazel_tools//tools/build_defs/repo:http.bzl",
            "ruleClassName": "http_file",
            "attributes": {
              "sha256": "fe7120f175df9e47ebcc5d946d7f40110faf2ba0a30364f3b935d5b8a5a6c3c6",
              "urls": [
                "https://repo1.maven.org/maven2/software/amazon/awssdk/http-client-spi/2.17.183/http-client-spi-2.17.183.jar",
                "https://maven.google.com/software/amazon/awssdk/http-client-spi/2.17.183/http-client-spi-2.17.183.jar"
              ],
              "downloaded_file_path": "v1/https/repo1.maven.org/maven2/software/amazon/awssdk/http-client-spi/2.17.183/http-client-spi-2.17.183.jar"
            }
          },
          "software_amazon_awssdk_third_party_jackson_core_2_17_183": {
            "bzlFile": "@@bazel_tools//tools/build_defs/repo:http.bzl",
            "ruleClassName": "http_file",
            "attributes": {
              "sha256": "1bc27c9960993c20e1ab058012dd1ae04c875eec9f0f08f2b2ca41e578dee9a4",
              "urls": [
                "https://repo1.maven.org/maven2/software/amazon/awssdk/third-party-jackson-core/2.17.183/third-party-jackson-core-2.17.183.jar",
                "https://maven.google.com/software/amazon/awssdk/third-party-jackson-core/2.17.183/third-party-jackson-core-2.17.183.jar"
              ],
              "downloaded_file_path": "v1/https/repo1.maven.org/maven2/software/amazon/awssdk/third-party-jackson-core/2.17.183/third-party-jackson-core-2.17.183.jar"
            }
          },
          "software_amazon_eventstream_eventstream_1_0_1": {
            "bzlFile": "@@bazel_tools//tools/build_defs/repo:http.bzl",
            "ruleClassName": "http_file",
            "attributes": {
              "sha256": "0c37d8e696117f02c302191b8110b0d0eb20fa412fce34c3a269ec73c16ce822",
              "urls": [
                "https://repo1.maven.org/maven2/software/amazon/eventstream/eventstream/1.0.1/eventstream-1.0.1.jar",
                "https://maven.google.com/software/amazon/eventstream/eventstream/1.0.1/eventstream-1.0.1.jar"
              ],
              "downloaded_file_path": "v1/https/repo1.maven.org/maven2/software/amazon/eventstream/eventstream/1.0.1/eventstream-1.0.1.jar"
            }
          },
          "com_google_oauth_client_google_oauth_client_1_31_1": {
            "bzlFile": "@@bazel_tools//tools/build_defs/repo:http.bzl",
            "ruleClassName": "http_file",
            "attributes": {
              "sha256": "4ed4e2948251dbda66ce251bd7f3b32cd8570055e5cdb165a3c7aea8f43da0ff",
              "urls": [
                "https://repo1.maven.org/maven2/com/google/oauth-client/google-oauth-client/1.31.1/google-oauth-client-1.31.1.jar",
                "https://maven.google.com/com/google/oauth-client/google-oauth-client/1.31.1/google-oauth-client-1.31.1.jar"
              ],
              "downloaded_file_path": "v1/https/repo1.maven.org/maven2/com/google/oauth-client/google-oauth-client/1.31.1/google-oauth-client-1.31.1.jar"
            }
          },
          "maven": {
            "bzlFile": "@@rules_jvm_external~//:coursier.bzl",
            "ruleClassName": "coursier_fetch",
            "attributes": {
              "repositories": [
                "{ \"repo_url\": \"https://repo1.maven.org/maven2\" }"
              ],
              "artifacts": [
                "{\"artifact\":\"jsr305\",\"group\":\"com.google.code.findbugs\",\"version\":\"3.0.2\"}",
                "{\"artifact\":\"gson\",\"group\":\"com.google.code.gson\",\"version\":\"2.8.9\"}",
                "{\"artifact\":\"error_prone_annotations\",\"group\":\"com.google.errorprone\",\"version\":\"2.3.2\"}",
                "{\"artifact\":\"j2objc-annotations\",\"group\":\"com.google.j2objc\",\"version\":\"1.3\"}",
                "{\"artifact\":\"guava\",\"group\":\"com.google.guava\",\"version\":\"31.1-jre\"}",
                "{\"artifact\":\"guava-testlib\",\"group\":\"com.google.guava\",\"version\":\"31.1-jre\"}",
                "{\"artifact\":\"truth\",\"group\":\"com.google.truth\",\"version\":\"1.1.2\"}",
                "{\"artifact\":\"junit\",\"group\":\"junit\",\"version\":\"4.13.2\"}",
                "{\"artifact\":\"mockito-core\",\"group\":\"org.mockito\",\"version\":\"4.3.1\"}"
              ],
              "fail_on_missing_checksum": true,
              "fetch_sources": true,
              "fetch_javadoc": false,
              "use_unsafe_shared_cache": false,
              "excluded_artifacts": [],
              "generate_compat_repositories": false,
              "version_conflict_policy": "default",
              "override_targets": {},
              "strict_visibility": false,
              "strict_visibility_value": [
                "@@//visibility:private"
              ],
              "resolve_timeout": 600,
              "jetify": false,
              "jetify_include_list": [
                "*"
              ],
              "use_starlark_android_rules": false,
              "aar_import_bzl_label": "@build_bazel_rules_android//android:rules.bzl",
              "duplicate_version_warning": "warn"
            }
          },
          "software_amazon_awssdk_aws_xml_protocol_2_17_183": {
            "bzlFile": "@@bazel_tools//tools/build_defs/repo:http.bzl",
            "ruleClassName": "http_file",
            "attributes": {
              "sha256": "566bba05d49256fa6994efd68fa625ae05a62ea45ee74bb9130d20ea20988363",
              "urls": [
                "https://repo1.maven.org/maven2/software/amazon/awssdk/aws-xml-protocol/2.17.183/aws-xml-protocol-2.17.183.jar",
                "https://maven.google.com/software/amazon/awssdk/aws-xml-protocol/2.17.183/aws-xml-protocol-2.17.183.jar"
              ],
              "downloaded_file_path": "v1/https/repo1.maven.org/maven2/software/amazon/awssdk/aws-xml-protocol/2.17.183/aws-xml-protocol-2.17.183.jar"
            }
          },
          "software_amazon_awssdk_annotations_2_17_183": {
            "bzlFile": "@@bazel_tools//tools/build_defs/repo:http.bzl",
            "ruleClassName": "http_file",
            "attributes": {
              "sha256": "8e4d72361ca805a0bd8bbd9017cd7ff77c8d170f2dd469c7d52d5653330bb3fd",
              "urls": [
                "https://repo1.maven.org/maven2/software/amazon/awssdk/annotations/2.17.183/annotations-2.17.183.jar",
                "https://maven.google.com/software/amazon/awssdk/annotations/2.17.183/annotations-2.17.183.jar"
              ],
              "downloaded_file_path": "v1/https/repo1.maven.org/maven2/software/amazon/awssdk/annotations/2.17.183/annotations-2.17.183.jar"
            }
          },
          "software_amazon_awssdk_netty_nio_client_2_17_183": {
            "bzlFile": "@@bazel_tools//tools/build_defs/repo:http.bzl",
            "ruleClassName": "http_file",
            "attributes": {
              "sha256": "a6d356f364c56d7b90006b0b7e503b8630010993a5587ce42e74b10b8dca2238",
              "urls": [
                "https://repo1.maven.org/maven2/software/amazon/awssdk/netty-nio-client/2.17.183/netty-nio-client-2.17.183.jar",
                "https://maven.google.com/software/amazon/awssdk/netty-nio-client/2.17.183/netty-nio-client-2.17.183.jar"
              ],
              "downloaded_file_path": "v1/https/repo1.maven.org/maven2/software/amazon/awssdk/netty-nio-client/2.17.183/netty-nio-client-2.17.183.jar"
            }
          },
          "com_google_auto_value_auto_value_annotations_1_7_4": {
            "bzlFile": "@@bazel_tools//tools/build_defs/repo:http.bzl",
            "ruleClassName": "http_file",
            "attributes": {
              "sha256": "fedd59b0b4986c342f6ab2d182f2a4ee9fceb2c7e2d5bdc4dc764c92394a23d3",
              "urls": [
                "https://repo1.maven.org/maven2/com/google/auto/value/auto-value-annotations/1.7.4/auto-value-annotations-1.7.4.jar",
                "https://maven.google.com/com/google/auto/value/auto-value-annotations/1.7.4/auto-value-annotations-1.7.4.jar"
              ],
              "downloaded_file_path": "v1/https/repo1.maven.org/maven2/com/google/auto/value/auto-value-annotations/1.7.4/auto-value-annotations-1.7.4.jar"
            }
          },
          "io_netty_netty_transport_native_unix_common_4_1_72_Final": {
            "bzlFile": "@@bazel_tools//tools/build_defs/repo:http.bzl",
            "ruleClassName": "http_file",
            "attributes": {
              "sha256": "6f8f1cc29b5a234eeee9439a63eb3f03a5994aa540ff555cb0b2c88cefaf6877",
              "urls": [
                "https://repo1.maven.org/maven2/io/netty/netty-transport-native-unix-common/4.1.72.Final/netty-transport-native-unix-common-4.1.72.Final.jar",
                "https://maven.google.com/io/netty/netty-transport-native-unix-common/4.1.72.Final/netty-transport-native-unix-common-4.1.72.Final.jar"
              ],
              "downloaded_file_path": "v1/https/repo1.maven.org/maven2/io/netty/netty-transport-native-unix-common/4.1.72.Final/netty-transport-native-unix-common-4.1.72.Final.jar"
            }
          },
          "io_opencensus_opencensus_contrib_http_util_0_24_0": {
            "bzlFile": "@@bazel_tools//tools/build_defs/repo:http.bzl",
            "ruleClassName": "http_file",
            "attributes": {
              "sha256": "7155273bbb1ed3d477ea33cf19d7bbc0b285ff395f43b29ae576722cf247000f",
              "urls": [
                "https://repo1.maven.org/maven2/io/opencensus/opencensus-contrib-http-util/0.24.0/opencensus-contrib-http-util-0.24.0.jar",
                "https://maven.google.com/io/opencensus/opencensus-contrib-http-util/0.24.0/opencensus-contrib-http-util-0.24.0.jar"
              ],
              "downloaded_file_path": "v1/https/repo1.maven.org/maven2/io/opencensus/opencensus-contrib-http-util/0.24.0/opencensus-contrib-http-util-0.24.0.jar"
            }
          },
          "com_fasterxml_jackson_core_jackson_core_2_11_3": {
            "bzlFile": "@@bazel_tools//tools/build_defs/repo:http.bzl",
            "ruleClassName": "http_file",
            "attributes": {
              "sha256": "78cd0a6b936232e06dd3e38da8a0345348a09cd1ff9c4d844c6ee72c75cfc402",
              "urls": [
                "https://repo1.maven.org/maven2/com/fasterxml/jackson/core/jackson-core/2.11.3/jackson-core-2.11.3.jar",
                "https://maven.google.com/com/fasterxml/jackson/core/jackson-core/2.11.3/jackson-core-2.11.3.jar"
              ],
              "downloaded_file_path": "v1/https/repo1.maven.org/maven2/com/fasterxml/jackson/core/jackson-core/2.11.3/jackson-core-2.11.3.jar"
            }
          },
          "com_google_cloud_google_cloud_core_1_93_10": {
            "bzlFile": "@@bazel_tools//tools/build_defs/repo:http.bzl",
            "ruleClassName": "http_file",
            "attributes": {
              "sha256": "832d74eca66f4601e162a8460d6f59f50d1d23f93c18b02654423b6b0d67c6ea",
              "urls": [
                "https://repo1.maven.org/maven2/com/google/cloud/google-cloud-core/1.93.10/google-cloud-core-1.93.10.jar",
                "https://maven.google.com/com/google/cloud/google-cloud-core/1.93.10/google-cloud-core-1.93.10.jar"
              ],
              "downloaded_file_path": "v1/https/repo1.maven.org/maven2/com/google/cloud/google-cloud-core/1.93.10/google-cloud-core-1.93.10.jar"
            }
          },
          "com_google_auth_google_auth_library_credentials_0_22_0": {
            "bzlFile": "@@bazel_tools//tools/build_defs/repo:http.bzl",
            "ruleClassName": "http_file",
            "attributes": {
              "sha256": "42c76031276de5b520909e9faf88c5b3c9a722d69ee9cfdafedb1c52c355dfc5",
              "urls": [
                "https://repo1.maven.org/maven2/com/google/auth/google-auth-library-credentials/0.22.0/google-auth-library-credentials-0.22.0.jar",
                "https://maven.google.com/com/google/auth/google-auth-library-credentials/0.22.0/google-auth-library-credentials-0.22.0.jar"
              ],
              "downloaded_file_path": "v1/https/repo1.maven.org/maven2/com/google/auth/google-auth-library-credentials/0.22.0/google-auth-library-credentials-0.22.0.jar"
            }
          },
          "com_google_guava_guava_30_0_android": {
            "bzlFile": "@@bazel_tools//tools/build_defs/repo:http.bzl",
            "ruleClassName": "http_file",
            "attributes": {
              "sha256": "3345c82c2cc70a0053e8db9031edc6d71625ef0dea6a2c8f5ebd6cb76d2bf843",
              "urls": [
                "https://repo1.maven.org/maven2/com/google/guava/guava/30.0-android/guava-30.0-android.jar",
                "https://maven.google.com/com/google/guava/guava/30.0-android/guava-30.0-android.jar"
              ],
              "downloaded_file_path": "v1/https/repo1.maven.org/maven2/com/google/guava/guava/30.0-android/guava-30.0-android.jar"
            }
          },
          "software_amazon_awssdk_profiles_2_17_183": {
            "bzlFile": "@@bazel_tools//tools/build_defs/repo:http.bzl",
            "ruleClassName": "http_file",
            "attributes": {
              "sha256": "78833b32fde3f1c5320373b9ea955c1bbc28f2c904010791c4784e610193ee56",
              "urls": [
                "https://repo1.maven.org/maven2/software/amazon/awssdk/profiles/2.17.183/profiles-2.17.183.jar",
                "https://maven.google.com/software/amazon/awssdk/profiles/2.17.183/profiles-2.17.183.jar"
              ],
              "downloaded_file_path": "v1/https/repo1.maven.org/maven2/software/amazon/awssdk/profiles/2.17.183/profiles-2.17.183.jar"
            }
          },
          "org_apache_httpcomponents_httpcore_4_4_13": {
            "bzlFile": "@@bazel_tools//tools/build_defs/repo:http.bzl",
            "ruleClassName": "http_file",
            "attributes": {
              "sha256": "e06e89d40943245fcfa39ec537cdbfce3762aecde8f9c597780d2b00c2b43424",
              "urls": [
                "https://repo1.maven.org/maven2/org/apache/httpcomponents/httpcore/4.4.13/httpcore-4.4.13.jar",
                "https://maven.google.com/org/apache/httpcomponents/httpcore/4.4.13/httpcore-4.4.13.jar"
              ],
              "downloaded_file_path": "v1/https/repo1.maven.org/maven2/org/apache/httpcomponents/httpcore/4.4.13/httpcore-4.4.13.jar"
            }
          },
          "io_netty_netty_common_4_1_72_Final": {
            "bzlFile": "@@bazel_tools//tools/build_defs/repo:http.bzl",
            "ruleClassName": "http_file",
            "attributes": {
              "sha256": "8adb4c291260ceb2859a68c49f0adeed36bf49587608e2b81ecff6aaf06025e9",
              "urls": [
                "https://repo1.maven.org/maven2/io/netty/netty-common/4.1.72.Final/netty-common-4.1.72.Final.jar",
                "https://maven.google.com/io/netty/netty-common/4.1.72.Final/netty-common-4.1.72.Final.jar"
              ],
              "downloaded_file_path": "v1/https/repo1.maven.org/maven2/io/netty/netty-common/4.1.72.Final/netty-common-4.1.72.Final.jar"
            }
          },
          "io_netty_netty_transport_classes_epoll_4_1_72_Final": {
            "bzlFile": "@@bazel_tools//tools/build_defs/repo:http.bzl",
            "ruleClassName": "http_file",
            "attributes": {
              "sha256": "e1528a9751c1285aa7beaf3a1eb0597151716426ce38598ac9bc0891209b9e68",
              "urls": [
                "https://repo1.maven.org/maven2/io/netty/netty-transport-classes-epoll/4.1.72.Final/netty-transport-classes-epoll-4.1.72.Final.jar",
                "https://maven.google.com/io/netty/netty-transport-classes-epoll/4.1.72.Final/netty-transport-classes-epoll-4.1.72.Final.jar"
              ],
              "downloaded_file_path": "v1/https/repo1.maven.org/maven2/io/netty/netty-transport-classes-epoll/4.1.72.Final/netty-transport-classes-epoll-4.1.72.Final.jar"
            }
          },
          "com_google_cloud_google_cloud_core_http_1_93_10": {
            "bzlFile": "@@bazel_tools//tools/build_defs/repo:http.bzl",
            "ruleClassName": "http_file",
            "attributes": {
              "sha256": "81ac67c14c7c4244d2b7db2607ad352416aca8d3bb2adf338964e8fea25b1b3c",
              "urls": [
                "https://repo1.maven.org/maven2/com/google/cloud/google-cloud-core-http/1.93.10/google-cloud-core-http-1.93.10.jar",
                "https://maven.google.com/com/google/cloud/google-cloud-core-http/1.93.10/google-cloud-core-http-1.93.10.jar"
              ],
              "downloaded_file_path": "v1/https/repo1.maven.org/maven2/com/google/cloud/google-cloud-core-http/1.93.10/google-cloud-core-http-1.93.10.jar"
            }
          },
          "software_amazon_awssdk_utils_2_17_183": {
            "bzlFile": "@@bazel_tools//tools/build_defs/repo:http.bzl",
            "ruleClassName": "http_file",
            "attributes": {
              "sha256": "7bd849bb5aa71bfdf6b849643736ecab3a7b3f204795804eefe5754104231ec6",
              "urls": [
                "https://repo1.maven.org/maven2/software/amazon/awssdk/utils/2.17.183/utils-2.17.183.jar",
                "https://maven.google.com/software/amazon/awssdk/utils/2.17.183/utils-2.17.183.jar"
              ],
              "downloaded_file_path": "v1/https/repo1.maven.org/maven2/software/amazon/awssdk/utils/2.17.183/utils-2.17.183.jar"
            }
          },
          "org_apache_commons_commons_lang3_3_8_1": {
            "bzlFile": "@@bazel_tools//tools/build_defs/repo:http.bzl",
            "ruleClassName": "http_file",
            "attributes": {
              "sha256": "dac807f65b07698ff39b1b07bfef3d87ae3fd46d91bbf8a2bc02b2a831616f68",
              "urls": [
                "https://repo1.maven.org/maven2/org/apache/commons/commons-lang3/3.8.1/commons-lang3-3.8.1.jar",
                "https://maven.google.com/org/apache/commons/commons-lang3/3.8.1/commons-lang3-3.8.1.jar"
              ],
              "downloaded_file_path": "v1/https/repo1.maven.org/maven2/org/apache/commons/commons-lang3/3.8.1/commons-lang3-3.8.1.jar"
            }
          },
          "software_amazon_awssdk_aws_core_2_17_183": {
            "bzlFile": "@@bazel_tools//tools/build_defs/repo:http.bzl",
            "ruleClassName": "http_file",
            "attributes": {
              "sha256": "bccbdbea689a665a702ff19828662d87fb7fe81529df13f02ef1e4c474ea9f93",
              "urls": [
                "https://repo1.maven.org/maven2/software/amazon/awssdk/aws-core/2.17.183/aws-core-2.17.183.jar",
                "https://maven.google.com/software/amazon/awssdk/aws-core/2.17.183/aws-core-2.17.183.jar"
              ],
              "downloaded_file_path": "v1/https/repo1.maven.org/maven2/software/amazon/awssdk/aws-core/2.17.183/aws-core-2.17.183.jar"
            }
          },
          "com_google_api_gax_httpjson_0_77_0": {
            "bzlFile": "@@bazel_tools//tools/build_defs/repo:http.bzl",
            "ruleClassName": "http_file",
            "attributes": {
              "sha256": "fd4dae47fa016d3b26e8d90b67ddc6c23c4c06e8bcdf085c70310ab7ef324bd6",
              "urls": [
                "https://repo1.maven.org/maven2/com/google/api/gax-httpjson/0.77.0/gax-httpjson-0.77.0.jar",
                "https://maven.google.com/com/google/api/gax-httpjson/0.77.0/gax-httpjson-0.77.0.jar"
              ],
              "downloaded_file_path": "v1/https/repo1.maven.org/maven2/com/google/api/gax-httpjson/0.77.0/gax-httpjson-0.77.0.jar"
            }
          },
          "unpinned_rules_jvm_external_deps": {
            "bzlFile": "@@rules_jvm_external~//:coursier.bzl",
            "ruleClassName": "coursier_fetch",
            "attributes": {
              "repositories": [
                "{ \"repo_url\": \"https://repo1.maven.org/maven2\" }"
              ],
              "artifacts": [
                "{\"artifact\":\"google-cloud-core\",\"group\":\"com.google.cloud\",\"version\":\"1.93.10\"}",
                "{\"artifact\":\"google-cloud-storage\",\"group\":\"com.google.cloud\",\"version\":\"1.113.4\"}",
                "{\"artifact\":\"gson\",\"group\":\"com.google.code.gson\",\"version\":\"2.9.0\"}",
                "{\"artifact\":\"maven-artifact\",\"group\":\"org.apache.maven\",\"version\":\"3.8.6\"}",
                "{\"artifact\":\"s3\",\"group\":\"software.amazon.awssdk\",\"version\":\"2.17.183\"}"
              ],
              "fail_on_missing_checksum": true,
              "fetch_sources": true,
              "fetch_javadoc": false,
              "use_unsafe_shared_cache": false,
              "excluded_artifacts": [],
              "generate_compat_repositories": false,
              "version_conflict_policy": "default",
              "override_targets": {},
              "strict_visibility": false,
              "strict_visibility_value": [
                "@@//visibility:private"
              ],
              "maven_install_json": "@@rules_jvm_external~//:rules_jvm_external_deps_install.json",
              "resolve_timeout": 600,
              "jetify": false,
              "jetify_include_list": [
                "*"
              ],
              "use_starlark_android_rules": false,
              "aar_import_bzl_label": "@build_bazel_rules_android//android:rules.bzl",
              "duplicate_version_warning": "warn"
            }
          },
          "software_amazon_awssdk_regions_2_17_183": {
            "bzlFile": "@@bazel_tools//tools/build_defs/repo:http.bzl",
            "ruleClassName": "http_file",
            "attributes": {
              "sha256": "d3079395f3ffc07d04ffcce16fca29fb5968197f6e9ea3dbff6be297102b40a5",
              "urls": [
                "https://repo1.maven.org/maven2/software/amazon/awssdk/regions/2.17.183/regions-2.17.183.jar",
                "https://maven.google.com/software/amazon/awssdk/regions/2.17.183/regions-2.17.183.jar"
              ],
              "downloaded_file_path": "v1/https/repo1.maven.org/maven2/software/amazon/awssdk/regions/2.17.183/regions-2.17.183.jar"
            }
          },
          "com_google_errorprone_error_prone_annotations_2_4_0": {
            "bzlFile": "@@bazel_tools//tools/build_defs/repo:http.bzl",
            "ruleClassName": "http_file",
            "attributes": {
              "sha256": "5f2a0648230a662e8be049df308d583d7369f13af683e44ddf5829b6d741a228",
              "urls": [
                "https://repo1.maven.org/maven2/com/google/errorprone/error_prone_annotations/2.4.0/error_prone_annotations-2.4.0.jar",
                "https://maven.google.com/com/google/errorprone/error_prone_annotations/2.4.0/error_prone_annotations-2.4.0.jar"
              ],
              "downloaded_file_path": "v1/https/repo1.maven.org/maven2/com/google/errorprone/error_prone_annotations/2.4.0/error_prone_annotations-2.4.0.jar"
            }
          },
          "io_netty_netty_handler_4_1_72_Final": {
            "bzlFile": "@@bazel_tools//tools/build_defs/repo:http.bzl",
            "ruleClassName": "http_file",
            "attributes": {
              "sha256": "9cb6012af7e06361d738ac4e3bdc49a158f8cf87d9dee0f2744056b7d99c28d5",
              "urls": [
                "https://repo1.maven.org/maven2/io/netty/netty-handler/4.1.72.Final/netty-handler-4.1.72.Final.jar",
                "https://maven.google.com/io/netty/netty-handler/4.1.72.Final/netty-handler-4.1.72.Final.jar"
              ],
              "downloaded_file_path": "v1/https/repo1.maven.org/maven2/io/netty/netty-handler/4.1.72.Final/netty-handler-4.1.72.Final.jar"
            }
          },
          "software_amazon_awssdk_aws_query_protocol_2_17_183": {
            "bzlFile": "@@bazel_tools//tools/build_defs/repo:http.bzl",
            "ruleClassName": "http_file",
            "attributes": {
              "sha256": "4dace03c76f80f3dec920cb3dedb2a95984c4366ef4fda728660cb90bed74848",
              "urls": [
                "https://repo1.maven.org/maven2/software/amazon/awssdk/aws-query-protocol/2.17.183/aws-query-protocol-2.17.183.jar",
                "https://maven.google.com/software/amazon/awssdk/aws-query-protocol/2.17.183/aws-query-protocol-2.17.183.jar"
              ],
              "downloaded_file_path": "v1/https/repo1.maven.org/maven2/software/amazon/awssdk/aws-query-protocol/2.17.183/aws-query-protocol-2.17.183.jar"
            }
          },
          "io_netty_netty_codec_http_4_1_72_Final": {
            "bzlFile": "@@bazel_tools//tools/build_defs/repo:http.bzl",
            "ruleClassName": "http_file",
            "attributes": {
              "sha256": "fa6fec88010bfaf6a7415b5364671b6b18ffb6b35a986ab97b423fd8c3a0174b",
              "urls": [
                "https://repo1.maven.org/maven2/io/netty/netty-codec-http/4.1.72.Final/netty-codec-http-4.1.72.Final.jar",
                "https://maven.google.com/io/netty/netty-codec-http/4.1.72.Final/netty-codec-http-4.1.72.Final.jar"
              ],
              "downloaded_file_path": "v1/https/repo1.maven.org/maven2/io/netty/netty-codec-http/4.1.72.Final/netty-codec-http-4.1.72.Final.jar"
            }
          },
          "io_netty_netty_resolver_4_1_72_Final": {
            "bzlFile": "@@bazel_tools//tools/build_defs/repo:http.bzl",
            "ruleClassName": "http_file",
            "attributes": {
              "sha256": "6474598aab7cc9d8d6cfa06c05bd1b19adbf7f8451dbdd73070b33a6c60b1b90",
              "urls": [
                "https://repo1.maven.org/maven2/io/netty/netty-resolver/4.1.72.Final/netty-resolver-4.1.72.Final.jar",
                "https://maven.google.com/io/netty/netty-resolver/4.1.72.Final/netty-resolver-4.1.72.Final.jar"
              ],
              "downloaded_file_path": "v1/https/repo1.maven.org/maven2/io/netty/netty-resolver/4.1.72.Final/netty-resolver-4.1.72.Final.jar"
            }
          },
          "software_amazon_awssdk_protocol_core_2_17_183": {
            "bzlFile": "@@bazel_tools//tools/build_defs/repo:http.bzl",
            "ruleClassName": "http_file",
            "attributes": {
              "sha256": "10e7c4faa1f05e2d73055d0390dbd0bb6450e2e6cb85beda051b1e4693c826ce",
              "urls": [
                "https://repo1.maven.org/maven2/software/amazon/awssdk/protocol-core/2.17.183/protocol-core-2.17.183.jar",
                "https://maven.google.com/software/amazon/awssdk/protocol-core/2.17.183/protocol-core-2.17.183.jar"
              ],
              "downloaded_file_path": "v1/https/repo1.maven.org/maven2/software/amazon/awssdk/protocol-core/2.17.183/protocol-core-2.17.183.jar"
            }
          },
          "org_checkerframework_checker_compat_qual_2_5_5": {
            "bzlFile": "@@bazel_tools//tools/build_defs/repo:http.bzl",
            "ruleClassName": "http_file",
            "attributes": {
              "sha256": "11d134b245e9cacc474514d2d66b5b8618f8039a1465cdc55bbc0b34e0008b7a",
              "urls": [
                "https://repo1.maven.org/maven2/org/checkerframework/checker-compat-qual/2.5.5/checker-compat-qual-2.5.5.jar",
                "https://maven.google.com/org/checkerframework/checker-compat-qual/2.5.5/checker-compat-qual-2.5.5.jar"
              ],
              "downloaded_file_path": "v1/https/repo1.maven.org/maven2/org/checkerframework/checker-compat-qual/2.5.5/checker-compat-qual-2.5.5.jar"
            }
          },
          "com_google_apis_google_api_services_storage_v1_rev20200927_1_30_10": {
            "bzlFile": "@@bazel_tools//tools/build_defs/repo:http.bzl",
            "ruleClassName": "http_file",
            "attributes": {
              "sha256": "52d26a9d105f8d8a0850807285f307a76cea8f3e0cdb2be4d3b15b1adfa77351",
              "urls": [
                "https://repo1.maven.org/maven2/com/google/apis/google-api-services-storage/v1-rev20200927-1.30.10/google-api-services-storage-v1-rev20200927-1.30.10.jar",
                "https://maven.google.com/com/google/apis/google-api-services-storage/v1-rev20200927-1.30.10/google-api-services-storage-v1-rev20200927-1.30.10.jar"
              ],
              "downloaded_file_path": "v1/https/repo1.maven.org/maven2/com/google/apis/google-api-services-storage/v1-rev20200927-1.30.10/google-api-services-storage-v1-rev20200927-1.30.10.jar"
            }
          },
          "com_google_api_client_google_api_client_1_30_11": {
            "bzlFile": "@@bazel_tools//tools/build_defs/repo:http.bzl",
            "ruleClassName": "http_file",
            "attributes": {
              "sha256": "ee6f97865cc7de6c7c80955c3f37372cf3887bd75e4fc06f1058a6b4cd9bf4da",
              "urls": [
                "https://repo1.maven.org/maven2/com/google/api-client/google-api-client/1.30.11/google-api-client-1.30.11.jar",
                "https://maven.google.com/com/google/api-client/google-api-client/1.30.11/google-api-client-1.30.11.jar"
              ],
              "downloaded_file_path": "v1/https/repo1.maven.org/maven2/com/google/api-client/google-api-client/1.30.11/google-api-client-1.30.11.jar"
            }
          },
          "software_amazon_awssdk_s3_2_17_183": {
            "bzlFile": "@@bazel_tools//tools/build_defs/repo:http.bzl",
            "ruleClassName": "http_file",
            "attributes": {
              "sha256": "ab073b91107a9e4ed9f030314077d137fe627e055ad895fabb036980a050e360",
              "urls": [
                "https://repo1.maven.org/maven2/software/amazon/awssdk/s3/2.17.183/s3-2.17.183.jar",
                "https://maven.google.com/software/amazon/awssdk/s3/2.17.183/s3-2.17.183.jar"
              ],
              "downloaded_file_path": "v1/https/repo1.maven.org/maven2/software/amazon/awssdk/s3/2.17.183/s3-2.17.183.jar"
            }
          },
          "org_apache_maven_maven_artifact_3_8_6": {
            "bzlFile": "@@bazel_tools//tools/build_defs/repo:http.bzl",
            "ruleClassName": "http_file",
            "attributes": {
              "sha256": "de22a4c6f54fe31276a823b1bbd3adfd6823529e732f431b5eff0852c2b9252b",
              "urls": [
                "https://repo1.maven.org/maven2/org/apache/maven/maven-artifact/3.8.6/maven-artifact-3.8.6.jar",
                "https://maven.google.com/org/apache/maven/maven-artifact/3.8.6/maven-artifact-3.8.6.jar"
              ],
              "downloaded_file_path": "v1/https/repo1.maven.org/maven2/org/apache/maven/maven-artifact/3.8.6/maven-artifact-3.8.6.jar"
            }
          },
          "org_apache_httpcomponents_httpclient_4_5_13": {
            "bzlFile": "@@bazel_tools//tools/build_defs/repo:http.bzl",
            "ruleClassName": "http_file",
            "attributes": {
              "sha256": "6fe9026a566c6a5001608cf3fc32196641f6c1e5e1986d1037ccdbd5f31ef743",
              "urls": [
                "https://repo1.maven.org/maven2/org/apache/httpcomponents/httpclient/4.5.13/httpclient-4.5.13.jar",
                "https://maven.google.com/org/apache/httpcomponents/httpclient/4.5.13/httpclient-4.5.13.jar"
              ],
              "downloaded_file_path": "v1/https/repo1.maven.org/maven2/org/apache/httpcomponents/httpclient/4.5.13/httpclient-4.5.13.jar"
            }
          },
          "com_google_guava_listenablefuture_9999_0_empty_to_avoid_conflict_with_guava": {
            "bzlFile": "@@bazel_tools//tools/build_defs/repo:http.bzl",
            "ruleClassName": "http_file",
            "attributes": {
              "sha256": "b372a037d4230aa57fbeffdef30fd6123f9c0c2db85d0aced00c91b974f33f99",
              "urls": [
                "https://repo1.maven.org/maven2/com/google/guava/listenablefuture/9999.0-empty-to-avoid-conflict-with-guava/listenablefuture-9999.0-empty-to-avoid-conflict-with-guava.jar",
                "https://maven.google.com/com/google/guava/listenablefuture/9999.0-empty-to-avoid-conflict-with-guava/listenablefuture-9999.0-empty-to-avoid-conflict-with-guava.jar"
              ],
              "downloaded_file_path": "v1/https/repo1.maven.org/maven2/com/google/guava/listenablefuture/9999.0-empty-to-avoid-conflict-with-guava/listenablefuture-9999.0-empty-to-avoid-conflict-with-guava.jar"
            }
          },
          "com_google_http_client_google_http_client_1_38_0": {
            "bzlFile": "@@bazel_tools//tools/build_defs/repo:http.bzl",
            "ruleClassName": "http_file",
            "attributes": {
              "sha256": "411f4a42519b6b78bdc0fcfdf74c9edcef0ee97afa4a667abe04045a508d6302",
              "urls": [
                "https://repo1.maven.org/maven2/com/google/http-client/google-http-client/1.38.0/google-http-client-1.38.0.jar",
                "https://maven.google.com/com/google/http-client/google-http-client/1.38.0/google-http-client-1.38.0.jar"
              ],
              "downloaded_file_path": "v1/https/repo1.maven.org/maven2/com/google/http-client/google-http-client/1.38.0/google-http-client-1.38.0.jar"
            }
          },
          "software_amazon_awssdk_apache_client_2_17_183": {
            "bzlFile": "@@bazel_tools//tools/build_defs/repo:http.bzl",
            "ruleClassName": "http_file",
            "attributes": {
              "sha256": "78ceae502fce6a97bbe5ff8f6a010a52ab7ea3ae66cb1a4122e18185fce45022",
              "urls": [
                "https://repo1.maven.org/maven2/software/amazon/awssdk/apache-client/2.17.183/apache-client-2.17.183.jar",
                "https://maven.google.com/software/amazon/awssdk/apache-client/2.17.183/apache-client-2.17.183.jar"
              ],
              "downloaded_file_path": "v1/https/repo1.maven.org/maven2/software/amazon/awssdk/apache-client/2.17.183/apache-client-2.17.183.jar"
            }
          },
          "software_amazon_awssdk_arns_2_17_183": {
            "bzlFile": "@@bazel_tools//tools/build_defs/repo:http.bzl",
            "ruleClassName": "http_file",
            "attributes": {
              "sha256": "659a185e191d66c71de81209490e66abeaccae208ea7b2831a738670823447aa",
              "urls": [
                "https://repo1.maven.org/maven2/software/amazon/awssdk/arns/2.17.183/arns-2.17.183.jar",
                "https://maven.google.com/software/amazon/awssdk/arns/2.17.183/arns-2.17.183.jar"
              ],
              "downloaded_file_path": "v1/https/repo1.maven.org/maven2/software/amazon/awssdk/arns/2.17.183/arns-2.17.183.jar"
            }
          },
          "com_google_code_gson_gson_2_9_0": {
            "bzlFile": "@@bazel_tools//tools/build_defs/repo:http.bzl",
            "ruleClassName": "http_file",
            "attributes": {
              "sha256": "c96d60551331a196dac54b745aa642cd078ef89b6f267146b705f2c2cbef052d",
              "urls": [
                "https://repo1.maven.org/maven2/com/google/code/gson/gson/2.9.0/gson-2.9.0.jar",
                "https://maven.google.com/com/google/code/gson/gson/2.9.0/gson-2.9.0.jar"
              ],
              "downloaded_file_path": "v1/https/repo1.maven.org/maven2/com/google/code/gson/gson/2.9.0/gson-2.9.0.jar"
            }
          },
          "io_netty_netty_buffer_4_1_72_Final": {
            "bzlFile": "@@bazel_tools//tools/build_defs/repo:http.bzl",
            "ruleClassName": "http_file",
            "attributes": {
              "sha256": "568ff7cd9d8e2284ec980730c88924f686642929f8f219a74518b4e64755f3a1",
              "urls": [
                "https://repo1.maven.org/maven2/io/netty/netty-buffer/4.1.72.Final/netty-buffer-4.1.72.Final.jar",
                "https://maven.google.com/io/netty/netty-buffer/4.1.72.Final/netty-buffer-4.1.72.Final.jar"
              ],
              "downloaded_file_path": "v1/https/repo1.maven.org/maven2/io/netty/netty-buffer/4.1.72.Final/netty-buffer-4.1.72.Final.jar"
            }
          },
          "com_google_code_findbugs_jsr305_3_0_2": {
            "bzlFile": "@@bazel_tools//tools/build_defs/repo:http.bzl",
            "ruleClassName": "http_file",
            "attributes": {
              "sha256": "766ad2a0783f2687962c8ad74ceecc38a28b9f72a2d085ee438b7813e928d0c7",
              "urls": [
                "https://repo1.maven.org/maven2/com/google/code/findbugs/jsr305/3.0.2/jsr305-3.0.2.jar",
                "https://maven.google.com/com/google/code/findbugs/jsr305/3.0.2/jsr305-3.0.2.jar"
              ],
              "downloaded_file_path": "v1/https/repo1.maven.org/maven2/com/google/code/findbugs/jsr305/3.0.2/jsr305-3.0.2.jar"
            }
          },
          "commons_codec_commons_codec_1_11": {
            "bzlFile": "@@bazel_tools//tools/build_defs/repo:http.bzl",
            "ruleClassName": "http_file",
            "attributes": {
              "sha256": "e599d5318e97aa48f42136a2927e6dfa4e8881dff0e6c8e3109ddbbff51d7b7d",
              "urls": [
                "https://repo1.maven.org/maven2/commons-codec/commons-codec/1.11/commons-codec-1.11.jar",
                "https://maven.google.com/commons-codec/commons-codec/1.11/commons-codec-1.11.jar"
              ],
              "downloaded_file_path": "v1/https/repo1.maven.org/maven2/commons-codec/commons-codec/1.11/commons-codec-1.11.jar"
            }
          },
          "software_amazon_awssdk_auth_2_17_183": {
            "bzlFile": "@@bazel_tools//tools/build_defs/repo:http.bzl",
            "ruleClassName": "http_file",
            "attributes": {
              "sha256": "8820c6636e5c14efc29399fb5565ce50212b0c1f4ed720a025a2c402d54e0978",
              "urls": [
                "https://repo1.maven.org/maven2/software/amazon/awssdk/auth/2.17.183/auth-2.17.183.jar",
                "https://maven.google.com/software/amazon/awssdk/auth/2.17.183/auth-2.17.183.jar"
              ],
              "downloaded_file_path": "v1/https/repo1.maven.org/maven2/software/amazon/awssdk/auth/2.17.183/auth-2.17.183.jar"
            }
          },
          "software_amazon_awssdk_json_utils_2_17_183": {
            "bzlFile": "@@bazel_tools//tools/build_defs/repo:http.bzl",
            "ruleClassName": "http_file",
            "attributes": {
              "sha256": "51ab7f550adc06afcb49f5270cdf690f1bfaaee243abaa5d978095e2a1e4e1a5",
              "urls": [
                "https://repo1.maven.org/maven2/software/amazon/awssdk/json-utils/2.17.183/json-utils-2.17.183.jar",
                "https://maven.google.com/software/amazon/awssdk/json-utils/2.17.183/json-utils-2.17.183.jar"
              ],
              "downloaded_file_path": "v1/https/repo1.maven.org/maven2/software/amazon/awssdk/json-utils/2.17.183/json-utils-2.17.183.jar"
            }
          },
          "org_codehaus_plexus_plexus_utils_3_3_1": {
            "bzlFile": "@@bazel_tools//tools/build_defs/repo:http.bzl",
            "ruleClassName": "http_file",
            "attributes": {
              "sha256": "4b570fcdbe5a894f249d2eb9b929358a9c88c3e548d227a80010461930222f2a",
              "urls": [
                "https://repo1.maven.org/maven2/org/codehaus/plexus/plexus-utils/3.3.1/plexus-utils-3.3.1.jar",
                "https://maven.google.com/org/codehaus/plexus/plexus-utils/3.3.1/plexus-utils-3.3.1.jar"
              ],
              "downloaded_file_path": "v1/https/repo1.maven.org/maven2/org/codehaus/plexus/plexus-utils/3.3.1/plexus-utils-3.3.1.jar"
            }
          },
          "com_google_protobuf_protobuf_java_util_3_13_0": {
            "bzlFile": "@@bazel_tools//tools/build_defs/repo:http.bzl",
            "ruleClassName": "http_file",
            "attributes": {
              "sha256": "d9de66b8c9445905dfa7064f6d5213d47ce88a20d34e21d83c4a94a229e14e62",
              "urls": [
                "https://repo1.maven.org/maven2/com/google/protobuf/protobuf-java-util/3.13.0/protobuf-java-util-3.13.0.jar",
                "https://maven.google.com/com/google/protobuf/protobuf-java-util/3.13.0/protobuf-java-util-3.13.0.jar"
              ],
              "downloaded_file_path": "v1/https/repo1.maven.org/maven2/com/google/protobuf/protobuf-java-util/3.13.0/protobuf-java-util-3.13.0.jar"
            }
          },
          "io_netty_netty_codec_4_1_72_Final": {
            "bzlFile": "@@bazel_tools//tools/build_defs/repo:http.bzl",
            "ruleClassName": "http_file",
            "attributes": {
              "sha256": "5d8591ca271a1e9c224e8de3873aa9936acb581ee0db514e7dc18523df36d16c",
              "urls": [
                "https://repo1.maven.org/maven2/io/netty/netty-codec/4.1.72.Final/netty-codec-4.1.72.Final.jar",
                "https://maven.google.com/io/netty/netty-codec/4.1.72.Final/netty-codec-4.1.72.Final.jar"
              ],
              "downloaded_file_path": "v1/https/repo1.maven.org/maven2/io/netty/netty-codec/4.1.72.Final/netty-codec-4.1.72.Final.jar"
            }
          },
          "com_google_protobuf_protobuf_java_3_13_0": {
            "bzlFile": "@@bazel_tools//tools/build_defs/repo:http.bzl",
            "ruleClassName": "http_file",
            "attributes": {
              "sha256": "97d5b2758408690c0dc276238707492a0b6a4d71206311b6c442cdc26c5973ff",
              "urls": [
                "https://repo1.maven.org/maven2/com/google/protobuf/protobuf-java/3.13.0/protobuf-java-3.13.0.jar",
                "https://maven.google.com/com/google/protobuf/protobuf-java/3.13.0/protobuf-java-3.13.0.jar"
              ],
              "downloaded_file_path": "v1/https/repo1.maven.org/maven2/com/google/protobuf/protobuf-java/3.13.0/protobuf-java-3.13.0.jar"
            }
          },
          "io_netty_netty_tcnative_classes_2_0_46_Final": {
            "bzlFile": "@@bazel_tools//tools/build_defs/repo:http.bzl",
            "ruleClassName": "http_file",
            "attributes": {
              "sha256": "d3ec888dcc4ac7915bf88b417c5e04fd354f4311032a748a6882df09347eed9a",
              "urls": [
                "https://repo1.maven.org/maven2/io/netty/netty-tcnative-classes/2.0.46.Final/netty-tcnative-classes-2.0.46.Final.jar",
                "https://maven.google.com/io/netty/netty-tcnative-classes/2.0.46.Final/netty-tcnative-classes-2.0.46.Final.jar"
              ],
              "downloaded_file_path": "v1/https/repo1.maven.org/maven2/io/netty/netty-tcnative-classes/2.0.46.Final/netty-tcnative-classes-2.0.46.Final.jar"
            }
          },
          "software_amazon_awssdk_sdk_core_2_17_183": {
            "bzlFile": "@@bazel_tools//tools/build_defs/repo:http.bzl",
            "ruleClassName": "http_file",
            "attributes": {
              "sha256": "677e9cc90fdd82c1f40f97b99cb115b13ad6c3f58beeeab1c061af6954d64c77",
              "urls": [
                "https://repo1.maven.org/maven2/software/amazon/awssdk/sdk-core/2.17.183/sdk-core-2.17.183.jar",
                "https://maven.google.com/software/amazon/awssdk/sdk-core/2.17.183/sdk-core-2.17.183.jar"
              ],
              "downloaded_file_path": "v1/https/repo1.maven.org/maven2/software/amazon/awssdk/sdk-core/2.17.183/sdk-core-2.17.183.jar"
            }
          }
        },
        "recordedRepoMappingEntries": [
          [
            "rules_jvm_external~",
            "bazel_tools",
            "bazel_tools"
          ],
          [
            "rules_jvm_external~",
            "rules_jvm_external",
            "rules_jvm_external~"
          ]
        ]
      }
    },
    "@@rules_jvm_external~//:non-module-deps.bzl%non_module_deps": {
      "general": {
        "bzlTransitiveDigest": "Td87llNSs5GZ/kAxu6pAqfEXBZ3HdkSqRmUzvIfbFWg=",
        "accumulatedFileDigests": {},
        "envVariables": {},
        "generatedRepoSpecs": {
          "io_bazel_rules_kotlin": {
            "bzlFile": "@@bazel_tools//tools/build_defs/repo:http.bzl",
            "ruleClassName": "http_archive",
            "attributes": {
              "sha256": "946747acdbeae799b085d12b240ec346f775ac65236dfcf18aa0cd7300f6de78",
              "urls": [
                "https://github.com/bazelbuild/rules_kotlin/releases/download/v1.7.0-RC-2/rules_kotlin_release.tgz"
              ]
            }
          }
        },
        "recordedRepoMappingEntries": [
          [
            "rules_jvm_external~",
            "bazel_tools",
            "bazel_tools"
          ]
        ]
      }
    },
    "@@rules_python~//python/extensions:python.bzl%python": {
      "general": {
        "bzlTransitiveDigest": "NGtTMUqs2EEJeXu6mXdpmYRrQGZiJV7S3mxeod3Hm7M=",
        "accumulatedFileDigests": {},
        "envVariables": {},
        "generatedRepoSpecs": {
          "pythons_hub": {
            "bzlFile": "@@rules_python~//python/extensions/private:interpreter_hub.bzl",
            "ruleClassName": "hub_repo",
            "attributes": {
              "toolchains": []
            }
          }
        },
        "recordedRepoMappingEntries": [
          [
            "rules_python~",
            "bazel_tools",
            "bazel_tools"
          ],
          [
            "rules_python~",
            "rules_python",
            "rules_python~"
          ]
        ]
      }
    },
    "@@rules_python~//python/extensions/private:internal_deps.bzl%internal_deps": {
      "general": {
        "bzlTransitiveDigest": "5c1tkdV6L67SQOZWc9MUoS5ZnsSxeDKsh9urs01jZSM=",
        "accumulatedFileDigests": {},
        "envVariables": {},
        "generatedRepoSpecs": {
          "pypi__coverage_cp39_aarch64-apple-darwin": {
            "bzlFile": "@@bazel_tools//tools/build_defs/repo:http.bzl",
            "ruleClassName": "http_archive",
            "attributes": {
              "build_file_content": "\nfilegroup(\n    name = \"coverage\",\n    srcs = [\"coverage/__main__.py\"],\n    data = glob([\"coverage/*.py\", \"coverage/**/*.py\", \"coverage/*.so\"]),\n    visibility = [\"//visibility:public\"],\n)\n    ",
              "patch_args": [
                "-p1"
              ],
              "patches": [
                "@@rules_python~//python/private:coverage.patch"
              ],
              "sha256": "95203854f974e07af96358c0b261f1048d8e1083f2de9b1c565e1be4a3a48cfc",
              "type": "zip",
              "urls": [
                "https://files.pythonhosted.org/packages/63/e9/f23e8664ec4032d7802a1cf920853196bcbdce7b56408e3efe1b2da08f3c/coverage-6.5.0-cp39-cp39-macosx_11_0_arm64.whl"
              ]
            }
          },
          "pypi__coverage_cp38_aarch64-unknown-linux-gnu": {
            "bzlFile": "@@bazel_tools//tools/build_defs/repo:http.bzl",
            "ruleClassName": "http_archive",
            "attributes": {
              "build_file_content": "\nfilegroup(\n    name = \"coverage\",\n    srcs = [\"coverage/__main__.py\"],\n    data = glob([\"coverage/*.py\", \"coverage/**/*.py\", \"coverage/*.so\"]),\n    visibility = [\"//visibility:public\"],\n)\n    ",
              "patch_args": [
                "-p1"
              ],
              "patches": [
                "@@rules_python~//python/private:coverage.patch"
              ],
              "sha256": "6c4459b3de97b75e3bd6b7d4b7f0db13f17f504f3d13e2a7c623786289dd670e",
              "type": "zip",
              "urls": [
                "https://files.pythonhosted.org/packages/40/3b/cd68cb278c4966df00158811ec1e357b9a7d132790c240fc65da57e10013/coverage-6.5.0-cp38-cp38-manylinux_2_17_aarch64.manylinux2014_aarch64.whl"
              ]
            }
          },
          "pypi__pip_tools": {
            "bzlFile": "@@bazel_tools//tools/build_defs/repo:http.bzl",
            "ruleClassName": "http_archive",
            "attributes": {
              "url": "https://files.pythonhosted.org/packages/5e/e8/f6d7d1847c7351048da870417724ace5c4506e816b38db02f4d7c675c189/pip_tools-6.12.1-py3-none-any.whl",
              "sha256": "f0c0c0ec57b58250afce458e2e6058b1f30a4263db895b7d72fd6311bf1dc6f7",
              "type": "zip",
              "build_file_content": "package(default_visibility = [\"//visibility:public\"])\n\nload(\"@rules_python//python:defs.bzl\", \"py_library\")\n\npy_library(\n    name = \"lib\",\n    srcs = glob([\"**/*.py\"]),\n    data = glob([\"**/*\"], exclude=[\n        # These entries include those put into user-installed dependencies by\n        # data_exclude in /python/pip_install/tools/bazel.py\n        # to avoid non-determinism following pip install's behavior.\n        \"**/*.py\",\n        \"**/*.pyc\",\n        \"**/* *\",\n        \"**/*.dist-info/RECORD\",\n        \"BUILD\",\n        \"WORKSPACE\",\n    ]),\n    # This makes this directory a top-level in the python import\n    # search path for anything that depends on this.\n    imports = [\".\"],\n)\n"
            }
          },
          "pypi__coverage_cp310_x86_64-unknown-linux-gnu": {
            "bzlFile": "@@bazel_tools//tools/build_defs/repo:http.bzl",
            "ruleClassName": "http_archive",
            "attributes": {
              "build_file_content": "\nfilegroup(\n    name = \"coverage\",\n    srcs = [\"coverage/__main__.py\"],\n    data = glob([\"coverage/*.py\", \"coverage/**/*.py\", \"coverage/*.so\"]),\n    visibility = [\"//visibility:public\"],\n)\n    ",
              "patch_args": [
                "-p1"
              ],
              "patches": [
                "@@rules_python~//python/private:coverage.patch"
              ],
              "sha256": "af4fffaffc4067232253715065e30c5a7ec6faac36f8fc8d6f64263b15f74db0",
              "type": "zip",
              "urls": [
                "https://files.pythonhosted.org/packages/3c/7d/d5211ea782b193ab8064b06dc0cc042cf1a4ca9c93a530071459172c550f/coverage-6.5.0-cp310-cp310-manylinux_2_5_x86_64.manylinux1_x86_64.manylinux_2_17_x86_64.manylinux2014_x86_64.whl"
              ]
            }
          },
          "pypi__coverage_cp311_x86_64-apple-darwin": {
            "bzlFile": "@@bazel_tools//tools/build_defs/repo:http.bzl",
            "ruleClassName": "http_archive",
            "attributes": {
              "build_file_content": "\nfilegroup(\n    name = \"coverage\",\n    srcs = [\"coverage/__main__.py\"],\n    data = glob([\"coverage/*.py\", \"coverage/**/*.py\", \"coverage/*.so\"]),\n    visibility = [\"//visibility:public\"],\n)\n    ",
              "patch_args": [
                "-p1"
              ],
              "patches": [
                "@@rules_python~//python/private:coverage.patch"
              ],
              "sha256": "4a5375e28c5191ac38cca59b38edd33ef4cc914732c916f2929029b4bfb50795",
              "type": "zip",
              "urls": [
                "https://files.pythonhosted.org/packages/50/cf/455930004231fa87efe8be06d13512f34e070ddfee8b8bf5a050cdc47ab3/coverage-6.5.0-cp311-cp311-macosx_10_9_x86_64.whl"
              ]
            }
          },
          "pypi__coverage_cp310_aarch64-unknown-linux-gnu": {
            "bzlFile": "@@bazel_tools//tools/build_defs/repo:http.bzl",
            "ruleClassName": "http_archive",
            "attributes": {
              "build_file_content": "\nfilegroup(\n    name = \"coverage\",\n    srcs = [\"coverage/__main__.py\"],\n    data = glob([\"coverage/*.py\", \"coverage/**/*.py\", \"coverage/*.so\"]),\n    visibility = [\"//visibility:public\"],\n)\n    ",
              "patch_args": [
                "-p1"
              ],
              "patches": [
                "@@rules_python~//python/private:coverage.patch"
              ],
              "sha256": "b4a5be1748d538a710f87542f22c2cad22f80545a847ad91ce45e77417293eb4",
              "type": "zip",
              "urls": [
                "https://files.pythonhosted.org/packages/15/b0/3639d84ee8a900da0cf6450ab46e22517e4688b6cec0ba8ab6f8166103a2/coverage-6.5.0-cp310-cp310-manylinux_2_17_aarch64.manylinux2014_aarch64.whl"
              ]
            }
          },
          "pypi__coverage_cp39_aarch64-unknown-linux-gnu": {
            "bzlFile": "@@bazel_tools//tools/build_defs/repo:http.bzl",
            "ruleClassName": "http_archive",
            "attributes": {
              "build_file_content": "\nfilegroup(\n    name = \"coverage\",\n    srcs = [\"coverage/__main__.py\"],\n    data = glob([\"coverage/*.py\", \"coverage/**/*.py\", \"coverage/*.so\"]),\n    visibility = [\"//visibility:public\"],\n)\n    ",
              "patch_args": [
                "-p1"
              ],
              "patches": [
                "@@rules_python~//python/private:coverage.patch"
              ],
              "sha256": "b9023e237f4c02ff739581ef35969c3739445fb059b060ca51771e69101efffe",
              "type": "zip",
              "urls": [
                "https://files.pythonhosted.org/packages/18/95/27f80dcd8273171b781a19d109aeaed7f13d78ef6d1e2f7134a5826fd1b4/coverage-6.5.0-cp39-cp39-manylinux_2_17_aarch64.manylinux2014_aarch64.whl"
              ]
            }
          },
          "pypi__coverage_cp310_aarch64-apple-darwin": {
            "bzlFile": "@@bazel_tools//tools/build_defs/repo:http.bzl",
            "ruleClassName": "http_archive",
            "attributes": {
              "build_file_content": "\nfilegroup(\n    name = \"coverage\",\n    srcs = [\"coverage/__main__.py\"],\n    data = glob([\"coverage/*.py\", \"coverage/**/*.py\", \"coverage/*.so\"]),\n    visibility = [\"//visibility:public\"],\n)\n    ",
              "patch_args": [
                "-p1"
              ],
              "patches": [
                "@@rules_python~//python/private:coverage.patch"
              ],
              "sha256": "784f53ebc9f3fd0e2a3f6a78b2be1bd1f5575d7863e10c6e12504f240fd06660",
              "type": "zip",
              "urls": [
                "https://files.pythonhosted.org/packages/89/a2/cbf599e50bb4be416e0408c4cf523c354c51d7da39935461a9687e039481/coverage-6.5.0-cp310-cp310-macosx_11_0_arm64.whl"
              ]
            }
          },
          "pypi__pip": {
            "bzlFile": "@@bazel_tools//tools/build_defs/repo:http.bzl",
            "ruleClassName": "http_archive",
            "attributes": {
              "url": "https://files.pythonhosted.org/packages/09/bd/2410905c76ee14c62baf69e3f4aa780226c1bbfc9485731ad018e35b0cb5/pip-22.3.1-py3-none-any.whl",
              "sha256": "908c78e6bc29b676ede1c4d57981d490cb892eb45cd8c214ab6298125119e077",
              "type": "zip",
              "build_file_content": "package(default_visibility = [\"//visibility:public\"])\n\nload(\"@rules_python//python:defs.bzl\", \"py_library\")\n\npy_library(\n    name = \"lib\",\n    srcs = glob([\"**/*.py\"]),\n    data = glob([\"**/*\"], exclude=[\n        # These entries include those put into user-installed dependencies by\n        # data_exclude in /python/pip_install/tools/bazel.py\n        # to avoid non-determinism following pip install's behavior.\n        \"**/*.py\",\n        \"**/*.pyc\",\n        \"**/* *\",\n        \"**/*.dist-info/RECORD\",\n        \"BUILD\",\n        \"WORKSPACE\",\n    ]),\n    # This makes this directory a top-level in the python import\n    # search path for anything that depends on this.\n    imports = [\".\"],\n)\n"
            }
          },
          "pypi__coverage_cp38_x86_64-apple-darwin": {
            "bzlFile": "@@bazel_tools//tools/build_defs/repo:http.bzl",
            "ruleClassName": "http_archive",
            "attributes": {
              "build_file_content": "\nfilegroup(\n    name = \"coverage\",\n    srcs = [\"coverage/__main__.py\"],\n    data = glob([\"coverage/*.py\", \"coverage/**/*.py\", \"coverage/*.so\"]),\n    visibility = [\"//visibility:public\"],\n)\n    ",
              "patch_args": [
                "-p1"
              ],
              "patches": [
                "@@rules_python~//python/private:coverage.patch"
              ],
              "sha256": "d900bb429fdfd7f511f868cedd03a6bbb142f3f9118c09b99ef8dc9bf9643c3c",
              "type": "zip",
              "urls": [
                "https://files.pythonhosted.org/packages/05/63/a789b462075395d34f8152229dccf92b25ca73eac05b3f6cd75fa5017095/coverage-6.5.0-cp38-cp38-macosx_10_9_x86_64.whl"
              ]
            }
          },
          "pypi__coverage_cp311_x86_64-unknown-linux-gnu": {
            "bzlFile": "@@bazel_tools//tools/build_defs/repo:http.bzl",
            "ruleClassName": "http_archive",
            "attributes": {
              "build_file_content": "\nfilegroup(\n    name = \"coverage\",\n    srcs = [\"coverage/__main__.py\"],\n    data = glob([\"coverage/*.py\", \"coverage/**/*.py\", \"coverage/*.so\"]),\n    visibility = [\"//visibility:public\"],\n)\n    ",
              "patch_args": [
                "-p1"
              ],
              "patches": [
                "@@rules_python~//python/private:coverage.patch"
              ],
              "sha256": "a8fb6cf131ac4070c9c5a3e21de0f7dc5a0fbe8bc77c9456ced896c12fcdad91",
              "type": "zip",
              "urls": [
                "https://files.pythonhosted.org/packages/6a/63/8e82513b7e4a1b8d887b4e85c1c2b6c9b754a581b187c0b084f3330ac479/coverage-6.5.0-cp311-cp311-manylinux_2_5_x86_64.manylinux1_x86_64.manylinux_2_17_x86_64.manylinux2014_x86_64.whl"
              ]
            }
          },
          "pypi__tomli": {
            "bzlFile": "@@bazel_tools//tools/build_defs/repo:http.bzl",
            "ruleClassName": "http_archive",
            "attributes": {
              "url": "https://files.pythonhosted.org/packages/97/75/10a9ebee3fd790d20926a90a2547f0bf78f371b2f13aa822c759680ca7b9/tomli-2.0.1-py3-none-any.whl",
              "sha256": "939de3e7a6161af0c887ef91b7d41a53e7c5a1ca976325f429cb46ea9bc30ecc",
              "type": "zip",
              "build_file_content": "package(default_visibility = [\"//visibility:public\"])\n\nload(\"@rules_python//python:defs.bzl\", \"py_library\")\n\npy_library(\n    name = \"lib\",\n    srcs = glob([\"**/*.py\"]),\n    data = glob([\"**/*\"], exclude=[\n        # These entries include those put into user-installed dependencies by\n        # data_exclude in /python/pip_install/tools/bazel.py\n        # to avoid non-determinism following pip install's behavior.\n        \"**/*.py\",\n        \"**/*.pyc\",\n        \"**/* *\",\n        \"**/*.dist-info/RECORD\",\n        \"BUILD\",\n        \"WORKSPACE\",\n    ]),\n    # This makes this directory a top-level in the python import\n    # search path for anything that depends on this.\n    imports = [\".\"],\n)\n"
            }
          },
          "pypi__coverage_cp39_x86_64-apple-darwin": {
            "bzlFile": "@@bazel_tools//tools/build_defs/repo:http.bzl",
            "ruleClassName": "http_archive",
            "attributes": {
              "build_file_content": "\nfilegroup(\n    name = \"coverage\",\n    srcs = [\"coverage/__main__.py\"],\n    data = glob([\"coverage/*.py\", \"coverage/**/*.py\", \"coverage/*.so\"]),\n    visibility = [\"//visibility:public\"],\n)\n    ",
              "patch_args": [
                "-p1"
              ],
              "patches": [
                "@@rules_python~//python/private:coverage.patch"
              ],
              "sha256": "633713d70ad6bfc49b34ead4060531658dc6dfc9b3eb7d8a716d5873377ab745",
              "type": "zip",
              "urls": [
                "https://files.pythonhosted.org/packages/ea/52/c08080405329326a7ff16c0dfdb4feefaa8edd7446413df67386fe1bbfe0/coverage-6.5.0-cp39-cp39-macosx_10_9_x86_64.whl"
              ]
            }
          },
          "pypi__wheel": {
            "bzlFile": "@@bazel_tools//tools/build_defs/repo:http.bzl",
            "ruleClassName": "http_archive",
            "attributes": {
              "url": "https://files.pythonhosted.org/packages/bd/7c/d38a0b30ce22fc26ed7dbc087c6d00851fb3395e9d0dac40bec1f905030c/wheel-0.38.4-py3-none-any.whl",
              "sha256": "b60533f3f5d530e971d6737ca6d58681ee434818fab630c83a734bb10c083ce8",
              "type": "zip",
              "build_file_content": "package(default_visibility = [\"//visibility:public\"])\n\nload(\"@rules_python//python:defs.bzl\", \"py_library\")\n\npy_library(\n    name = \"lib\",\n    srcs = glob([\"**/*.py\"]),\n    data = glob([\"**/*\"], exclude=[\n        # These entries include those put into user-installed dependencies by\n        # data_exclude in /python/pip_install/tools/bazel.py\n        # to avoid non-determinism following pip install's behavior.\n        \"**/*.py\",\n        \"**/*.pyc\",\n        \"**/* *\",\n        \"**/*.dist-info/RECORD\",\n        \"BUILD\",\n        \"WORKSPACE\",\n    ]),\n    # This makes this directory a top-level in the python import\n    # search path for anything that depends on this.\n    imports = [\".\"],\n)\n"
            }
          },
          "pypi__coverage_cp311_aarch64-unknown-linux-gnu": {
            "bzlFile": "@@bazel_tools//tools/build_defs/repo:http.bzl",
            "ruleClassName": "http_archive",
            "attributes": {
              "build_file_content": "\nfilegroup(\n    name = \"coverage\",\n    srcs = [\"coverage/__main__.py\"],\n    data = glob([\"coverage/*.py\", \"coverage/**/*.py\", \"coverage/*.so\"]),\n    visibility = [\"//visibility:public\"],\n)\n    ",
              "patch_args": [
                "-p1"
              ],
              "patches": [
                "@@rules_python~//python/private:coverage.patch"
              ],
              "sha256": "c4ed2820d919351f4167e52425e096af41bfabacb1857186c1ea32ff9983ed75",
              "type": "zip",
              "urls": [
                "https://files.pythonhosted.org/packages/36/f3/5cbd79cf4cd059c80b59104aca33b8d05af4ad5bf5b1547645ecee716378/coverage-6.5.0-cp311-cp311-manylinux_2_17_aarch64.manylinux2014_aarch64.whl"
              ]
            }
          },
          "pypi__click": {
            "bzlFile": "@@bazel_tools//tools/build_defs/repo:http.bzl",
            "ruleClassName": "http_archive",
            "attributes": {
              "url": "https://files.pythonhosted.org/packages/76/0a/b6c5f311e32aeb3b406e03c079ade51e905ea630fc19d1262a46249c1c86/click-8.0.1-py3-none-any.whl",
              "sha256": "fba402a4a47334742d782209a7c79bc448911afe1149d07bdabdf480b3e2f4b6",
              "type": "zip",
              "build_file_content": "package(default_visibility = [\"//visibility:public\"])\n\nload(\"@rules_python//python:defs.bzl\", \"py_library\")\n\npy_library(\n    name = \"lib\",\n    srcs = glob([\"**/*.py\"]),\n    data = glob([\"**/*\"], exclude=[\n        # These entries include those put into user-installed dependencies by\n        # data_exclude in /python/pip_install/tools/bazel.py\n        # to avoid non-determinism following pip install's behavior.\n        \"**/*.py\",\n        \"**/*.pyc\",\n        \"**/* *\",\n        \"**/*.dist-info/RECORD\",\n        \"BUILD\",\n        \"WORKSPACE\",\n    ]),\n    # This makes this directory a top-level in the python import\n    # search path for anything that depends on this.\n    imports = [\".\"],\n)\n"
            }
          },
          "pypi__coverage_cp39_x86_64-unknown-linux-gnu": {
            "bzlFile": "@@bazel_tools//tools/build_defs/repo:http.bzl",
            "ruleClassName": "http_archive",
            "attributes": {
              "build_file_content": "\nfilegroup(\n    name = \"coverage\",\n    srcs = [\"coverage/__main__.py\"],\n    data = glob([\"coverage/*.py\", \"coverage/**/*.py\", \"coverage/*.so\"]),\n    visibility = [\"//visibility:public\"],\n)\n    ",
              "patch_args": [
                "-p1"
              ],
              "patches": [
                "@@rules_python~//python/private:coverage.patch"
              ],
              "sha256": "8f830ed581b45b82451a40faabb89c84e1a998124ee4212d440e9c6cf70083e5",
              "type": "zip",
              "urls": [
                "https://files.pythonhosted.org/packages/6b/f2/919f0fdc93d3991ca074894402074d847be8ac1e1d78e7e9e1c371b69a6f/coverage-6.5.0-cp39-cp39-manylinux_2_5_x86_64.manylinux1_x86_64.manylinux_2_17_x86_64.manylinux2014_x86_64.whl"
              ]
            }
          },
          "pypi__importlib_metadata": {
            "bzlFile": "@@bazel_tools//tools/build_defs/repo:http.bzl",
            "ruleClassName": "http_archive",
            "attributes": {
              "url": "https://files.pythonhosted.org/packages/d7/31/74dcb59a601b95fce3b0334e8fc9db758f78e43075f22aeb3677dfb19f4c/importlib_metadata-1.4.0-py2.py3-none-any.whl",
              "sha256": "bdd9b7c397c273bcc9a11d6629a38487cd07154fa255a467bf704cd2c258e359",
              "type": "zip",
              "build_file_content": "package(default_visibility = [\"//visibility:public\"])\n\nload(\"@rules_python//python:defs.bzl\", \"py_library\")\n\npy_library(\n    name = \"lib\",\n    srcs = glob([\"**/*.py\"]),\n    data = glob([\"**/*\"], exclude=[\n        # These entries include those put into user-installed dependencies by\n        # data_exclude in /python/pip_install/tools/bazel.py\n        # to avoid non-determinism following pip install's behavior.\n        \"**/*.py\",\n        \"**/*.pyc\",\n        \"**/* *\",\n        \"**/*.dist-info/RECORD\",\n        \"BUILD\",\n        \"WORKSPACE\",\n    ]),\n    # This makes this directory a top-level in the python import\n    # search path for anything that depends on this.\n    imports = [\".\"],\n)\n"
            }
          },
          "pypi__pep517": {
            "bzlFile": "@@bazel_tools//tools/build_defs/repo:http.bzl",
            "ruleClassName": "http_archive",
            "attributes": {
              "url": "https://files.pythonhosted.org/packages/ee/2f/ef63e64e9429111e73d3d6cbee80591672d16f2725e648ebc52096f3d323/pep517-0.13.0-py3-none-any.whl",
              "sha256": "4ba4446d80aed5b5eac6509ade100bff3e7943a8489de249654a5ae9b33ee35b",
              "type": "zip",
              "build_file_content": "package(default_visibility = [\"//visibility:public\"])\n\nload(\"@rules_python//python:defs.bzl\", \"py_library\")\n\npy_library(\n    name = \"lib\",\n    srcs = glob([\"**/*.py\"]),\n    data = glob([\"**/*\"], exclude=[\n        # These entries include those put into user-installed dependencies by\n        # data_exclude in /python/pip_install/tools/bazel.py\n        # to avoid non-determinism following pip install's behavior.\n        \"**/*.py\",\n        \"**/*.pyc\",\n        \"**/* *\",\n        \"**/*.dist-info/RECORD\",\n        \"BUILD\",\n        \"WORKSPACE\",\n    ]),\n    # This makes this directory a top-level in the python import\n    # search path for anything that depends on this.\n    imports = [\".\"],\n)\n"
            }
          },
          "pypi__coverage_cp38_x86_64-unknown-linux-gnu": {
            "bzlFile": "@@bazel_tools//tools/build_defs/repo:http.bzl",
            "ruleClassName": "http_archive",
            "attributes": {
              "build_file_content": "\nfilegroup(\n    name = \"coverage\",\n    srcs = [\"coverage/__main__.py\"],\n    data = glob([\"coverage/*.py\", \"coverage/**/*.py\", \"coverage/*.so\"]),\n    visibility = [\"//visibility:public\"],\n)\n    ",
              "patch_args": [
                "-p1"
              ],
              "patches": [
                "@@rules_python~//python/private:coverage.patch"
              ],
              "sha256": "6b07130585d54fe8dff3d97b93b0e20290de974dc8177c320aeaf23459219c0b",
              "type": "zip",
              "urls": [
                "https://files.pythonhosted.org/packages/bd/a0/e263b115808226fdb2658f1887808c06ac3f1b579ef5dda02309e0d54459/coverage-6.5.0-cp38-cp38-manylinux_2_5_x86_64.manylinux1_x86_64.manylinux_2_17_x86_64.manylinux2014_x86_64.whl"
              ]
            }
          },
          "pypi__coverage_cp38_aarch64-apple-darwin": {
            "bzlFile": "@@bazel_tools//tools/build_defs/repo:http.bzl",
            "ruleClassName": "http_archive",
            "attributes": {
              "build_file_content": "\nfilegroup(\n    name = \"coverage\",\n    srcs = [\"coverage/__main__.py\"],\n    data = glob([\"coverage/*.py\", \"coverage/**/*.py\", \"coverage/*.so\"]),\n    visibility = [\"//visibility:public\"],\n)\n    ",
              "patch_args": [
                "-p1"
              ],
              "patches": [
                "@@rules_python~//python/private:coverage.patch"
              ],
              "sha256": "2198ea6fc548de52adc826f62cb18554caedfb1d26548c1b7c88d8f7faa8f6ba",
              "type": "zip",
              "urls": [
                "https://files.pythonhosted.org/packages/07/82/79fa21ceca9a9b091eb3c67e27eb648dade27b2c9e1eb23af47232a2a365/coverage-6.5.0-cp38-cp38-macosx_11_0_arm64.whl"
              ]
            }
          },
          "pypi__packaging": {
            "bzlFile": "@@bazel_tools//tools/build_defs/repo:http.bzl",
            "ruleClassName": "http_archive",
            "attributes": {
              "url": "https://files.pythonhosted.org/packages/8f/7b/42582927d281d7cb035609cd3a543ffac89b74f3f4ee8e1c50914bcb57eb/packaging-22.0-py3-none-any.whl",
              "sha256": "957e2148ba0e1a3b282772e791ef1d8083648bc131c8ab0c1feba110ce1146c3",
              "type": "zip",
              "build_file_content": "package(default_visibility = [\"//visibility:public\"])\n\nload(\"@rules_python//python:defs.bzl\", \"py_library\")\n\npy_library(\n    name = \"lib\",\n    srcs = glob([\"**/*.py\"]),\n    data = glob([\"**/*\"], exclude=[\n        # These entries include those put into user-installed dependencies by\n        # data_exclude in /python/pip_install/tools/bazel.py\n        # to avoid non-determinism following pip install's behavior.\n        \"**/*.py\",\n        \"**/*.pyc\",\n        \"**/* *\",\n        \"**/*.dist-info/RECORD\",\n        \"BUILD\",\n        \"WORKSPACE\",\n    ]),\n    # This makes this directory a top-level in the python import\n    # search path for anything that depends on this.\n    imports = [\".\"],\n)\n"
            }
          },
          "pypi__setuptools": {
            "bzlFile": "@@bazel_tools//tools/build_defs/repo:http.bzl",
            "ruleClassName": "http_archive",
            "attributes": {
              "url": "https://files.pythonhosted.org/packages/7c/5b/3d92b9f0f7ca1645cba48c080b54fe7d8b1033a4e5720091d1631c4266db/setuptools-60.10.0-py3-none-any.whl",
              "sha256": "782ef48d58982ddb49920c11a0c5c9c0b02e7d7d1c2ad0aa44e1a1e133051c96",
              "type": "zip",
              "build_file_content": "package(default_visibility = [\"//visibility:public\"])\n\nload(\"@rules_python//python:defs.bzl\", \"py_library\")\n\npy_library(\n    name = \"lib\",\n    srcs = glob([\"**/*.py\"]),\n    data = glob([\"**/*\"], exclude=[\n        # These entries include those put into user-installed dependencies by\n        # data_exclude in /python/pip_install/tools/bazel.py\n        # to avoid non-determinism following pip install's behavior.\n        \"**/*.py\",\n        \"**/*.pyc\",\n        \"**/* *\",\n        \"**/*.dist-info/RECORD\",\n        \"BUILD\",\n        \"WORKSPACE\",\n    ]),\n    # This makes this directory a top-level in the python import\n    # search path for anything that depends on this.\n    imports = [\".\"],\n)\n"
            }
          },
          "pypi__zipp": {
            "bzlFile": "@@bazel_tools//tools/build_defs/repo:http.bzl",
            "ruleClassName": "http_archive",
            "attributes": {
              "url": "https://files.pythonhosted.org/packages/f4/50/cc72c5bcd48f6e98219fc4a88a5227e9e28b81637a99c49feba1d51f4d50/zipp-1.0.0-py2.py3-none-any.whl",
              "sha256": "8dda78f06bd1674bd8720df8a50bb47b6e1233c503a4eed8e7810686bde37656",
              "type": "zip",
              "build_file_content": "package(default_visibility = [\"//visibility:public\"])\n\nload(\"@rules_python//python:defs.bzl\", \"py_library\")\n\npy_library(\n    name = \"lib\",\n    srcs = glob([\"**/*.py\"]),\n    data = glob([\"**/*\"], exclude=[\n        # These entries include those put into user-installed dependencies by\n        # data_exclude in /python/pip_install/tools/bazel.py\n        # to avoid non-determinism following pip install's behavior.\n        \"**/*.py\",\n        \"**/*.pyc\",\n        \"**/* *\",\n        \"**/*.dist-info/RECORD\",\n        \"BUILD\",\n        \"WORKSPACE\",\n    ]),\n    # This makes this directory a top-level in the python import\n    # search path for anything that depends on this.\n    imports = [\".\"],\n)\n"
            }
          },
          "pypi__colorama": {
            "bzlFile": "@@bazel_tools//tools/build_defs/repo:http.bzl",
            "ruleClassName": "http_archive",
            "attributes": {
              "url": "https://files.pythonhosted.org/packages/d1/d6/3965ed04c63042e047cb6a3e6ed1a63a35087b6a609aa3a15ed8ac56c221/colorama-0.4.6-py2.py3-none-any.whl",
              "sha256": "4f1d9991f5acc0ca119f9d443620b77f9d6b33703e51011c16baf57afb285fc6",
              "type": "zip",
              "build_file_content": "package(default_visibility = [\"//visibility:public\"])\n\nload(\"@rules_python//python:defs.bzl\", \"py_library\")\n\npy_library(\n    name = \"lib\",\n    srcs = glob([\"**/*.py\"]),\n    data = glob([\"**/*\"], exclude=[\n        # These entries include those put into user-installed dependencies by\n        # data_exclude in /python/pip_install/tools/bazel.py\n        # to avoid non-determinism following pip install's behavior.\n        \"**/*.py\",\n        \"**/*.pyc\",\n        \"**/* *\",\n        \"**/*.dist-info/RECORD\",\n        \"BUILD\",\n        \"WORKSPACE\",\n    ]),\n    # This makes this directory a top-level in the python import\n    # search path for anything that depends on this.\n    imports = [\".\"],\n)\n"
            }
          },
          "pypi__build": {
            "bzlFile": "@@bazel_tools//tools/build_defs/repo:http.bzl",
            "ruleClassName": "http_archive",
            "attributes": {
              "url": "https://files.pythonhosted.org/packages/03/97/f58c723ff036a8d8b4d3115377c0a37ed05c1f68dd9a0d66dab5e82c5c1c/build-0.9.0-py3-none-any.whl",
              "sha256": "38a7a2b7a0bdc61a42a0a67509d88c71ecfc37b393baba770fae34e20929ff69",
              "type": "zip",
              "build_file_content": "package(default_visibility = [\"//visibility:public\"])\n\nload(\"@rules_python//python:defs.bzl\", \"py_library\")\n\npy_library(\n    name = \"lib\",\n    srcs = glob([\"**/*.py\"]),\n    data = glob([\"**/*\"], exclude=[\n        # These entries include those put into user-installed dependencies by\n        # data_exclude in /python/pip_install/tools/bazel.py\n        # to avoid non-determinism following pip install's behavior.\n        \"**/*.py\",\n        \"**/*.pyc\",\n        \"**/* *\",\n        \"**/*.dist-info/RECORD\",\n        \"BUILD\",\n        \"WORKSPACE\",\n    ]),\n    # This makes this directory a top-level in the python import\n    # search path for anything that depends on this.\n    imports = [\".\"],\n)\n"
            }
          },
          "pypi__coverage_cp310_x86_64-apple-darwin": {
            "bzlFile": "@@bazel_tools//tools/build_defs/repo:http.bzl",
            "ruleClassName": "http_archive",
            "attributes": {
              "build_file_content": "\nfilegroup(\n    name = \"coverage\",\n    srcs = [\"coverage/__main__.py\"],\n    data = glob([\"coverage/*.py\", \"coverage/**/*.py\", \"coverage/*.so\"]),\n    visibility = [\"//visibility:public\"],\n)\n    ",
              "patch_args": [
                "-p1"
              ],
              "patches": [
                "@@rules_python~//python/private:coverage.patch"
              ],
              "sha256": "ef8674b0ee8cc11e2d574e3e2998aea5df5ab242e012286824ea3c6970580e53",
              "type": "zip",
              "urls": [
                "https://files.pythonhosted.org/packages/c4/8d/5ec7d08f4601d2d792563fe31db5e9322c306848fec1e65ec8885927f739/coverage-6.5.0-cp310-cp310-macosx_10_9_x86_64.whl"
              ]
            }
          },
          "pypi__installer": {
            "bzlFile": "@@bazel_tools//tools/build_defs/repo:http.bzl",
            "ruleClassName": "http_archive",
            "attributes": {
              "url": "https://files.pythonhosted.org/packages/e5/ca/1172b6638d52f2d6caa2dd262ec4c811ba59eee96d54a7701930726bce18/installer-0.7.0-py3-none-any.whl",
              "sha256": "05d1933f0a5ba7d8d6296bb6d5018e7c94fa473ceb10cf198a92ccea19c27b53",
              "type": "zip",
              "build_file_content": "package(default_visibility = [\"//visibility:public\"])\n\nload(\"@rules_python//python:defs.bzl\", \"py_library\")\n\npy_library(\n    name = \"lib\",\n    srcs = glob([\"**/*.py\"]),\n    data = glob([\"**/*\"], exclude=[\n        # These entries include those put into user-installed dependencies by\n        # data_exclude in /python/pip_install/tools/bazel.py\n        # to avoid non-determinism following pip install's behavior.\n        \"**/*.py\",\n        \"**/*.pyc\",\n        \"**/* *\",\n        \"**/*.dist-info/RECORD\",\n        \"BUILD\",\n        \"WORKSPACE\",\n    ]),\n    # This makes this directory a top-level in the python import\n    # search path for anything that depends on this.\n    imports = [\".\"],\n)\n"
            }
          },
          "pypi__more_itertools": {
            "bzlFile": "@@bazel_tools//tools/build_defs/repo:http.bzl",
            "ruleClassName": "http_archive",
            "attributes": {
              "url": "https://files.pythonhosted.org/packages/bd/3f/c4b3dbd315e248f84c388bd4a72b131a29f123ecacc37ffb2b3834546e42/more_itertools-8.13.0-py3-none-any.whl",
              "sha256": "c5122bffc5f104d37c1626b8615b511f3427aa5389b94d61e5ef8236bfbc3ddb",
              "type": "zip",
              "build_file_content": "package(default_visibility = [\"//visibility:public\"])\n\nload(\"@rules_python//python:defs.bzl\", \"py_library\")\n\npy_library(\n    name = \"lib\",\n    srcs = glob([\"**/*.py\"]),\n    data = glob([\"**/*\"], exclude=[\n        # These entries include those put into user-installed dependencies by\n        # data_exclude in /python/pip_install/tools/bazel.py\n        # to avoid non-determinism following pip install's behavior.\n        \"**/*.py\",\n        \"**/*.pyc\",\n        \"**/* *\",\n        \"**/*.dist-info/RECORD\",\n        \"BUILD\",\n        \"WORKSPACE\",\n    ]),\n    # This makes this directory a top-level in the python import\n    # search path for anything that depends on this.\n    imports = [\".\"],\n)\n"
            }
          }
        },
        "recordedRepoMappingEntries": [
          [
            "rules_python~",
            "bazel_skylib",
            "bazel_skylib~"
          ],
          [
            "rules_python~",
            "bazel_tools",
            "bazel_tools"
          ],
          [
            "rules_python~",
            "rules_python",
            "rules_python~"
          ]
        ]
      }
    }
  }
}<|MERGE_RESOLUTION|>--- conflicted
+++ resolved
@@ -13,11 +13,7 @@
     "compatibilityMode": "ERROR"
   },
   "localOverrideHashes": {
-<<<<<<< HEAD
     "bazel_tools": "70e7cfcb7dde4d4ca2f32bb06f361d174427593435431e6b50db140025ed507e"
-=======
-    "bazel_tools": "636a67d715edf0b8975380e853efffced76dcf0ce2b15c31520f5202416f58d2"
->>>>>>> fb25158c
   },
   "moduleDepGraph": {
     "<root>": {
@@ -1169,90 +1165,42 @@
         "recordedRepoMappingEntries": []
       }
     },
-<<<<<<< HEAD
     "@@rules_java~7.4.0//java:extensions.bzl%toolchains": {
-=======
-    "@@buildozer~//:buildozer_binary.bzl%buildozer_binary": {
-      "general": {
-        "bzlTransitiveDigest": "EleDU/FQ1+e/RgkW3aIDmdaxZEthvoWQhsqFTxiSgMI=",
-        "accumulatedFileDigests": {},
-        "envVariables": {},
-        "generatedRepoSpecs": {
-          "buildozer_binary": {
-            "bzlFile": "@@buildozer~//private:buildozer_binary.bzl",
-            "ruleClassName": "_buildozer_binary_repo",
-            "attributes": {
-              "sha256": {
-                "darwin-amd64": "d29e347ecd6b5673d72cb1a8de05bf1b06178dd229ff5eb67fad5100c840cc8e",
-                "darwin-arm64": "9b9e71bdbec5e7223871e913b65d12f6d8fa026684daf991f00e52ed36a6978d",
-                "linux-amd64": "8dfd6345da4e9042daa738d7fdf34f699c5dfce4632f7207956fceedd8494119",
-                "linux-arm64": "6559558fded658c8fa7432a9d011f7c4dcbac6b738feae73d2d5c352e5f605fa",
-                "windows-amd64": "e7f05bf847f7c3689dd28926460ce6e1097ae97380ac8e6ae7147b7b706ba19b"
-              },
-              "version": "6.4.0"
-            }
-          }
-        },
-        "recordedRepoMappingEntries": []
-      }
-    },
-    "@@rules_java~//java:extensions.bzl%toolchains": {
->>>>>>> fb25158c
       "general": {
         "bzlTransitiveDigest": "Vo8tBC4aLZTSWFbox69vCUJ2B0S7GYQDr5txjiyYfgQ=",
         "accumulatedFileDigests": {},
         "envVariables": {},
         "generatedRepoSpecs": {
           "remotejdk21_linux_toolchain_config_repo": {
-<<<<<<< HEAD
             "bzlFile": "@@rules_java~7.4.0//toolchains:remote_java_repository.bzl",
-=======
-            "bzlFile": "@@rules_java~//toolchains:remote_java_repository.bzl",
->>>>>>> fb25158c
             "ruleClassName": "_toolchain_config",
             "attributes": {
               "build_file": "\nconfig_setting(\n    name = \"prefix_version_setting\",\n    values = {\"java_runtime_version\": \"remotejdk_21\"},\n    visibility = [\"//visibility:private\"],\n)\nconfig_setting(\n    name = \"version_setting\",\n    values = {\"java_runtime_version\": \"21\"},\n    visibility = [\"//visibility:private\"],\n)\nalias(\n    name = \"version_or_prefix_version_setting\",\n    actual = select({\n        \":version_setting\": \":version_setting\",\n        \"//conditions:default\": \":prefix_version_setting\",\n    }),\n    visibility = [\"//visibility:private\"],\n)\ntoolchain(\n    name = \"toolchain\",\n    target_compatible_with = [\"@platforms//os:linux\", \"@platforms//cpu:x86_64\"],\n    target_settings = [\":version_or_prefix_version_setting\"],\n    toolchain_type = \"@bazel_tools//tools/jdk:runtime_toolchain_type\",\n    toolchain = \"@remotejdk21_linux//:jdk\",\n)\ntoolchain(\n    name = \"bootstrap_runtime_toolchain\",\n    # These constraints are not required for correctness, but prevent fetches of remote JDK for\n    # different architectures. As every Java compilation toolchain depends on a bootstrap runtime in\n    # the same configuration, this constraint will not result in toolchain resolution failures.\n    exec_compatible_with = [\"@platforms//os:linux\", \"@platforms//cpu:x86_64\"],\n    target_settings = [\":version_or_prefix_version_setting\"],\n    toolchain_type = \"@bazel_tools//tools/jdk:bootstrap_runtime_toolchain_type\",\n    toolchain = \"@remotejdk21_linux//:jdk\",\n)\n"
             }
           },
           "remotejdk17_linux_s390x_toolchain_config_repo": {
-<<<<<<< HEAD
             "bzlFile": "@@rules_java~7.4.0//toolchains:remote_java_repository.bzl",
-=======
-            "bzlFile": "@@rules_java~//toolchains:remote_java_repository.bzl",
->>>>>>> fb25158c
             "ruleClassName": "_toolchain_config",
             "attributes": {
               "build_file": "\nconfig_setting(\n    name = \"prefix_version_setting\",\n    values = {\"java_runtime_version\": \"remotejdk_17\"},\n    visibility = [\"//visibility:private\"],\n)\nconfig_setting(\n    name = \"version_setting\",\n    values = {\"java_runtime_version\": \"17\"},\n    visibility = [\"//visibility:private\"],\n)\nalias(\n    name = \"version_or_prefix_version_setting\",\n    actual = select({\n        \":version_setting\": \":version_setting\",\n        \"//conditions:default\": \":prefix_version_setting\",\n    }),\n    visibility = [\"//visibility:private\"],\n)\ntoolchain(\n    name = \"toolchain\",\n    target_compatible_with = [\"@platforms//os:linux\", \"@platforms//cpu:s390x\"],\n    target_settings = [\":version_or_prefix_version_setting\"],\n    toolchain_type = \"@bazel_tools//tools/jdk:runtime_toolchain_type\",\n    toolchain = \"@remotejdk17_linux_s390x//:jdk\",\n)\ntoolchain(\n    name = \"bootstrap_runtime_toolchain\",\n    # These constraints are not required for correctness, but prevent fetches of remote JDK for\n    # different architectures. As every Java compilation toolchain depends on a bootstrap runtime in\n    # the same configuration, this constraint will not result in toolchain resolution failures.\n    exec_compatible_with = [\"@platforms//os:linux\", \"@platforms//cpu:s390x\"],\n    target_settings = [\":version_or_prefix_version_setting\"],\n    toolchain_type = \"@bazel_tools//tools/jdk:bootstrap_runtime_toolchain_type\",\n    toolchain = \"@remotejdk17_linux_s390x//:jdk\",\n)\n"
             }
           },
           "remotejdk17_macos_toolchain_config_repo": {
-<<<<<<< HEAD
             "bzlFile": "@@rules_java~7.4.0//toolchains:remote_java_repository.bzl",
-=======
-            "bzlFile": "@@rules_java~//toolchains:remote_java_repository.bzl",
->>>>>>> fb25158c
             "ruleClassName": "_toolchain_config",
             "attributes": {
               "build_file": "\nconfig_setting(\n    name = \"prefix_version_setting\",\n    values = {\"java_runtime_version\": \"remotejdk_17\"},\n    visibility = [\"//visibility:private\"],\n)\nconfig_setting(\n    name = \"version_setting\",\n    values = {\"java_runtime_version\": \"17\"},\n    visibility = [\"//visibility:private\"],\n)\nalias(\n    name = \"version_or_prefix_version_setting\",\n    actual = select({\n        \":version_setting\": \":version_setting\",\n        \"//conditions:default\": \":prefix_version_setting\",\n    }),\n    visibility = [\"//visibility:private\"],\n)\ntoolchain(\n    name = \"toolchain\",\n    target_compatible_with = [\"@platforms//os:macos\", \"@platforms//cpu:x86_64\"],\n    target_settings = [\":version_or_prefix_version_setting\"],\n    toolchain_type = \"@bazel_tools//tools/jdk:runtime_toolchain_type\",\n    toolchain = \"@remotejdk17_macos//:jdk\",\n)\ntoolchain(\n    name = \"bootstrap_runtime_toolchain\",\n    # These constraints are not required for correctness, but prevent fetches of remote JDK for\n    # different architectures. As every Java compilation toolchain depends on a bootstrap runtime in\n    # the same configuration, this constraint will not result in toolchain resolution failures.\n    exec_compatible_with = [\"@platforms//os:macos\", \"@platforms//cpu:x86_64\"],\n    target_settings = [\":version_or_prefix_version_setting\"],\n    toolchain_type = \"@bazel_tools//tools/jdk:bootstrap_runtime_toolchain_type\",\n    toolchain = \"@remotejdk17_macos//:jdk\",\n)\n"
             }
           },
           "remotejdk21_macos_aarch64_toolchain_config_repo": {
-<<<<<<< HEAD
             "bzlFile": "@@rules_java~7.4.0//toolchains:remote_java_repository.bzl",
-=======
-            "bzlFile": "@@rules_java~//toolchains:remote_java_repository.bzl",
->>>>>>> fb25158c
             "ruleClassName": "_toolchain_config",
             "attributes": {
               "build_file": "\nconfig_setting(\n    name = \"prefix_version_setting\",\n    values = {\"java_runtime_version\": \"remotejdk_21\"},\n    visibility = [\"//visibility:private\"],\n)\nconfig_setting(\n    name = \"version_setting\",\n    values = {\"java_runtime_version\": \"21\"},\n    visibility = [\"//visibility:private\"],\n)\nalias(\n    name = \"version_or_prefix_version_setting\",\n    actual = select({\n        \":version_setting\": \":version_setting\",\n        \"//conditions:default\": \":prefix_version_setting\",\n    }),\n    visibility = [\"//visibility:private\"],\n)\ntoolchain(\n    name = \"toolchain\",\n    target_compatible_with = [\"@platforms//os:macos\", \"@platforms//cpu:aarch64\"],\n    target_settings = [\":version_or_prefix_version_setting\"],\n    toolchain_type = \"@bazel_tools//tools/jdk:runtime_toolchain_type\",\n    toolchain = \"@remotejdk21_macos_aarch64//:jdk\",\n)\ntoolchain(\n    name = \"bootstrap_runtime_toolchain\",\n    # These constraints are not required for correctness, but prevent fetches of remote JDK for\n    # different architectures. As every Java compilation toolchain depends on a bootstrap runtime in\n    # the same configuration, this constraint will not result in toolchain resolution failures.\n    exec_compatible_with = [\"@platforms//os:macos\", \"@platforms//cpu:aarch64\"],\n    target_settings = [\":version_or_prefix_version_setting\"],\n    toolchain_type = \"@bazel_tools//tools/jdk:bootstrap_runtime_toolchain_type\",\n    toolchain = \"@remotejdk21_macos_aarch64//:jdk\",\n)\n"
             }
           },
           "remotejdk17_linux_aarch64_toolchain_config_repo": {
-<<<<<<< HEAD
             "bzlFile": "@@rules_java~7.4.0//toolchains:remote_java_repository.bzl",
-=======
-            "bzlFile": "@@rules_java~//toolchains:remote_java_repository.bzl",
->>>>>>> fb25158c
             "ruleClassName": "_toolchain_config",
             "attributes": {
               "build_file": "\nconfig_setting(\n    name = \"prefix_version_setting\",\n    values = {\"java_runtime_version\": \"remotejdk_17\"},\n    visibility = [\"//visibility:private\"],\n)\nconfig_setting(\n    name = \"version_setting\",\n    values = {\"java_runtime_version\": \"17\"},\n    visibility = [\"//visibility:private\"],\n)\nalias(\n    name = \"version_or_prefix_version_setting\",\n    actual = select({\n        \":version_setting\": \":version_setting\",\n        \"//conditions:default\": \":prefix_version_setting\",\n    }),\n    visibility = [\"//visibility:private\"],\n)\ntoolchain(\n    name = \"toolchain\",\n    target_compatible_with = [\"@platforms//os:linux\", \"@platforms//cpu:aarch64\"],\n    target_settings = [\":version_or_prefix_version_setting\"],\n    toolchain_type = \"@bazel_tools//tools/jdk:runtime_toolchain_type\",\n    toolchain = \"@remotejdk17_linux_aarch64//:jdk\",\n)\ntoolchain(\n    name = \"bootstrap_runtime_toolchain\",\n    # These constraints are not required for correctness, but prevent fetches of remote JDK for\n    # different architectures. As every Java compilation toolchain depends on a bootstrap runtime in\n    # the same configuration, this constraint will not result in toolchain resolution failures.\n    exec_compatible_with = [\"@platforms//os:linux\", \"@platforms//cpu:aarch64\"],\n    target_settings = [\":version_or_prefix_version_setting\"],\n    toolchain_type = \"@bazel_tools//tools/jdk:bootstrap_runtime_toolchain_type\",\n    toolchain = \"@remotejdk17_linux_aarch64//:jdk\",\n)\n"
@@ -1272,11 +1220,7 @@
             }
           },
           "remotejdk17_linux_toolchain_config_repo": {
-<<<<<<< HEAD
             "bzlFile": "@@rules_java~7.4.0//toolchains:remote_java_repository.bzl",
-=======
-            "bzlFile": "@@rules_java~//toolchains:remote_java_repository.bzl",
->>>>>>> fb25158c
             "ruleClassName": "_toolchain_config",
             "attributes": {
               "build_file": "\nconfig_setting(\n    name = \"prefix_version_setting\",\n    values = {\"java_runtime_version\": \"remotejdk_17\"},\n    visibility = [\"//visibility:private\"],\n)\nconfig_setting(\n    name = \"version_setting\",\n    values = {\"java_runtime_version\": \"17\"},\n    visibility = [\"//visibility:private\"],\n)\nalias(\n    name = \"version_or_prefix_version_setting\",\n    actual = select({\n        \":version_setting\": \":version_setting\",\n        \"//conditions:default\": \":prefix_version_setting\",\n    }),\n    visibility = [\"//visibility:private\"],\n)\ntoolchain(\n    name = \"toolchain\",\n    target_compatible_with = [\"@platforms//os:linux\", \"@platforms//cpu:x86_64\"],\n    target_settings = [\":version_or_prefix_version_setting\"],\n    toolchain_type = \"@bazel_tools//tools/jdk:runtime_toolchain_type\",\n    toolchain = \"@remotejdk17_linux//:jdk\",\n)\ntoolchain(\n    name = \"bootstrap_runtime_toolchain\",\n    # These constraints are not required for correctness, but prevent fetches of remote JDK for\n    # different architectures. As every Java compilation toolchain depends on a bootstrap runtime in\n    # the same configuration, this constraint will not result in toolchain resolution failures.\n    exec_compatible_with = [\"@platforms//os:linux\", \"@platforms//cpu:x86_64\"],\n    target_settings = [\":version_or_prefix_version_setting\"],\n    toolchain_type = \"@bazel_tools//tools/jdk:bootstrap_runtime_toolchain_type\",\n    toolchain = \"@remotejdk17_linux//:jdk\",\n)\n"
@@ -1320,11 +1264,7 @@
             }
           },
           "remotejdk11_win_toolchain_config_repo": {
-<<<<<<< HEAD
             "bzlFile": "@@rules_java~7.4.0//toolchains:remote_java_repository.bzl",
-=======
-            "bzlFile": "@@rules_java~//toolchains:remote_java_repository.bzl",
->>>>>>> fb25158c
             "ruleClassName": "_toolchain_config",
             "attributes": {
               "build_file": "\nconfig_setting(\n    name = \"prefix_version_setting\",\n    values = {\"java_runtime_version\": \"remotejdk_11\"},\n    visibility = [\"//visibility:private\"],\n)\nconfig_setting(\n    name = \"version_setting\",\n    values = {\"java_runtime_version\": \"11\"},\n    visibility = [\"//visibility:private\"],\n)\nalias(\n    name = \"version_or_prefix_version_setting\",\n    actual = select({\n        \":version_setting\": \":version_setting\",\n        \"//conditions:default\": \":prefix_version_setting\",\n    }),\n    visibility = [\"//visibility:private\"],\n)\ntoolchain(\n    name = \"toolchain\",\n    target_compatible_with = [\"@platforms//os:windows\", \"@platforms//cpu:x86_64\"],\n    target_settings = [\":version_or_prefix_version_setting\"],\n    toolchain_type = \"@bazel_tools//tools/jdk:runtime_toolchain_type\",\n    toolchain = \"@remotejdk11_win//:jdk\",\n)\ntoolchain(\n    name = \"bootstrap_runtime_toolchain\",\n    # These constraints are not required for correctness, but prevent fetches of remote JDK for\n    # different architectures. As every Java compilation toolchain depends on a bootstrap runtime in\n    # the same configuration, this constraint will not result in toolchain resolution failures.\n    exec_compatible_with = [\"@platforms//os:windows\", \"@platforms//cpu:x86_64\"],\n    target_settings = [\":version_or_prefix_version_setting\"],\n    toolchain_type = \"@bazel_tools//tools/jdk:bootstrap_runtime_toolchain_type\",\n    toolchain = \"@remotejdk11_win//:jdk\",\n)\n"
@@ -1357,22 +1297,14 @@
             }
           },
           "remotejdk11_linux_s390x_toolchain_config_repo": {
-<<<<<<< HEAD
             "bzlFile": "@@rules_java~7.4.0//toolchains:remote_java_repository.bzl",
-=======
-            "bzlFile": "@@rules_java~//toolchains:remote_java_repository.bzl",
->>>>>>> fb25158c
             "ruleClassName": "_toolchain_config",
             "attributes": {
               "build_file": "\nconfig_setting(\n    name = \"prefix_version_setting\",\n    values = {\"java_runtime_version\": \"remotejdk_11\"},\n    visibility = [\"//visibility:private\"],\n)\nconfig_setting(\n    name = \"version_setting\",\n    values = {\"java_runtime_version\": \"11\"},\n    visibility = [\"//visibility:private\"],\n)\nalias(\n    name = \"version_or_prefix_version_setting\",\n    actual = select({\n        \":version_setting\": \":version_setting\",\n        \"//conditions:default\": \":prefix_version_setting\",\n    }),\n    visibility = [\"//visibility:private\"],\n)\ntoolchain(\n    name = \"toolchain\",\n    target_compatible_with = [\"@platforms//os:linux\", \"@platforms//cpu:s390x\"],\n    target_settings = [\":version_or_prefix_version_setting\"],\n    toolchain_type = \"@bazel_tools//tools/jdk:runtime_toolchain_type\",\n    toolchain = \"@remotejdk11_linux_s390x//:jdk\",\n)\ntoolchain(\n    name = \"bootstrap_runtime_toolchain\",\n    # These constraints are not required for correctness, but prevent fetches of remote JDK for\n    # different architectures. As every Java compilation toolchain depends on a bootstrap runtime in\n    # the same configuration, this constraint will not result in toolchain resolution failures.\n    exec_compatible_with = [\"@platforms//os:linux\", \"@platforms//cpu:s390x\"],\n    target_settings = [\":version_or_prefix_version_setting\"],\n    toolchain_type = \"@bazel_tools//tools/jdk:bootstrap_runtime_toolchain_type\",\n    toolchain = \"@remotejdk11_linux_s390x//:jdk\",\n)\n"
             }
           },
           "remotejdk11_linux_toolchain_config_repo": {
-<<<<<<< HEAD
             "bzlFile": "@@rules_java~7.4.0//toolchains:remote_java_repository.bzl",
-=======
-            "bzlFile": "@@rules_java~//toolchains:remote_java_repository.bzl",
->>>>>>> fb25158c
             "ruleClassName": "_toolchain_config",
             "attributes": {
               "build_file": "\nconfig_setting(\n    name = \"prefix_version_setting\",\n    values = {\"java_runtime_version\": \"remotejdk_11\"},\n    visibility = [\"//visibility:private\"],\n)\nconfig_setting(\n    name = \"version_setting\",\n    values = {\"java_runtime_version\": \"11\"},\n    visibility = [\"//visibility:private\"],\n)\nalias(\n    name = \"version_or_prefix_version_setting\",\n    actual = select({\n        \":version_setting\": \":version_setting\",\n        \"//conditions:default\": \":prefix_version_setting\",\n    }),\n    visibility = [\"//visibility:private\"],\n)\ntoolchain(\n    name = \"toolchain\",\n    target_compatible_with = [\"@platforms//os:linux\", \"@platforms//cpu:x86_64\"],\n    target_settings = [\":version_or_prefix_version_setting\"],\n    toolchain_type = \"@bazel_tools//tools/jdk:runtime_toolchain_type\",\n    toolchain = \"@remotejdk11_linux//:jdk\",\n)\ntoolchain(\n    name = \"bootstrap_runtime_toolchain\",\n    # These constraints are not required for correctness, but prevent fetches of remote JDK for\n    # different architectures. As every Java compilation toolchain depends on a bootstrap runtime in\n    # the same configuration, this constraint will not result in toolchain resolution failures.\n    exec_compatible_with = [\"@platforms//os:linux\", \"@platforms//cpu:x86_64\"],\n    target_settings = [\":version_or_prefix_version_setting\"],\n    toolchain_type = \"@bazel_tools//tools/jdk:bootstrap_runtime_toolchain_type\",\n    toolchain = \"@remotejdk11_linux//:jdk\",\n)\n"
@@ -1430,22 +1362,14 @@
             }
           },
           "remotejdk21_macos_toolchain_config_repo": {
-<<<<<<< HEAD
             "bzlFile": "@@rules_java~7.4.0//toolchains:remote_java_repository.bzl",
-=======
-            "bzlFile": "@@rules_java~//toolchains:remote_java_repository.bzl",
->>>>>>> fb25158c
             "ruleClassName": "_toolchain_config",
             "attributes": {
               "build_file": "\nconfig_setting(\n    name = \"prefix_version_setting\",\n    values = {\"java_runtime_version\": \"remotejdk_21\"},\n    visibility = [\"//visibility:private\"],\n)\nconfig_setting(\n    name = \"version_setting\",\n    values = {\"java_runtime_version\": \"21\"},\n    visibility = [\"//visibility:private\"],\n)\nalias(\n    name = \"version_or_prefix_version_setting\",\n    actual = select({\n        \":version_setting\": \":version_setting\",\n        \"//conditions:default\": \":prefix_version_setting\",\n    }),\n    visibility = [\"//visibility:private\"],\n)\ntoolchain(\n    name = \"toolchain\",\n    target_compatible_with = [\"@platforms//os:macos\", \"@platforms//cpu:x86_64\"],\n    target_settings = [\":version_or_prefix_version_setting\"],\n    toolchain_type = \"@bazel_tools//tools/jdk:runtime_toolchain_type\",\n    toolchain = \"@remotejdk21_macos//:jdk\",\n)\ntoolchain(\n    name = \"bootstrap_runtime_toolchain\",\n    # These constraints are not required for correctness, but prevent fetches of remote JDK for\n    # different architectures. As every Java compilation toolchain depends on a bootstrap runtime in\n    # the same configuration, this constraint will not result in toolchain resolution failures.\n    exec_compatible_with = [\"@platforms//os:macos\", \"@platforms//cpu:x86_64\"],\n    target_settings = [\":version_or_prefix_version_setting\"],\n    toolchain_type = \"@bazel_tools//tools/jdk:bootstrap_runtime_toolchain_type\",\n    toolchain = \"@remotejdk21_macos//:jdk\",\n)\n"
             }
           },
           "remotejdk17_macos_aarch64_toolchain_config_repo": {
-<<<<<<< HEAD
             "bzlFile": "@@rules_java~7.4.0//toolchains:remote_java_repository.bzl",
-=======
-            "bzlFile": "@@rules_java~//toolchains:remote_java_repository.bzl",
->>>>>>> fb25158c
             "ruleClassName": "_toolchain_config",
             "attributes": {
               "build_file": "\nconfig_setting(\n    name = \"prefix_version_setting\",\n    values = {\"java_runtime_version\": \"remotejdk_17\"},\n    visibility = [\"//visibility:private\"],\n)\nconfig_setting(\n    name = \"version_setting\",\n    values = {\"java_runtime_version\": \"17\"},\n    visibility = [\"//visibility:private\"],\n)\nalias(\n    name = \"version_or_prefix_version_setting\",\n    actual = select({\n        \":version_setting\": \":version_setting\",\n        \"//conditions:default\": \":prefix_version_setting\",\n    }),\n    visibility = [\"//visibility:private\"],\n)\ntoolchain(\n    name = \"toolchain\",\n    target_compatible_with = [\"@platforms//os:macos\", \"@platforms//cpu:aarch64\"],\n    target_settings = [\":version_or_prefix_version_setting\"],\n    toolchain_type = \"@bazel_tools//tools/jdk:runtime_toolchain_type\",\n    toolchain = \"@remotejdk17_macos_aarch64//:jdk\",\n)\ntoolchain(\n    name = \"bootstrap_runtime_toolchain\",\n    # These constraints are not required for correctness, but prevent fetches of remote JDK for\n    # different architectures. As every Java compilation toolchain depends on a bootstrap runtime in\n    # the same configuration, this constraint will not result in toolchain resolution failures.\n    exec_compatible_with = [\"@platforms//os:macos\", \"@platforms//cpu:aarch64\"],\n    target_settings = [\":version_or_prefix_version_setting\"],\n    toolchain_type = \"@bazel_tools//tools/jdk:bootstrap_runtime_toolchain_type\",\n    toolchain = \"@remotejdk17_macos_aarch64//:jdk\",\n)\n"
@@ -1465,22 +1389,14 @@
             }
           },
           "remotejdk11_macos_aarch64_toolchain_config_repo": {
-<<<<<<< HEAD
             "bzlFile": "@@rules_java~7.4.0//toolchains:remote_java_repository.bzl",
-=======
-            "bzlFile": "@@rules_java~//toolchains:remote_java_repository.bzl",
->>>>>>> fb25158c
             "ruleClassName": "_toolchain_config",
             "attributes": {
               "build_file": "\nconfig_setting(\n    name = \"prefix_version_setting\",\n    values = {\"java_runtime_version\": \"remotejdk_11\"},\n    visibility = [\"//visibility:private\"],\n)\nconfig_setting(\n    name = \"version_setting\",\n    values = {\"java_runtime_version\": \"11\"},\n    visibility = [\"//visibility:private\"],\n)\nalias(\n    name = \"version_or_prefix_version_setting\",\n    actual = select({\n        \":version_setting\": \":version_setting\",\n        \"//conditions:default\": \":prefix_version_setting\",\n    }),\n    visibility = [\"//visibility:private\"],\n)\ntoolchain(\n    name = \"toolchain\",\n    target_compatible_with = [\"@platforms//os:macos\", \"@platforms//cpu:aarch64\"],\n    target_settings = [\":version_or_prefix_version_setting\"],\n    toolchain_type = \"@bazel_tools//tools/jdk:runtime_toolchain_type\",\n    toolchain = \"@remotejdk11_macos_aarch64//:jdk\",\n)\ntoolchain(\n    name = \"bootstrap_runtime_toolchain\",\n    # These constraints are not required for correctness, but prevent fetches of remote JDK for\n    # different architectures. As every Java compilation toolchain depends on a bootstrap runtime in\n    # the same configuration, this constraint will not result in toolchain resolution failures.\n    exec_compatible_with = [\"@platforms//os:macos\", \"@platforms//cpu:aarch64\"],\n    target_settings = [\":version_or_prefix_version_setting\"],\n    toolchain_type = \"@bazel_tools//tools/jdk:bootstrap_runtime_toolchain_type\",\n    toolchain = \"@remotejdk11_macos_aarch64//:jdk\",\n)\n"
             }
           },
           "remotejdk11_linux_ppc64le_toolchain_config_repo": {
-<<<<<<< HEAD
             "bzlFile": "@@rules_java~7.4.0//toolchains:remote_java_repository.bzl",
-=======
-            "bzlFile": "@@rules_java~//toolchains:remote_java_repository.bzl",
->>>>>>> fb25158c
             "ruleClassName": "_toolchain_config",
             "attributes": {
               "build_file": "\nconfig_setting(\n    name = \"prefix_version_setting\",\n    values = {\"java_runtime_version\": \"remotejdk_11\"},\n    visibility = [\"//visibility:private\"],\n)\nconfig_setting(\n    name = \"version_setting\",\n    values = {\"java_runtime_version\": \"11\"},\n    visibility = [\"//visibility:private\"],\n)\nalias(\n    name = \"version_or_prefix_version_setting\",\n    actual = select({\n        \":version_setting\": \":version_setting\",\n        \"//conditions:default\": \":prefix_version_setting\",\n    }),\n    visibility = [\"//visibility:private\"],\n)\ntoolchain(\n    name = \"toolchain\",\n    target_compatible_with = [\"@platforms//os:linux\", \"@platforms//cpu:ppc\"],\n    target_settings = [\":version_or_prefix_version_setting\"],\n    toolchain_type = \"@bazel_tools//tools/jdk:runtime_toolchain_type\",\n    toolchain = \"@remotejdk11_linux_ppc64le//:jdk\",\n)\ntoolchain(\n    name = \"bootstrap_runtime_toolchain\",\n    # These constraints are not required for correctness, but prevent fetches of remote JDK for\n    # different architectures. As every Java compilation toolchain depends on a bootstrap runtime in\n    # the same configuration, this constraint will not result in toolchain resolution failures.\n    exec_compatible_with = [\"@platforms//os:linux\", \"@platforms//cpu:ppc\"],\n    target_settings = [\":version_or_prefix_version_setting\"],\n    toolchain_type = \"@bazel_tools//tools/jdk:bootstrap_runtime_toolchain_type\",\n    toolchain = \"@remotejdk11_linux_ppc64le//:jdk\",\n)\n"
@@ -1537,11 +1453,7 @@
             }
           },
           "remotejdk11_linux_aarch64_toolchain_config_repo": {
-<<<<<<< HEAD
             "bzlFile": "@@rules_java~7.4.0//toolchains:remote_java_repository.bzl",
-=======
-            "bzlFile": "@@rules_java~//toolchains:remote_java_repository.bzl",
->>>>>>> fb25158c
             "ruleClassName": "_toolchain_config",
             "attributes": {
               "build_file": "\nconfig_setting(\n    name = \"prefix_version_setting\",\n    values = {\"java_runtime_version\": \"remotejdk_11\"},\n    visibility = [\"//visibility:private\"],\n)\nconfig_setting(\n    name = \"version_setting\",\n    values = {\"java_runtime_version\": \"11\"},\n    visibility = [\"//visibility:private\"],\n)\nalias(\n    name = \"version_or_prefix_version_setting\",\n    actual = select({\n        \":version_setting\": \":version_setting\",\n        \"//conditions:default\": \":prefix_version_setting\",\n    }),\n    visibility = [\"//visibility:private\"],\n)\ntoolchain(\n    name = \"toolchain\",\n    target_compatible_with = [\"@platforms//os:linux\", \"@platforms//cpu:aarch64\"],\n    target_settings = [\":version_or_prefix_version_setting\"],\n    toolchain_type = \"@bazel_tools//tools/jdk:runtime_toolchain_type\",\n    toolchain = \"@remotejdk11_linux_aarch64//:jdk\",\n)\ntoolchain(\n    name = \"bootstrap_runtime_toolchain\",\n    # These constraints are not required for correctness, but prevent fetches of remote JDK for\n    # different architectures. As every Java compilation toolchain depends on a bootstrap runtime in\n    # the same configuration, this constraint will not result in toolchain resolution failures.\n    exec_compatible_with = [\"@platforms//os:linux\", \"@platforms//cpu:aarch64\"],\n    target_settings = [\":version_or_prefix_version_setting\"],\n    toolchain_type = \"@bazel_tools//tools/jdk:bootstrap_runtime_toolchain_type\",\n    toolchain = \"@remotejdk11_linux_aarch64//:jdk\",\n)\n"
@@ -1574,11 +1486,7 @@
             }
           },
           "remotejdk17_win_arm64_toolchain_config_repo": {
-<<<<<<< HEAD
             "bzlFile": "@@rules_java~7.4.0//toolchains:remote_java_repository.bzl",
-=======
-            "bzlFile": "@@rules_java~//toolchains:remote_java_repository.bzl",
->>>>>>> fb25158c
             "ruleClassName": "_toolchain_config",
             "attributes": {
               "build_file": "\nconfig_setting(\n    name = \"prefix_version_setting\",\n    values = {\"java_runtime_version\": \"remotejdk_17\"},\n    visibility = [\"//visibility:private\"],\n)\nconfig_setting(\n    name = \"version_setting\",\n    values = {\"java_runtime_version\": \"17\"},\n    visibility = [\"//visibility:private\"],\n)\nalias(\n    name = \"version_or_prefix_version_setting\",\n    actual = select({\n        \":version_setting\": \":version_setting\",\n        \"//conditions:default\": \":prefix_version_setting\",\n    }),\n    visibility = [\"//visibility:private\"],\n)\ntoolchain(\n    name = \"toolchain\",\n    target_compatible_with = [\"@platforms//os:windows\", \"@platforms//cpu:arm64\"],\n    target_settings = [\":version_or_prefix_version_setting\"],\n    toolchain_type = \"@bazel_tools//tools/jdk:runtime_toolchain_type\",\n    toolchain = \"@remotejdk17_win_arm64//:jdk\",\n)\ntoolchain(\n    name = \"bootstrap_runtime_toolchain\",\n    # These constraints are not required for correctness, but prevent fetches of remote JDK for\n    # different architectures. As every Java compilation toolchain depends on a bootstrap runtime in\n    # the same configuration, this constraint will not result in toolchain resolution failures.\n    exec_compatible_with = [\"@platforms//os:windows\", \"@platforms//cpu:arm64\"],\n    target_settings = [\":version_or_prefix_version_setting\"],\n    toolchain_type = \"@bazel_tools//tools/jdk:bootstrap_runtime_toolchain_type\",\n    toolchain = \"@remotejdk17_win_arm64//:jdk\",\n)\n"
@@ -1598,22 +1506,14 @@
             }
           },
           "remotejdk11_macos_toolchain_config_repo": {
-<<<<<<< HEAD
             "bzlFile": "@@rules_java~7.4.0//toolchains:remote_java_repository.bzl",
-=======
-            "bzlFile": "@@rules_java~//toolchains:remote_java_repository.bzl",
->>>>>>> fb25158c
             "ruleClassName": "_toolchain_config",
             "attributes": {
               "build_file": "\nconfig_setting(\n    name = \"prefix_version_setting\",\n    values = {\"java_runtime_version\": \"remotejdk_11\"},\n    visibility = [\"//visibility:private\"],\n)\nconfig_setting(\n    name = \"version_setting\",\n    values = {\"java_runtime_version\": \"11\"},\n    visibility = [\"//visibility:private\"],\n)\nalias(\n    name = \"version_or_prefix_version_setting\",\n    actual = select({\n        \":version_setting\": \":version_setting\",\n        \"//conditions:default\": \":prefix_version_setting\",\n    }),\n    visibility = [\"//visibility:private\"],\n)\ntoolchain(\n    name = \"toolchain\",\n    target_compatible_with = [\"@platforms//os:macos\", \"@platforms//cpu:x86_64\"],\n    target_settings = [\":version_or_prefix_version_setting\"],\n    toolchain_type = \"@bazel_tools//tools/jdk:runtime_toolchain_type\",\n    toolchain = \"@remotejdk11_macos//:jdk\",\n)\ntoolchain(\n    name = \"bootstrap_runtime_toolchain\",\n    # These constraints are not required for correctness, but prevent fetches of remote JDK for\n    # different architectures. As every Java compilation toolchain depends on a bootstrap runtime in\n    # the same configuration, this constraint will not result in toolchain resolution failures.\n    exec_compatible_with = [\"@platforms//os:macos\", \"@platforms//cpu:x86_64\"],\n    target_settings = [\":version_or_prefix_version_setting\"],\n    toolchain_type = \"@bazel_tools//tools/jdk:bootstrap_runtime_toolchain_type\",\n    toolchain = \"@remotejdk11_macos//:jdk\",\n)\n"
             }
           },
           "remotejdk17_linux_ppc64le_toolchain_config_repo": {
-<<<<<<< HEAD
             "bzlFile": "@@rules_java~7.4.0//toolchains:remote_java_repository.bzl",
-=======
-            "bzlFile": "@@rules_java~//toolchains:remote_java_repository.bzl",
->>>>>>> fb25158c
             "ruleClassName": "_toolchain_config",
             "attributes": {
               "build_file": "\nconfig_setting(\n    name = \"prefix_version_setting\",\n    values = {\"java_runtime_version\": \"remotejdk_17\"},\n    visibility = [\"//visibility:private\"],\n)\nconfig_setting(\n    name = \"version_setting\",\n    values = {\"java_runtime_version\": \"17\"},\n    visibility = [\"//visibility:private\"],\n)\nalias(\n    name = \"version_or_prefix_version_setting\",\n    actual = select({\n        \":version_setting\": \":version_setting\",\n        \"//conditions:default\": \":prefix_version_setting\",\n    }),\n    visibility = [\"//visibility:private\"],\n)\ntoolchain(\n    name = \"toolchain\",\n    target_compatible_with = [\"@platforms//os:linux\", \"@platforms//cpu:ppc\"],\n    target_settings = [\":version_or_prefix_version_setting\"],\n    toolchain_type = \"@bazel_tools//tools/jdk:runtime_toolchain_type\",\n    toolchain = \"@remotejdk17_linux_ppc64le//:jdk\",\n)\ntoolchain(\n    name = \"bootstrap_runtime_toolchain\",\n    # These constraints are not required for correctness, but prevent fetches of remote JDK for\n    # different architectures. As every Java compilation toolchain depends on a bootstrap runtime in\n    # the same configuration, this constraint will not result in toolchain resolution failures.\n    exec_compatible_with = [\"@platforms//os:linux\", \"@platforms//cpu:ppc\"],\n    target_settings = [\":version_or_prefix_version_setting\"],\n    toolchain_type = \"@bazel_tools//tools/jdk:bootstrap_runtime_toolchain_type\",\n    toolchain = \"@remotejdk17_linux_ppc64le//:jdk\",\n)\n"
@@ -1657,33 +1557,21 @@
             }
           },
           "remotejdk21_linux_aarch64_toolchain_config_repo": {
-<<<<<<< HEAD
             "bzlFile": "@@rules_java~7.4.0//toolchains:remote_java_repository.bzl",
-=======
-            "bzlFile": "@@rules_java~//toolchains:remote_java_repository.bzl",
->>>>>>> fb25158c
             "ruleClassName": "_toolchain_config",
             "attributes": {
               "build_file": "\nconfig_setting(\n    name = \"prefix_version_setting\",\n    values = {\"java_runtime_version\": \"remotejdk_21\"},\n    visibility = [\"//visibility:private\"],\n)\nconfig_setting(\n    name = \"version_setting\",\n    values = {\"java_runtime_version\": \"21\"},\n    visibility = [\"//visibility:private\"],\n)\nalias(\n    name = \"version_or_prefix_version_setting\",\n    actual = select({\n        \":version_setting\": \":version_setting\",\n        \"//conditions:default\": \":prefix_version_setting\",\n    }),\n    visibility = [\"//visibility:private\"],\n)\ntoolchain(\n    name = \"toolchain\",\n    target_compatible_with = [\"@platforms//os:linux\", \"@platforms//cpu:aarch64\"],\n    target_settings = [\":version_or_prefix_version_setting\"],\n    toolchain_type = \"@bazel_tools//tools/jdk:runtime_toolchain_type\",\n    toolchain = \"@remotejdk21_linux_aarch64//:jdk\",\n)\ntoolchain(\n    name = \"bootstrap_runtime_toolchain\",\n    # These constraints are not required for correctness, but prevent fetches of remote JDK for\n    # different architectures. As every Java compilation toolchain depends on a bootstrap runtime in\n    # the same configuration, this constraint will not result in toolchain resolution failures.\n    exec_compatible_with = [\"@platforms//os:linux\", \"@platforms//cpu:aarch64\"],\n    target_settings = [\":version_or_prefix_version_setting\"],\n    toolchain_type = \"@bazel_tools//tools/jdk:bootstrap_runtime_toolchain_type\",\n    toolchain = \"@remotejdk21_linux_aarch64//:jdk\",\n)\n"
             }
           },
           "remotejdk11_win_arm64_toolchain_config_repo": {
-<<<<<<< HEAD
             "bzlFile": "@@rules_java~7.4.0//toolchains:remote_java_repository.bzl",
-=======
-            "bzlFile": "@@rules_java~//toolchains:remote_java_repository.bzl",
->>>>>>> fb25158c
             "ruleClassName": "_toolchain_config",
             "attributes": {
               "build_file": "\nconfig_setting(\n    name = \"prefix_version_setting\",\n    values = {\"java_runtime_version\": \"remotejdk_11\"},\n    visibility = [\"//visibility:private\"],\n)\nconfig_setting(\n    name = \"version_setting\",\n    values = {\"java_runtime_version\": \"11\"},\n    visibility = [\"//visibility:private\"],\n)\nalias(\n    name = \"version_or_prefix_version_setting\",\n    actual = select({\n        \":version_setting\": \":version_setting\",\n        \"//conditions:default\": \":prefix_version_setting\",\n    }),\n    visibility = [\"//visibility:private\"],\n)\ntoolchain(\n    name = \"toolchain\",\n    target_compatible_with = [\"@platforms//os:windows\", \"@platforms//cpu:arm64\"],\n    target_settings = [\":version_or_prefix_version_setting\"],\n    toolchain_type = \"@bazel_tools//tools/jdk:runtime_toolchain_type\",\n    toolchain = \"@remotejdk11_win_arm64//:jdk\",\n)\ntoolchain(\n    name = \"bootstrap_runtime_toolchain\",\n    # These constraints are not required for correctness, but prevent fetches of remote JDK for\n    # different architectures. As every Java compilation toolchain depends on a bootstrap runtime in\n    # the same configuration, this constraint will not result in toolchain resolution failures.\n    exec_compatible_with = [\"@platforms//os:windows\", \"@platforms//cpu:arm64\"],\n    target_settings = [\":version_or_prefix_version_setting\"],\n    toolchain_type = \"@bazel_tools//tools/jdk:bootstrap_runtime_toolchain_type\",\n    toolchain = \"@remotejdk11_win_arm64//:jdk\",\n)\n"
             }
           },
           "local_jdk": {
-<<<<<<< HEAD
             "bzlFile": "@@rules_java~7.4.0//toolchains:local_java_repository.bzl",
-=======
-            "bzlFile": "@@rules_java~//toolchains:local_java_repository.bzl",
->>>>>>> fb25158c
             "ruleClassName": "_local_java_repository_rule",
             "attributes": {
               "java_home": "",
@@ -1727,11 +1615,7 @@
             }
           },
           "remotejdk17_win_toolchain_config_repo": {
-<<<<<<< HEAD
             "bzlFile": "@@rules_java~7.4.0//toolchains:remote_java_repository.bzl",
-=======
-            "bzlFile": "@@rules_java~//toolchains:remote_java_repository.bzl",
->>>>>>> fb25158c
             "ruleClassName": "_toolchain_config",
             "attributes": {
               "build_file": "\nconfig_setting(\n    name = \"prefix_version_setting\",\n    values = {\"java_runtime_version\": \"remotejdk_17\"},\n    visibility = [\"//visibility:private\"],\n)\nconfig_setting(\n    name = \"version_setting\",\n    values = {\"java_runtime_version\": \"17\"},\n    visibility = [\"//visibility:private\"],\n)\nalias(\n    name = \"version_or_prefix_version_setting\",\n    actual = select({\n        \":version_setting\": \":version_setting\",\n        \"//conditions:default\": \":prefix_version_setting\",\n    }),\n    visibility = [\"//visibility:private\"],\n)\ntoolchain(\n    name = \"toolchain\",\n    target_compatible_with = [\"@platforms//os:windows\", \"@platforms//cpu:x86_64\"],\n    target_settings = [\":version_or_prefix_version_setting\"],\n    toolchain_type = \"@bazel_tools//tools/jdk:runtime_toolchain_type\",\n    toolchain = \"@remotejdk17_win//:jdk\",\n)\ntoolchain(\n    name = \"bootstrap_runtime_toolchain\",\n    # These constraints are not required for correctness, but prevent fetches of remote JDK for\n    # different architectures. As every Java compilation toolchain depends on a bootstrap runtime in\n    # the same configuration, this constraint will not result in toolchain resolution failures.\n    exec_compatible_with = [\"@platforms//os:windows\", \"@platforms//cpu:x86_64\"],\n    target_settings = [\":version_or_prefix_version_setting\"],\n    toolchain_type = \"@bazel_tools//tools/jdk:bootstrap_runtime_toolchain_type\",\n    toolchain = \"@remotejdk17_win//:jdk\",\n)\n"
@@ -1764,11 +1648,7 @@
             }
           },
           "remotejdk21_win_toolchain_config_repo": {
-<<<<<<< HEAD
             "bzlFile": "@@rules_java~7.4.0//toolchains:remote_java_repository.bzl",
-=======
-            "bzlFile": "@@rules_java~//toolchains:remote_java_repository.bzl",
->>>>>>> fb25158c
             "ruleClassName": "_toolchain_config",
             "attributes": {
               "build_file": "\nconfig_setting(\n    name = \"prefix_version_setting\",\n    values = {\"java_runtime_version\": \"remotejdk_21\"},\n    visibility = [\"//visibility:private\"],\n)\nconfig_setting(\n    name = \"version_setting\",\n    values = {\"java_runtime_version\": \"21\"},\n    visibility = [\"//visibility:private\"],\n)\nalias(\n    name = \"version_or_prefix_version_setting\",\n    actual = select({\n        \":version_setting\": \":version_setting\",\n        \"//conditions:default\": \":prefix_version_setting\",\n    }),\n    visibility = [\"//visibility:private\"],\n)\ntoolchain(\n    name = \"toolchain\",\n    target_compatible_with = [\"@platforms//os:windows\", \"@platforms//cpu:x86_64\"],\n    target_settings = [\":version_or_prefix_version_setting\"],\n    toolchain_type = \"@bazel_tools//tools/jdk:runtime_toolchain_type\",\n    toolchain = \"@remotejdk21_win//:jdk\",\n)\ntoolchain(\n    name = \"bootstrap_runtime_toolchain\",\n    # These constraints are not required for correctness, but prevent fetches of remote JDK for\n    # different architectures. As every Java compilation toolchain depends on a bootstrap runtime in\n    # the same configuration, this constraint will not result in toolchain resolution failures.\n    exec_compatible_with = [\"@platforms//os:windows\", \"@platforms//cpu:x86_64\"],\n    target_settings = [\":version_or_prefix_version_setting\"],\n    toolchain_type = \"@bazel_tools//tools/jdk:bootstrap_runtime_toolchain_type\",\n    toolchain = \"@remotejdk21_win//:jdk\",\n)\n"
@@ -1777,24 +1657,14 @@
         },
         "recordedRepoMappingEntries": [
           [
-<<<<<<< HEAD
             "rules_java~7.4.0",
-=======
-            "rules_java~",
->>>>>>> fb25158c
             "bazel_tools",
             "bazel_tools"
           ],
           [
-<<<<<<< HEAD
             "rules_java~7.4.0",
             "remote_java_tools",
             "rules_java~7.4.0~toolchains~remote_java_tools"
-=======
-            "rules_java~",
-            "remote_java_tools",
-            "rules_java~~toolchains~remote_java_tools"
->>>>>>> fb25158c
           ]
         ]
       }
