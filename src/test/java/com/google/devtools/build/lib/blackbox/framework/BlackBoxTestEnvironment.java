// Copyright 2018 The Bazel Authors. All rights reserved.
//
// Licensed under the Apache License, Version 2.0 (the "License");
// you may not use this file except in compliance with the License.
// You may obtain a copy of the License at
//
// http://www.apache.org/licenses/LICENSE-2.0
//
// Unless required by applicable law or agreed to in writing, software
// distributed under the License is distributed on an "AS IS" BASIS,
// WITHOUT WARRANTIES OR CONDITIONS OF ANY KIND, either express or implied.
// See the License for the specific language governing permissions and
// limitations under the License.

package com.google.devtools.build.lib.blackbox.framework;

import com.google.common.base.Joiner;
import com.google.common.base.Preconditions;
import com.google.common.collect.ImmutableList;
import com.google.common.util.concurrent.MoreExecutors;
import java.util.concurrent.ExecutorService;
import java.util.concurrent.Executors;
import java.util.concurrent.ThreadPoolExecutor;
import java.util.concurrent.TimeUnit;
import javax.annotation.Nullable;

/**
 * Abstract class for setting up the blackbox test environment, returns {@link BlackBoxTestContext}
 * for the tests to access the environment and run Bazel/Blaze commands. This is the single entry
 * point in the blackbox tests framework for working with test environment.
 *
 * <p>The single instance of this class can be used for several tests. Each test should call {@link
 * #prepareEnvironment(String, ImmutableList)} to prepare environment and obtain the test context.
 *
 * <p>See {@link com.google.devtools.build.lib.blackbox.junit.AbstractBlackBoxTest}
 */
public abstract class BlackBoxTestEnvironment {
  /**
   * Executor service for reading stdout and stderr streams of the process. Has exactly two threads
   * since there are two streams.
   */
  @Nullable
  private ExecutorService executorService =
      MoreExecutors.getExitingExecutorService(
          (ThreadPoolExecutor) Executors.newFixedThreadPool(2),
          1, TimeUnit.SECONDS);

  protected abstract BlackBoxTestContext prepareEnvironment(
      String testName, ImmutableList<ToolsSetup> tools, ExecutorService executorService)
      throws Exception;

  /**
   * Prepares test environment and returns test context instance to be used by tests to access the
   * environment and invoke Bazel/Blaze commands.
   *
   * @param testName name of the current test, used to name the test working directory
   * @param tools the list of all tools setup classes {@link ToolsSetup} that should be called for
   *     the test
   * @return {@link BlackBoxTestContext} test context
   * @throws Exception if tools setup fails
   */
  public BlackBoxTestContext prepareEnvironment(String testName, ImmutableList<ToolsSetup> tools)
      throws Exception {
    Preconditions.checkNotNull(executorService);
    return prepareEnvironment(testName, tools, executorService);
  }

  /**
   * This method must be called when the test group execution is finished, for example, from
   * &#64;AfterClass method.
   */
  public final void dispose() {
    Preconditions.checkNotNull(executorService);
    MoreExecutors.shutdownAndAwaitTermination(executorService, 1, TimeUnit.SECONDS);
    executorService = null;
  }

  public static String getWorkspaceWithDefaultRepos() {
    return Joiner.on("\n")
        .join(
            "load('@bazel_tools//tools/build_defs/repo:http.bzl', 'http_archive')",
            "http_archive(",
            "    name = 'rules_cc',",
            "    sha256 = '36fa66d4d49debd71d05fba55c1353b522e8caef4a20f8080a3d17cdda001d89',",
            "    strip_prefix = 'rules_cc-0d5f3f2768c6ca2faca0079a997a97ce22997a0c',",
            "    urls = [",
            "        'https://mirror.bazel.build/github.com/bazelbuild/rules_cc/archive/"
                + "0d5f3f2768c6ca2faca0079a997a97ce22997a0c.zip',",
            "        'https://github.com/bazelbuild/rules_cc/archive/"
                + "0d5f3f2768c6ca2faca0079a997a97ce22997a0c.zip',",
            "    ],",
            ")",
            "http_archive(",
<<<<<<< HEAD
            "   name = \"rules_pkg\",",
            "   sha256 = \"5bdc04987af79bd27bc5b00fe30f59a858f77ffa0bd2d8143d5b31ad8b1bd71c\",",
            "   urls = [",
            "       \"https://mirror.bazel.build/github.com/bazelbuild/rules_pkg/rules_pkg-0.2.0.tar.gz\",",
            "       \"https://github.com/bazelbuild/rules_pkg/releases/download/0.2.0/rules_pkg-0.2.0.tar.gz\",",
            "   ],",
            ")",
            "load(\"@rules_pkg//:deps.bzl\", \"rules_pkg_dependencies\")",
            "rules_pkg_dependencies()"
            );
=======
            "    name = 'rules_proto',",
            "    sha256 = '602e7161d9195e50246177e7c55b2f39950a9cf7366f74ed5f22fd45750cd208',",
            "    strip_prefix = 'rules_proto-97d8af4dc474595af3900dd85cb3a29ad28cc313',",
            "    urls = [",
            "        'https://mirror.bazel.build/github.com/bazelbuild/rules_proto/archive/"
                + "97d8af4dc474595af3900dd85cb3a29ad28cc313.zip',",
            "        'https://github.com/bazelbuild/rules_proto/archive/"
                + "97d8af4dc474595af3900dd85cb3a29ad28cc313.zip',",
            "    ],",
            ")");
>>>>>>> dc88544f
  }
}<|MERGE_RESOLUTION|>--- conflicted
+++ resolved
@@ -91,7 +91,6 @@
             "    ],",
             ")",
             "http_archive(",
-<<<<<<< HEAD
             "   name = \"rules_pkg\",",
             "   sha256 = \"5bdc04987af79bd27bc5b00fe30f59a858f77ffa0bd2d8143d5b31ad8b1bd71c\",",
             "   urls = [",
@@ -101,8 +100,7 @@
             ")",
             "load(\"@rules_pkg//:deps.bzl\", \"rules_pkg_dependencies\")",
             "rules_pkg_dependencies()"
-            );
-=======
+            "http_archive(",
             "    name = 'rules_proto',",
             "    sha256 = '602e7161d9195e50246177e7c55b2f39950a9cf7366f74ed5f22fd45750cd208',",
             "    strip_prefix = 'rules_proto-97d8af4dc474595af3900dd85cb3a29ad28cc313',",
@@ -113,6 +111,5 @@
                 + "97d8af4dc474595af3900dd85cb3a29ad28cc313.zip',",
             "    ],",
             ")");
->>>>>>> dc88544f
   }
 }