// Copyright 2015 The Bazel Authors. All rights reserved.
//
// Licensed under the Apache License, Version 2.0 (the "License");
// you may not use this file except in compliance with the License.
// You may obtain a copy of the License at
//
//    http://www.apache.org/licenses/LICENSE-2.0
//
// Unless required by applicable law or agreed to in writing, software
// distributed under the License is distributed on an "AS IS" BASIS,
// WITHOUT WARRANTIES OR CONDITIONS OF ANY KIND, either express or implied.
// See the License for the specific language governing permissions and
// limitations under the License.
package com.google.devtools.build.lib.remote;

import static com.google.common.truth.Truth.assertThat;
import static com.google.devtools.build.lib.remote.util.Utils.getFromFuture;
import static com.google.devtools.build.lib.testutil.MoreAsserts.assertThrows;
import static java.nio.charset.StandardCharsets.UTF_8;
import static org.junit.Assert.fail;
import static org.mockito.AdditionalAnswers.answerVoid;
import static org.mockito.Mockito.any;
import static org.mockito.Mockito.doAnswer;
import static org.mockito.Mockito.when;

import build.bazel.remote.execution.v2.Action;
import build.bazel.remote.execution.v2.ActionCacheGrpc.ActionCacheImplBase;
import build.bazel.remote.execution.v2.ActionResult;
import build.bazel.remote.execution.v2.Command;
import build.bazel.remote.execution.v2.ContentAddressableStorageGrpc.ContentAddressableStorageImplBase;
import build.bazel.remote.execution.v2.Digest;
import build.bazel.remote.execution.v2.Directory;
import build.bazel.remote.execution.v2.DirectoryNode;
import build.bazel.remote.execution.v2.FileNode;
import build.bazel.remote.execution.v2.FindMissingBlobsRequest;
import build.bazel.remote.execution.v2.FindMissingBlobsResponse;
import build.bazel.remote.execution.v2.GetActionResultRequest;
import build.bazel.remote.execution.v2.Tree;
import build.bazel.remote.execution.v2.UpdateActionResultRequest;
import com.google.api.client.json.GenericJson;
import com.google.api.client.json.jackson2.JacksonFactory;
import com.google.bytestream.ByteStreamGrpc.ByteStreamImplBase;
import com.google.bytestream.ByteStreamProto.QueryWriteStatusRequest;
import com.google.bytestream.ByteStreamProto.QueryWriteStatusResponse;
import com.google.bytestream.ByteStreamProto.ReadRequest;
import com.google.bytestream.ByteStreamProto.ReadResponse;
import com.google.bytestream.ByteStreamProto.WriteRequest;
import com.google.bytestream.ByteStreamProto.WriteResponse;
import com.google.common.collect.ImmutableList;
import com.google.common.collect.ImmutableMap;
import com.google.common.collect.ImmutableSortedMap;
import com.google.common.util.concurrent.ListeningScheduledExecutorService;
import com.google.common.util.concurrent.MoreExecutors;
import com.google.devtools.build.lib.actions.ActionInputHelper;
import com.google.devtools.build.lib.actions.cache.VirtualActionInput;
import com.google.devtools.build.lib.authandtls.AuthAndTLSOptions;
import com.google.devtools.build.lib.authandtls.GoogleAuthUtils;
import com.google.devtools.build.lib.clock.JavaClock;
import com.google.devtools.build.lib.remote.Retrier.Backoff;
import com.google.devtools.build.lib.remote.RemoteRetrier.ExponentialBackoff;
import com.google.devtools.build.lib.remote.merkletree.MerkleTree;
import com.google.devtools.build.lib.remote.options.RemoteOptions;
import com.google.devtools.build.lib.remote.util.DigestUtil;
import com.google.devtools.build.lib.remote.util.DigestUtil.ActionKey;
import com.google.devtools.build.lib.remote.util.StringActionInput;
import com.google.devtools.build.lib.remote.util.TestUtils;
import com.google.devtools.build.lib.remote.util.TracingMetadataUtils;
import com.google.devtools.build.lib.testutil.Scratch;
import com.google.devtools.build.lib.util.io.FileOutErr;
import com.google.devtools.build.lib.vfs.DigestHashFunction;
import com.google.devtools.build.lib.vfs.FileSystem;
import com.google.devtools.build.lib.vfs.FileSystemUtils;
import com.google.devtools.build.lib.vfs.Path;
import com.google.devtools.build.lib.vfs.PathFragment;
import com.google.devtools.build.lib.vfs.inmemoryfs.InMemoryFileSystem;
import com.google.devtools.common.options.Options;
import com.google.protobuf.ByteString;
import io.grpc.CallCredentials;
import io.grpc.CallOptions;
import io.grpc.Channel;
import io.grpc.ClientCall;
import io.grpc.ClientInterceptor;
import io.grpc.Context;
import io.grpc.MethodDescriptor;
import io.grpc.Server;
import io.grpc.Status;
import io.grpc.inprocess.InProcessChannelBuilder;
import io.grpc.inprocess.InProcessServerBuilder;
import io.grpc.stub.StreamObserver;
import io.grpc.util.MutableHandlerRegistry;
import java.io.IOException;
import java.io.InputStream;
import java.util.List;
import java.util.concurrent.Executors;
import java.util.concurrent.atomic.AtomicBoolean;
import java.util.concurrent.atomic.AtomicInteger;
import java.util.function.Supplier;
import org.junit.After;
import org.junit.AfterClass;
import org.junit.Before;
import org.junit.BeforeClass;
import org.junit.Test;
import org.junit.runner.RunWith;
import org.junit.runners.JUnit4;
import org.mockito.Mockito;
import org.mockito.invocation.InvocationOnMock;
import org.mockito.stubbing.Answer;

/** Tests for {@link GrpcRemoteCache}. */
@RunWith(JUnit4.class)
public class GrpcRemoteCacheTest {

  private static final DigestUtil DIGEST_UTIL = new DigestUtil(DigestHashFunction.SHA256);

  private FileSystem fs;
  private Path execRoot;
  private FileOutErr outErr;
  private FakeActionInputFileCache fakeFileCache;
  private final MutableHandlerRegistry serviceRegistry = new MutableHandlerRegistry();
  private final String fakeServerName = "fake server for " + getClass();
  private Server fakeServer;
  private Context withEmptyMetadata;
  private Context prevContext;
  private static ListeningScheduledExecutorService retryService;

  @BeforeClass
  public static void beforeEverything() {
    retryService = MoreExecutors.listeningDecorator(Executors.newScheduledThreadPool(1));
  }

  @Before
  public final void setUp() throws Exception {
    // Use a mutable service registry for later registering the service impl for each test case.
    fakeServer =
        InProcessServerBuilder.forName(fakeServerName)
            .fallbackHandlerRegistry(serviceRegistry)
            .directExecutor()
            .build()
            .start();
    Chunker.setDefaultChunkSizeForTesting(1000); // Enough for everything to be one chunk.
    fs = new InMemoryFileSystem(new JavaClock(), DigestHashFunction.SHA256);
    execRoot = fs.getPath("/exec/root");
    FileSystemUtils.createDirectoryAndParents(execRoot);
    fakeFileCache = new FakeActionInputFileCache(execRoot);

    Path stdout = fs.getPath("/tmp/stdout");
    Path stderr = fs.getPath("/tmp/stderr");
    FileSystemUtils.createDirectoryAndParents(stdout.getParentDirectory());
    FileSystemUtils.createDirectoryAndParents(stderr.getParentDirectory());
    outErr = new FileOutErr(stdout, stderr);
    withEmptyMetadata =
        TracingMetadataUtils.contextWithMetadata(
            "none", "none", DIGEST_UTIL.asActionKey(Digest.getDefaultInstance()));
    prevContext = withEmptyMetadata.attach();
  }

  @After
  public void tearDown() throws Exception {
    withEmptyMetadata.detach(prevContext);
    fakeServer.shutdownNow();
    fakeServer.awaitTermination();
  }

  @AfterClass
  public static void afterEverything() {
    retryService.shutdownNow();
  }

  private static class CallCredentialsInterceptor implements ClientInterceptor {
    private final CallCredentials credentials;

    public CallCredentialsInterceptor(CallCredentials credentials) {
      this.credentials = credentials;
    }

    @Override
    public <RequestT, ResponseT> ClientCall<RequestT, ResponseT> interceptCall(
        MethodDescriptor<RequestT, ResponseT> method, CallOptions callOptions, Channel next) {
      assertThat(callOptions.getCredentials()).isEqualTo(credentials);
      // Remove the call credentials to allow testing with dummy ones.
      return next.newCall(method, callOptions.withCallCredentials(null));
    }
  }

  private GrpcRemoteCache newClient() throws IOException {
    return newClient(Options.getDefaults(RemoteOptions.class));
  }

  private GrpcRemoteCache newClient(RemoteOptions remoteOptions) throws IOException {
    return newClient(remoteOptions, () -> new ExponentialBackoff(remoteOptions));
  }

  private GrpcRemoteCache newClient(RemoteOptions remoteOptions, Supplier<Backoff> backoffSupplier) throws IOException {
    AuthAndTLSOptions authTlsOptions = Options.getDefaults(AuthAndTLSOptions.class);
    authTlsOptions.useGoogleDefaultCredentials = true;
    authTlsOptions.googleCredentials = "/exec/root/creds.json";
    authTlsOptions.googleAuthScopes = ImmutableList.of("dummy.scope");

    GenericJson json = new GenericJson();
    json.put("type", "authorized_user");
    json.put("client_id", "some_client");
    json.put("client_secret", "foo");
    json.put("refresh_token", "bar");
    Scratch scratch = new Scratch();
    scratch.file(authTlsOptions.googleCredentials, new JacksonFactory().toString(json));

    CallCredentials creds;
    try (InputStream in = scratch.resolve(authTlsOptions.googleCredentials).getInputStream()) {
      creds = GoogleAuthUtils.newCallCredentials(in, authTlsOptions.googleAuthScopes);
    }
    RemoteRetrier retrier =
        TestUtils.newRemoteRetrier(
            backoffSupplier,
            RemoteRetrier.RETRIABLE_GRPC_ERRORS,
            retryService);
    ReferenceCountedChannel channel =
        new ReferenceCountedChannel(InProcessChannelBuilder.forName(fakeServerName).directExecutor()
            .intercept(new CallCredentialsInterceptor(creds)).build());
    ByteStreamUploader uploader =
        new ByteStreamUploader(remoteOptions.remoteInstanceName, channel.retain(), creds,
            remoteOptions.remoteTimeout, retrier);
    return new GrpcRemoteCache(channel.retain(),
        creds,
        remoteOptions,
        retrier,
        DIGEST_UTIL,
        uploader);
  }

  @Test
  public void testVirtualActionInputSupport() throws Exception {
    GrpcRemoteCache client = newClient();
    PathFragment execPath = PathFragment.create("my/exec/path");
    VirtualActionInput virtualActionInput = new StringActionInput("hello", execPath);
    MerkleTree merkleTree =
        MerkleTree.build(
            ImmutableSortedMap.of(execPath, virtualActionInput),
            fakeFileCache,
            execRoot,
            DIGEST_UTIL);
    Digest digest = DIGEST_UTIL.compute(virtualActionInput.getBytes().toByteArray());

    // Add a fake CAS that responds saying that the above virtual action input is missing
    serviceRegistry.addService(
        new ContentAddressableStorageImplBase() {
          @Override
          public void findMissingBlobs(
              FindMissingBlobsRequest request,
              StreamObserver<FindMissingBlobsResponse> responseObserver) {
            responseObserver.onNext(
                FindMissingBlobsResponse.newBuilder().addMissingBlobDigests(digest).build());
            responseObserver.onCompleted();
          }
        });

    // Mock a byte stream and assert that we see the virtual action input with contents 'hello'
    AtomicBoolean writeOccurred = new AtomicBoolean();
    serviceRegistry.addService(
        new ByteStreamImplBase() {
          @Override
          public StreamObserver<WriteRequest> write(
              final StreamObserver<WriteResponse> responseObserver) {
            return new StreamObserver<WriteRequest>() {
              @Override
              public void onNext(WriteRequest request) {
                assertThat(request.getResourceName()).contains(digest.getHash());
                assertThat(request.getFinishWrite()).isTrue();
                assertThat(request.getData().toStringUtf8()).isEqualTo("hello");
                writeOccurred.set(true);
              }

              @Override
              public void onCompleted() {
                responseObserver.onNext(WriteResponse.newBuilder().setCommittedSize(5).build());
                responseObserver.onCompleted();
              }

              @Override
              public void onError(Throwable t) {
                fail("An error occurred: " + t);
              }
            };
          }
        });

    // Upload all missing inputs (that is, the virtual action input from above)
    client.ensureInputsPresent(merkleTree, ImmutableMap.of(), execRoot);
  }

  @Test
  public void testDownloadEmptyBlob() throws Exception {
    GrpcRemoteCache client = newClient();
    Digest emptyDigest = DIGEST_UTIL.compute(new byte[0]);
    // Will not call the mock Bytestream interface at all.
    assertThat(getFromFuture(client.downloadBlob(emptyDigest))).isEmpty();
  }

  @Test
  public void testDownloadBlobSingleChunk() throws Exception {
    final GrpcRemoteCache client = newClient();
    final Digest digest = DIGEST_UTIL.computeAsUtf8("abcdefg");
    serviceRegistry.addService(
        new ByteStreamImplBase() {
          @Override
          public void read(ReadRequest request, StreamObserver<ReadResponse> responseObserver) {
            assertThat(request.getResourceName().contains(digest.getHash())).isTrue();
            responseObserver.onNext(
                ReadResponse.newBuilder().setData(ByteString.copyFromUtf8("abcdefg")).build());
            responseObserver.onCompleted();
          }
        });
    assertThat(new String(getFromFuture(client.downloadBlob(digest)), UTF_8)).isEqualTo("abcdefg");
  }

  @Test
  public void testDownloadBlobMultipleChunks() throws Exception {
    final GrpcRemoteCache client = newClient();
    final Digest digest = DIGEST_UTIL.computeAsUtf8("abcdefg");
    serviceRegistry.addService(
        new ByteStreamImplBase() {
          @Override
          public void read(ReadRequest request, StreamObserver<ReadResponse> responseObserver) {
            assertThat(request.getResourceName().contains(digest.getHash())).isTrue();
            responseObserver.onNext(
                ReadResponse.newBuilder().setData(ByteString.copyFromUtf8("abc")).build());
            responseObserver.onNext(
                ReadResponse.newBuilder().setData(ByteString.copyFromUtf8("def")).build());
            responseObserver.onNext(
                ReadResponse.newBuilder().setData(ByteString.copyFromUtf8("g")).build());
            responseObserver.onCompleted();
          }
        });
    assertThat(new String(getFromFuture(client.downloadBlob(digest)), UTF_8)).isEqualTo("abcdefg");
  }

  @Test
  public void testDownloadAllResults() throws Exception {
    GrpcRemoteCache client = newClient();
    Digest fooDigest = DIGEST_UTIL.computeAsUtf8("foo-contents");
    Digest barDigest = DIGEST_UTIL.computeAsUtf8("bar-contents");
    Digest emptyDigest = DIGEST_UTIL.compute(new byte[0]);
    serviceRegistry.addService(
        new FakeImmutableCacheByteStreamImpl(fooDigest, "foo-contents", barDigest, "bar-contents"));

    ActionResult.Builder result = ActionResult.newBuilder();
    result.addOutputFilesBuilder().setPath("a/foo").setDigest(fooDigest);
    result.addOutputFilesBuilder().setPath("b/empty").setDigest(emptyDigest);
    result.addOutputFilesBuilder().setPath("a/bar").setDigest(barDigest).setIsExecutable(true);
    client.download(result.build(), execRoot, null);
    assertThat(DIGEST_UTIL.compute(execRoot.getRelative("a/foo"))).isEqualTo(fooDigest);
    assertThat(DIGEST_UTIL.compute(execRoot.getRelative("b/empty"))).isEqualTo(emptyDigest);
    assertThat(DIGEST_UTIL.compute(execRoot.getRelative("a/bar"))).isEqualTo(barDigest);
    assertThat(execRoot.getRelative("a/bar").isExecutable()).isTrue();
  }

  @Test
  public void testDownloadDirectory() throws Exception {
    GrpcRemoteCache client = newClient();
    Digest fooDigest = DIGEST_UTIL.computeAsUtf8("foo-contents");
    Digest quxDigest = DIGEST_UTIL.computeAsUtf8("qux-contents");
    Tree barTreeMessage =
        Tree.newBuilder()
            .setRoot(
                Directory.newBuilder()
                    .addFiles(
                        FileNode.newBuilder()
                            .setName("qux")
                            .setDigest(quxDigest)
                            .setIsExecutable(true)))
            .build();
    Digest barTreeDigest = DIGEST_UTIL.compute(barTreeMessage);
    serviceRegistry.addService(
        new FakeImmutableCacheByteStreamImpl(
            ImmutableMap.of(
                fooDigest, "foo-contents",
                barTreeDigest, barTreeMessage.toByteString(),
                quxDigest, "qux-contents")));

    ActionResult.Builder result = ActionResult.newBuilder();
    result.addOutputFilesBuilder().setPath("a/foo").setDigest(fooDigest);
    result.addOutputDirectoriesBuilder().setPath("a/bar").setTreeDigest(barTreeDigest);
    client.download(result.build(), execRoot, null);

    assertThat(DIGEST_UTIL.compute(execRoot.getRelative("a/foo"))).isEqualTo(fooDigest);
    assertThat(DIGEST_UTIL.compute(execRoot.getRelative("a/bar/qux"))).isEqualTo(quxDigest);
    assertThat(execRoot.getRelative("a/bar/qux").isExecutable()).isTrue();
  }

  @Test
  public void testDownloadDirectoryEmpty() throws Exception {
    GrpcRemoteCache client = newClient();
    Tree barTreeMessage = Tree.newBuilder().setRoot(Directory.newBuilder()).build();
    Digest barTreeDigest = DIGEST_UTIL.compute(barTreeMessage);
    serviceRegistry.addService(
        new FakeImmutableCacheByteStreamImpl(
            ImmutableMap.of(barTreeDigest, barTreeMessage.toByteString())));

    ActionResult.Builder result = ActionResult.newBuilder();
    result.addOutputDirectoriesBuilder().setPath("a/bar").setTreeDigest(barTreeDigest);
    client.download(result.build(), execRoot, null);

    assertThat(execRoot.getRelative("a/bar").isDirectory()).isTrue();
  }

  @Test
  public void testDownloadDirectoryNested() throws Exception {
    GrpcRemoteCache client = newClient();
    Digest fooDigest = DIGEST_UTIL.computeAsUtf8("foo-contents");
    Digest quxDigest = DIGEST_UTIL.computeAsUtf8("qux-contents");
    Directory wobbleDirMessage =
        Directory.newBuilder()
            .addFiles(FileNode.newBuilder().setName("qux").setDigest(quxDigest))
            .build();
    Digest wobbleDirDigest = DIGEST_UTIL.compute(wobbleDirMessage);
    Tree barTreeMessage =
        Tree.newBuilder()
            .setRoot(
                Directory.newBuilder()
                    .addFiles(
                        FileNode.newBuilder()
                            .setName("qux")
                            .setDigest(quxDigest)
                            .setIsExecutable(true))
                    .addDirectories(
                        DirectoryNode.newBuilder().setName("wobble").setDigest(wobbleDirDigest)))
            .addChildren(wobbleDirMessage)
            .build();
    Digest barTreeDigest = DIGEST_UTIL.compute(barTreeMessage);
    serviceRegistry.addService(
        new FakeImmutableCacheByteStreamImpl(
            ImmutableMap.of(
                fooDigest, "foo-contents",
                barTreeDigest, barTreeMessage.toByteString(),
                quxDigest, "qux-contents")));

    ActionResult.Builder result = ActionResult.newBuilder();
    result.addOutputFilesBuilder().setPath("a/foo").setDigest(fooDigest);
    result.addOutputDirectoriesBuilder().setPath("a/bar").setTreeDigest(barTreeDigest);
    client.download(result.build(), execRoot, null);

    assertThat(DIGEST_UTIL.compute(execRoot.getRelative("a/foo"))).isEqualTo(fooDigest);
    assertThat(DIGEST_UTIL.compute(execRoot.getRelative("a/bar/wobble/qux"))).isEqualTo(quxDigest);
    assertThat(execRoot.getRelative("a/bar/wobble/qux").isExecutable()).isFalse();
  }

  @Test
  public void testUploadBlobCacheHitWithRetries() throws Exception {
    final GrpcRemoteCache client = newClient();
    final Digest digest = DIGEST_UTIL.computeAsUtf8("abcdefg");
    serviceRegistry.addService(
        new ContentAddressableStorageImplBase() {
          private int numErrors = 4;

          @Override
          public void findMissingBlobs(
              FindMissingBlobsRequest request,
              StreamObserver<FindMissingBlobsResponse> responseObserver) {
            if (numErrors-- <= 0) {
              responseObserver.onNext(FindMissingBlobsResponse.getDefaultInstance());
              responseObserver.onCompleted();
            } else {
              responseObserver.onError(Status.UNAVAILABLE.asRuntimeException());
            }
          }
        });
    assertThat(client.uploadBlob("abcdefg".getBytes(UTF_8))).isEqualTo(digest);
  }

  @Test
  public void testUploadBlobSingleChunk() throws Exception {
    final GrpcRemoteCache client = newClient();
    final Digest digest = DIGEST_UTIL.computeAsUtf8("abcdefg");
    serviceRegistry.addService(
        new ContentAddressableStorageImplBase() {
          @Override
          public void findMissingBlobs(
              FindMissingBlobsRequest request,
              StreamObserver<FindMissingBlobsResponse> responseObserver) {
            responseObserver.onNext(
                FindMissingBlobsResponse.newBuilder().addMissingBlobDigests(digest).build());
            responseObserver.onCompleted();
          }
        });
    serviceRegistry.addService(
        new ByteStreamImplBase() {
          @Override
          public StreamObserver<WriteRequest> write(
              final StreamObserver<WriteResponse> responseObserver) {
            return new StreamObserver<WriteRequest>() {
              @Override
              public void onNext(WriteRequest request) {
                assertThat(request.getResourceName()).contains(digest.getHash());
                assertThat(request.getFinishWrite()).isTrue();
                assertThat(request.getData().toStringUtf8()).isEqualTo("abcdefg");
              }

              @Override
              public void onCompleted() {
                responseObserver.onNext(WriteResponse.newBuilder().setCommittedSize(7).build());
                responseObserver.onCompleted();
              }

              @Override
              public void onError(Throwable t) {
                fail("An error occurred: " + t);
              }
            };
          }
        });
    assertThat(client.uploadBlob("abcdefg".getBytes(UTF_8))).isEqualTo(digest);
  }

  static class TestChunkedRequestObserver implements StreamObserver<WriteRequest> {
    private final StreamObserver<WriteResponse> responseObserver;
    private final String contents;
    private final Chunker chunker;
    private final Digest digest;

    public TestChunkedRequestObserver(
        StreamObserver<WriteResponse> responseObserver, String contents, int chunkSizeBytes) {
      this.responseObserver = responseObserver;
      this.contents = contents;
      byte[] blob = contents.getBytes(UTF_8);
      chunker =
          Chunker.builder()
              .setInput(blob)
              .setChunkSize(chunkSizeBytes)
              .build();
      digest = DIGEST_UTIL.compute(blob);
    }

    @Override
    public void onNext(WriteRequest request) {
      assertThat(chunker.hasNext()).isTrue();
      try {
        Chunker.Chunk chunk = chunker.next();
        long offset = chunk.getOffset();
        ByteString data = chunk.getData();
        if (offset == 0) {
          assertThat(request.getResourceName()).contains(digest.getHash());
        } else {
          assertThat(request.getResourceName()).isEmpty();
        }
        assertThat(request.getFinishWrite())
            .isEqualTo(offset + data.size() == digest.getSizeBytes());
        assertThat(request.getData()).isEqualTo(data);
      } catch (IOException e) {
        fail("An error occurred:" + e);
      }
    }

    @Override
    public void onCompleted() {
      assertThat(chunker.hasNext()).isFalse();
      responseObserver.onNext(
          WriteResponse.newBuilder().setCommittedSize(contents.length()).build());
      responseObserver.onCompleted();
    }

    @Override
    public void onError(Throwable t) {
      fail("An error occurred: " + t);
    }
  }

  private Answer<StreamObserver<WriteRequest>> blobChunkedWriteAnswer(
      final String contents, final int chunkSize) {
    return new Answer<StreamObserver<WriteRequest>>() {
      @Override
      @SuppressWarnings("unchecked")
      public StreamObserver<WriteRequest> answer(InvocationOnMock invocation) {
        return new TestChunkedRequestObserver(
            (StreamObserver<WriteResponse>) invocation.getArguments()[0], contents, chunkSize);
      }
    };
  }

  @Test
  public void testUploadBlobMultipleChunks() throws Exception {
    final Digest digest = DIGEST_UTIL.computeAsUtf8("abcdef");
    serviceRegistry.addService(
        new ContentAddressableStorageImplBase() {
          @Override
          public void findMissingBlobs(
              FindMissingBlobsRequest request,
              StreamObserver<FindMissingBlobsResponse> responseObserver) {
            responseObserver.onNext(
                FindMissingBlobsResponse.newBuilder().addMissingBlobDigests(digest).build());
            responseObserver.onCompleted();
          }
        });

    ByteStreamImplBase mockByteStreamImpl = Mockito.mock(ByteStreamImplBase.class);
    serviceRegistry.addService(mockByteStreamImpl);
    for (int chunkSize = 1; chunkSize <= 6; ++chunkSize) {
      GrpcRemoteCache client = newClient();
      Chunker.setDefaultChunkSizeForTesting(chunkSize);
      when(mockByteStreamImpl.write(Mockito.<StreamObserver<WriteResponse>>anyObject()))
          .thenAnswer(blobChunkedWriteAnswer("abcdef", chunkSize));
      assertThat(client.uploadBlob("abcdef".getBytes(UTF_8))).isEqualTo(digest);
    }
    Mockito.verify(mockByteStreamImpl, Mockito.times(6))
        .write(Mockito.<StreamObserver<WriteResponse>>anyObject());
  }

  @Test
  public void testUploadDirectory() throws Exception {
    final GrpcRemoteCache client = newClient();
    final Digest fooDigest =
        fakeFileCache.createScratchInput(ActionInputHelper.fromPath("a/foo"), "xyz");
    final Digest quxDigest =
        fakeFileCache.createScratchInput(ActionInputHelper.fromPath("bar/qux"), "abc");
    final Digest barDigest =
        fakeFileCache.createScratchInputDirectory(
            ActionInputHelper.fromPath("bar"),
            Tree.newBuilder()
                .setRoot(
                    Directory.newBuilder()
                        .addFiles(
                            FileNode.newBuilder()
                                .setIsExecutable(true)
                                .setName("qux")
                                .setDigest(quxDigest)
                                .build())
                        .build())
                .build());
    final Path fooFile = execRoot.getRelative("a/foo");
    final Path quxFile = execRoot.getRelative("bar/qux");
    quxFile.setExecutable(true);
    final Path barDir = execRoot.getRelative("bar");
    serviceRegistry.addService(
        new ContentAddressableStorageImplBase() {
          @Override
          public void findMissingBlobs(
              FindMissingBlobsRequest request,
              StreamObserver<FindMissingBlobsResponse> responseObserver) {
            assertThat(request.getBlobDigestsList())
                .containsAtLeast(fooDigest, quxDigest, barDigest);
            // Nothing is missing.
            responseObserver.onNext(FindMissingBlobsResponse.getDefaultInstance());
            responseObserver.onCompleted();
          }
        });

    ActionResult result = uploadDirectory(client, ImmutableList.<Path>of(fooFile, barDir));
    ActionResult.Builder expectedResult = ActionResult.newBuilder();
    expectedResult.addOutputFilesBuilder().setPath("a/foo").setDigest(fooDigest);
    expectedResult.addOutputDirectoriesBuilder().setPath("bar").setTreeDigest(barDigest);
    assertThat(result).isEqualTo(expectedResult.build());
  }

  @Test
  public void testUploadDirectoryEmpty() throws Exception {
    final GrpcRemoteCache client = newClient();
    final Digest barDigest =
        fakeFileCache.createScratchInputDirectory(
            ActionInputHelper.fromPath("bar"),
            Tree.newBuilder().setRoot(Directory.newBuilder().build()).build());
    final Path barDir = execRoot.getRelative("bar");
    serviceRegistry.addService(
        new ContentAddressableStorageImplBase() {
          @Override
          public void findMissingBlobs(
              FindMissingBlobsRequest request,
              StreamObserver<FindMissingBlobsResponse> responseObserver) {
            assertThat(request.getBlobDigestsList()).contains(barDigest);
            // Nothing is missing.
            responseObserver.onNext(FindMissingBlobsResponse.getDefaultInstance());
            responseObserver.onCompleted();
          }
        });

    ActionResult result = uploadDirectory(client, ImmutableList.<Path>of(barDir));
    ActionResult.Builder expectedResult = ActionResult.newBuilder();
    expectedResult.addOutputDirectoriesBuilder().setPath("bar").setTreeDigest(barDigest);
    assertThat(result).isEqualTo(expectedResult.build());
  }

  @Test
  public void testUploadDirectoryNested() throws Exception {
    final GrpcRemoteCache client = newClient();
    final Digest wobbleDigest =
        fakeFileCache.createScratchInput(ActionInputHelper.fromPath("bar/test/wobble"), "xyz");
    final Digest quxDigest =
        fakeFileCache.createScratchInput(ActionInputHelper.fromPath("bar/qux"), "abc");
    final Directory testDirMessage =
        Directory.newBuilder()
            .addFiles(FileNode.newBuilder().setName("wobble").setDigest(wobbleDigest).build())
            .build();
    final Digest testDigest = DIGEST_UTIL.compute(testDirMessage);
    final Tree barTree =
        Tree.newBuilder()
            .setRoot(
                Directory.newBuilder()
                    .addFiles(
                        FileNode.newBuilder()
                            .setIsExecutable(true)
                            .setName("qux")
                            .setDigest(quxDigest))
                    .addDirectories(
                        DirectoryNode.newBuilder().setName("test").setDigest(testDigest)))
            .addChildren(testDirMessage)
            .build();
    final Digest barDigest =
        fakeFileCache.createScratchInputDirectory(ActionInputHelper.fromPath("bar"), barTree);
    final Path quxFile = execRoot.getRelative("bar/qux");
    quxFile.setExecutable(true);
    final Path barDir = execRoot.getRelative("bar");
    serviceRegistry.addService(
        new ContentAddressableStorageImplBase() {
          @Override
          public void findMissingBlobs(
              FindMissingBlobsRequest request,
              StreamObserver<FindMissingBlobsResponse> responseObserver) {
            assertThat(request.getBlobDigestsList())
                .containsAtLeast(quxDigest, barDigest, wobbleDigest);
            // Nothing is missing.
            responseObserver.onNext(FindMissingBlobsResponse.getDefaultInstance());
            responseObserver.onCompleted();
          }
        });

    ActionResult result = uploadDirectory(client, ImmutableList.of(barDir));
    ActionResult.Builder expectedResult = ActionResult.newBuilder();
    expectedResult.addOutputDirectoriesBuilder().setPath("bar").setTreeDigest(barDigest);
    assertThat(result).isEqualTo(expectedResult.build());
  }

  private ActionResult uploadDirectory(GrpcRemoteCache client, List<Path> outputs)
      throws Exception {
    ActionResult.Builder result = ActionResult.newBuilder();
    Action action = Action.getDefaultInstance();
    ActionKey actionKey = DIGEST_UTIL.computeActionKey(action);
    Command cmd = Command.getDefaultInstance();
    client.upload(execRoot, actionKey, action, cmd, outputs, outErr, result);
    return result.build();
  }

  @Test
  public void testUploadCacheHits() throws Exception {
    final GrpcRemoteCache client = newClient();
    final Digest fooDigest =
        fakeFileCache.createScratchInput(ActionInputHelper.fromPath("a/foo"), "xyz");
    final Digest barDigest =
        fakeFileCache.createScratchInput(ActionInputHelper.fromPath("bar"), "x");
    final Path fooFile = execRoot.getRelative("a/foo");
    final Path barFile = execRoot.getRelative("bar");
    barFile.setExecutable(true);
    Command command = Command.newBuilder().addOutputFiles("a/foo").build();
    final Digest cmdDigest = DIGEST_UTIL.compute(command.toByteArray());
    Action action = Action.newBuilder().setCommandDigest(cmdDigest).build();
    final Digest actionDigest = DIGEST_UTIL.compute(action.toByteArray());
    serviceRegistry.addService(
        new ContentAddressableStorageImplBase() {
          @Override
          public void findMissingBlobs(
              FindMissingBlobsRequest request,
              StreamObserver<FindMissingBlobsResponse> responseObserver) {
            assertThat(request.getBlobDigestsList())
                .containsExactly(cmdDigest, actionDigest, fooDigest, barDigest);
            // Nothing is missing.
            responseObserver.onNext(FindMissingBlobsResponse.getDefaultInstance());
            responseObserver.onCompleted();
          }
        });

    ActionResult.Builder result = ActionResult.newBuilder();
    client.upload(
        execRoot,
        DIGEST_UTIL.asActionKey(actionDigest),
        action,
        command,
        ImmutableList.<Path>of(fooFile, barFile),
        outErr,
        result);
    ActionResult.Builder expectedResult = ActionResult.newBuilder();
    expectedResult.addOutputFilesBuilder().setPath("a/foo").setDigest(fooDigest);
    expectedResult
        .addOutputFilesBuilder()
        .setPath("bar")
        .setDigest(barDigest)
        .setIsExecutable(true);
    assertThat(result.build()).isEqualTo(expectedResult.build());
  }

  @Test
  public void testUploadSplitMissingDigestsCall() throws Exception {
    final Digest fooDigest =
        fakeFileCache.createScratchInput(ActionInputHelper.fromPath("a/foo"), "xyz");
    final Digest barDigest =
        fakeFileCache.createScratchInput(ActionInputHelper.fromPath("bar"), "x");
    final Path fooFile = execRoot.getRelative("a/foo");
    final Path barFile = execRoot.getRelative("bar");
    barFile.setExecutable(true);
    Command command = Command.newBuilder().addOutputFiles("a/foo").build();
    final Digest cmdDigest = DIGEST_UTIL.compute(command.toByteArray());
    Action action = Action.newBuilder().setCommandDigest(cmdDigest).build();
    final Digest actionDigest = DIGEST_UTIL.compute(action.toByteArray());
    AtomicInteger numGetMissingCalls = new AtomicInteger();
    serviceRegistry.addService(
        new ContentAddressableStorageImplBase() {
          @Override
          public void findMissingBlobs(
              FindMissingBlobsRequest request,
              StreamObserver<FindMissingBlobsResponse> responseObserver) {
            numGetMissingCalls.incrementAndGet();
            assertThat(request.getBlobDigestsCount()).isEqualTo(1);
            // Nothing is missing.
            responseObserver.onNext(FindMissingBlobsResponse.getDefaultInstance());
            responseObserver.onCompleted();
          }
        });

    RemoteOptions options = Options.getDefaults(RemoteOptions.class);
    options.maxOutboundMessageSize = 80; // Enough for one digest, but not two.
    final GrpcRemoteCache client = newClient(options);
    ActionResult.Builder result = ActionResult.newBuilder();
    client.upload(
        execRoot,
        DIGEST_UTIL.asActionKey(actionDigest),
        action,
        command,
        ImmutableList.<Path>of(fooFile, barFile),
        outErr,
        result);
    ActionResult.Builder expectedResult = ActionResult.newBuilder();
    expectedResult.addOutputFilesBuilder().setPath("a/foo").setDigest(fooDigest);
    expectedResult
        .addOutputFilesBuilder()
        .setPath("bar")
        .setDigest(barDigest)
        .setIsExecutable(true);
    assertThat(result.build()).isEqualTo(expectedResult.build());
    assertThat(numGetMissingCalls.get()).isEqualTo(4);
  }

  @Test
  public void testUploadCacheMissesWithRetries() throws Exception {
    final GrpcRemoteCache client = newClient();
    final Digest fooDigest =
        fakeFileCache.createScratchInput(ActionInputHelper.fromPath("a/foo"), "xyz");
    final Digest barDigest =
        fakeFileCache.createScratchInput(ActionInputHelper.fromPath("bar"), "x");
    final Digest bazDigest =
        fakeFileCache.createScratchInput(ActionInputHelper.fromPath("baz"), "z");
    final Path fooFile = execRoot.getRelative("a/foo");
    final Path barFile = execRoot.getRelative("bar");
    final Path bazFile = execRoot.getRelative("baz");
    ActionKey actionKey = DIGEST_UTIL.asActionKey(fooDigest); // Could be any key.
    barFile.setExecutable(true);
    serviceRegistry.addService(
        new ContentAddressableStorageImplBase() {
          private int numErrors = 4;

          @Override
          public void findMissingBlobs(
              FindMissingBlobsRequest request,
              StreamObserver<FindMissingBlobsResponse> responseObserver) {
            if (numErrors-- <= 0) {
              // All outputs are missing.
              responseObserver.onNext(
                  FindMissingBlobsResponse.newBuilder()
                      .addMissingBlobDigests(fooDigest)
                      .addMissingBlobDigests(barDigest)
                      .addMissingBlobDigests(bazDigest)
                      .build());
              responseObserver.onCompleted();
            } else {
              responseObserver.onError(Status.UNAVAILABLE.asRuntimeException());
            }
          }
        });
    ActionResult.Builder rb = ActionResult.newBuilder();
    rb.addOutputFilesBuilder().setPath("a/foo").setDigest(fooDigest);
    rb.addOutputFilesBuilder().setPath("bar").setDigest(barDigest).setIsExecutable(true);
    rb.addOutputFilesBuilder().setPath("baz").setDigest(bazDigest);
    ActionResult result = rb.build();
    serviceRegistry.addService(
        new ActionCacheImplBase() {
          private int numErrors = 4;

          @Override
          public void updateActionResult(
              UpdateActionResultRequest request, StreamObserver<ActionResult> responseObserver) {
            assertThat(request)
                .isEqualTo(
                    UpdateActionResultRequest.newBuilder()
                        .setActionDigest(fooDigest)
                        .setActionResult(result)
                        .build());
            if (numErrors-- <= 0) {
              responseObserver.onNext(result);
              responseObserver.onCompleted();
            } else {
              responseObserver.onError(Status.UNAVAILABLE.asRuntimeException());
            }
          }
        });
    ByteStreamImplBase mockByteStreamImpl = Mockito.mock(ByteStreamImplBase.class);
    serviceRegistry.addService(mockByteStreamImpl);
    when(mockByteStreamImpl.write(Mockito.<StreamObserver<WriteResponse>>anyObject()))
        .thenAnswer(
            new Answer<StreamObserver<WriteRequest>>() {
              private int numErrors = 4;

              @Override
              @SuppressWarnings("unchecked")
              public StreamObserver<WriteRequest> answer(InvocationOnMock invocation) {
                StreamObserver<WriteResponse> responseObserver =
                    (StreamObserver<WriteResponse>) invocation.getArguments()[0];
                return new StreamObserver<WriteRequest>() {
                  @Override
                  public void onNext(WriteRequest request) {
                    numErrors--;
                    if (numErrors >= 0) {
                      responseObserver.onError(Status.UNAVAILABLE.asRuntimeException());
                      return;
                    }
                    assertThat(request.getFinishWrite()).isTrue();
                    String resourceName = request.getResourceName();
                    String dataStr = request.getData().toStringUtf8();
                    int size = 0;
                    if (resourceName.contains(fooDigest.getHash())) {
                      assertThat(dataStr).isEqualTo("xyz");
                      size = 3;
                    } else if (resourceName.contains(barDigest.getHash())) {
                      assertThat(dataStr).isEqualTo("x");
                      size = 1;
                    } else if (resourceName.contains(bazDigest.getHash())) {
                      assertThat(dataStr).isEqualTo("z");
                      size = 1;
                    } else {
                      fail("Unexpected resource name in upload: " + resourceName);
                    }
                    responseObserver.onNext(
                        WriteResponse.newBuilder().setCommittedSize(size).build());
                  }

                  @Override
                  public void onCompleted() {
                    responseObserver.onCompleted();
                  }

                  @Override
                  public void onError(Throwable t) {
                    fail("An error occurred: " + t);
                  }
                };
              }
            });
    doAnswer(
        answerVoid((QueryWriteStatusRequest request, StreamObserver<QueryWriteStatusResponse> responseObserver) -> {
            responseObserver.onNext(QueryWriteStatusResponse.newBuilder()
                .setCommittedSize(0)
                .setComplete(false)
                .build());
            responseObserver.onCompleted();
        }))
        .when(mockByteStreamImpl).queryWriteStatus(any(QueryWriteStatusRequest.class), any(StreamObserver.class));
    client.upload(
        actionKey,
        Action.getDefaultInstance(),
        Command.getDefaultInstance(),
        execRoot,
        ImmutableList.<Path>of(fooFile, barFile, bazFile),
        outErr);
    // 4 times for the errors, 3 times for the successful uploads.
    Mockito.verify(mockByteStreamImpl, Mockito.times(7))
        .write(Mockito.<StreamObserver<WriteResponse>>anyObject());
  }

  @Test
  public void testGetCachedActionResultWithRetries() throws Exception {
    final GrpcRemoteCache client = newClient();
    ActionKey actionKey = DIGEST_UTIL.asActionKey(DIGEST_UTIL.computeAsUtf8("key"));
    serviceRegistry.addService(
        new ActionCacheImplBase() {
          private int numErrors = 4;

          @Override
          public void getActionResult(
              GetActionResultRequest request, StreamObserver<ActionResult> responseObserver) {
            responseObserver.onError(
                (numErrors-- <= 0 ? Status.NOT_FOUND : Status.UNAVAILABLE).asRuntimeException());
          }
        });
    assertThat(client.getCachedActionResult(actionKey)).isNull();
  }

  @Test
  public void downloadBlobIsRetriedWithProgress() throws IOException, InterruptedException {
    Backoff mockBackoff = Mockito.mock(Backoff.class);
    final GrpcRemoteCache client = newClient(Options.getDefaults(RemoteOptions.class), () -> mockBackoff);
    final Digest digest = DIGEST_UTIL.computeAsUtf8("abcdefg");
    serviceRegistry.addService(
        new ByteStreamImplBase() {
          @Override
          public void read(ReadRequest request, StreamObserver<ReadResponse> responseObserver) {
            assertThat(request.getResourceName().contains(digest.getHash())).isTrue();
            ByteString data = ByteString.copyFromUtf8("abcdefg");
            int off = (int) request.getReadOffset();
            if (off == 0) {
              data = data.substring(0, 1);
            } else {
              data = data.substring(off);
            }
            responseObserver.onNext(ReadResponse.newBuilder().setData(data).build());
            if (off == 0) {
              responseObserver.onError(Status.DEADLINE_EXCEEDED.asException());
            } else {
              responseObserver.onCompleted();
            }
          }
        });
    assertThat(new String(getFromFuture(client.downloadBlob(digest)), UTF_8)).isEqualTo("abcdefg");
    Mockito.verify(mockBackoff, Mockito.never()).nextDelayMillis();
  }

  @Test
  public void downloadBlobPassesThroughDeadlineExceededWithoutProgress()
      throws IOException, InterruptedException {
    Backoff mockBackoff = Mockito.mock(Backoff.class);
    Mockito.when(mockBackoff.nextDelayMillis()).thenReturn(-1l);
    final GrpcRemoteCache client = newClient(Options.getDefaults(RemoteOptions.class), () -> mockBackoff);
    final Digest digest = DIGEST_UTIL.computeAsUtf8("abcdefg");
    serviceRegistry.addService(
        new ByteStreamImplBase() {
          @Override
          public void read(ReadRequest request, StreamObserver<ReadResponse> responseObserver) {
            assertThat(request.getResourceName().contains(digest.getHash())).isTrue();
            ByteString data = ByteString.copyFromUtf8("abcdefg");
            if (request.getReadOffset() == 0) {
              responseObserver.onNext(
                  ReadResponse.newBuilder().setData(data.substring(0, 2)).build());
            }
            responseObserver.onError(Status.DEADLINE_EXCEEDED.asException());
          }
        });
<<<<<<< HEAD
    try {
      getFromFuture(client.downloadBlob(digest));
      fail("Should have thrown an exception.");
    } catch (IOException e) {
      Status st = Status.fromThrowable(e);
      assertThat(st.getCode()).isEqualTo(Status.Code.DEADLINE_EXCEEDED);
    }
    Mockito.verify(mockBackoff, Mockito.times(1)).nextDelayMillis();
=======
    IOException e =
        assertThrows(IOException.class, () -> getFromFuture(client.downloadBlob(digest)));
    Status st = Status.fromThrowable(e);
    assertThat(st.getCode()).isEqualTo(Status.Code.DEADLINE_EXCEEDED);
>>>>>>> 348ae531
  }

  @Test
  public void isRemoteCacheOptionsWhenGrpcEnabled() {
    RemoteOptions options = Options.getDefaults(RemoteOptions.class);
    options.remoteCache = "grpc://some-host.com";

    assertThat(GrpcRemoteCache.isRemoteCacheOptions(options)).isTrue();
  }

  @Test
  public void isRemoteCacheOptionsWhenGrpcEnabledUpperCase() {
    RemoteOptions options = Options.getDefaults(RemoteOptions.class);
    options.remoteCache = "GRPC://some-host.com";

    assertThat(GrpcRemoteCache.isRemoteCacheOptions(options)).isTrue();
  }

  @Test
  public void isRemoteCacheOptionsWhenDefaultRemoteCacheEnabledForLocalhost() {
    RemoteOptions options = Options.getDefaults(RemoteOptions.class);
    options.remoteCache = "localhost:1234";

    assertThat(GrpcRemoteCache.isRemoteCacheOptions(options)).isTrue();
  }

  @Test
  public void isRemoteCacheOptionsWhenDefaultRemoteCacheEnabled() {
    RemoteOptions options = Options.getDefaults(RemoteOptions.class);
    options.remoteCache = "some-host.com:1234";

    assertThat(GrpcRemoteCache.isRemoteCacheOptions(options)).isTrue();
  }

  @Test
  public void isRemoteCacheOptionsWhenHttpEnabled() {
    RemoteOptions options = Options.getDefaults(RemoteOptions.class);
    options.remoteCache = "http://some-host.com";

    assertThat(GrpcRemoteCache.isRemoteCacheOptions(options)).isFalse();
  }

  @Test
  public void isRemoteCacheOptionsWhenHttpEnabledWithUpperCase() {
    RemoteOptions options = Options.getDefaults(RemoteOptions.class);
    options.remoteCache = "HTTP://some-host.com";

    assertThat(GrpcRemoteCache.isRemoteCacheOptions(options)).isFalse();
  }

  @Test
  public void isRemoteCacheOptionsWhenHttpsEnabled() {
    RemoteOptions options = Options.getDefaults(RemoteOptions.class);
    options.remoteCache = "https://some-host.com";

    assertThat(GrpcRemoteCache.isRemoteCacheOptions(options)).isFalse();
  }

  @Test
  public void isRemoteCacheOptionsWhenUnknownScheme() {
    RemoteOptions options = Options.getDefaults(RemoteOptions.class);
    options.remoteCache = "grp://some-host.com";

    // TODO(ishikhman): add proper vaildation and flip to false
    assertThat(GrpcRemoteCache.isRemoteCacheOptions(options)).isTrue();
  }

  @Test
  public void isRemoteCacheOptionsWhenUnknownSchemeStartsAsGrpc() {
    RemoteOptions options = Options.getDefaults(RemoteOptions.class);
    options.remoteCache = "grpcsss://some-host.com";

    // TODO(ishikhman): add proper vaildation and flip to false
    assertThat(GrpcRemoteCache.isRemoteCacheOptions(options)).isTrue();
  }

  @Test
  public void isRemoteCacheOptionsWhenEmptyCacheProvided() {
    RemoteOptions options = Options.getDefaults(RemoteOptions.class);
    options.remoteCache = "";

    assertThat(GrpcRemoteCache.isRemoteCacheOptions(options)).isFalse();
  }

  @Test
  public void isRemoteCacheOptionsWhenRemoteCacheDisabled() {
    RemoteOptions options = Options.getDefaults(RemoteOptions.class);

    assertThat(GrpcRemoteCache.isRemoteCacheOptions(options)).isFalse();
  }
}<|MERGE_RESOLUTION|>--- conflicted
+++ resolved
@@ -1036,21 +1036,11 @@
             responseObserver.onError(Status.DEADLINE_EXCEEDED.asException());
           }
         });
-<<<<<<< HEAD
-    try {
-      getFromFuture(client.downloadBlob(digest));
-      fail("Should have thrown an exception.");
-    } catch (IOException e) {
-      Status st = Status.fromThrowable(e);
-      assertThat(st.getCode()).isEqualTo(Status.Code.DEADLINE_EXCEEDED);
-    }
-    Mockito.verify(mockBackoff, Mockito.times(1)).nextDelayMillis();
-=======
     IOException e =
         assertThrows(IOException.class, () -> getFromFuture(client.downloadBlob(digest)));
     Status st = Status.fromThrowable(e);
     assertThat(st.getCode()).isEqualTo(Status.Code.DEADLINE_EXCEEDED);
->>>>>>> 348ae531
+    Mockito.verify(mockBackoff, Mockito.times(1)).nextDelayMillis();
   }
 
   @Test
