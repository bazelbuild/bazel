// Copyright 2016 The Bazel Authors. All rights reserved.
//
// Licensed under the Apache License, Version 2.0 (the "License");
// you may not use this file except in compliance with the License.
// You may obtain a copy of the License at
//
//    http://www.apache.org/licenses/LICENSE-2.0
//
// Unless required by applicable law or agreed to in writing, software
// distributed under the License is distributed on an "AS IS" BASIS,
// WITHOUT WARRANTIES OR CONDITIONS OF ANY KIND, either express or implied.
// See the License for the specific language governing permissions and
// limitations under the License.

package com.google.devtools.build.lib.rules.proto;

import static com.google.common.truth.Truth.assertThat;
import static com.google.devtools.build.lib.actions.util.ActionsTestUtil.getFirstArtifactEndingWith;
import static com.google.devtools.build.lib.actions.util.ActionsTestUtil.prettyArtifactNames;

import com.google.common.collect.ImmutableList;
import com.google.common.collect.Iterables;
import com.google.devtools.build.lib.actions.Action;
import com.google.devtools.build.lib.actions.Artifact;
import com.google.devtools.build.lib.analysis.ConfiguredTarget;
import com.google.devtools.build.lib.analysis.actions.FileWriteAction;
import com.google.devtools.build.lib.analysis.util.BuildViewTestCase;
import com.google.devtools.build.lib.cmdline.RepositoryName;
import com.google.devtools.build.lib.packages.util.MockProtoSupport;
import com.google.devtools.build.lib.testutil.TestConstants;
import com.google.devtools.build.lib.vfs.FileSystemUtils;
import org.junit.Before;
import org.junit.Test;
import org.junit.runner.RunWith;
import org.junit.runners.JUnit4;

/** Unit tests for {@code proto_library}. */
@RunWith(JUnit4.class)
public class BazelProtoLibraryTest extends BuildViewTestCase {
  private boolean isThisBazel() {
    return getAnalysisMock().isThisBazel();
  }

  @Before
  public void setUp() throws Exception {
    useConfiguration("--proto_compiler=//proto:compiler");
    scratch.file("proto/BUILD", "licenses(['notice'])", "exports_files(['compiler'])");

    MockProtoSupport.setupWorkspace(scratch);
    invalidatePackages();
  }

  @Test
  public void createsDescriptorSets() throws Exception {
    scratch.file(
        "x/BUILD",
        TestConstants.LOAD_PROTO_LIBRARY,
        "proto_library(name='alias', deps = ['foo'])",
        "proto_library(name='foo', srcs=['foo.proto'])",
        "proto_library(name='alias_to_no_srcs', deps = ['no_srcs'])",
        "proto_library(name='no_srcs')");

    assertThat(getDescriptorOutput("//x:alias").getRootRelativePathString())
        .isEqualTo("x/alias-descriptor-set.proto.bin");
    assertThat(getDescriptorOutput("//x:foo").getRootRelativePathString())
        .isEqualTo("x/foo-descriptor-set.proto.bin");
    assertThat(getDescriptorOutput("//x:alias_to_no_srcs").getRootRelativePathString())
        .isEqualTo("x/alias_to_no_srcs-descriptor-set.proto.bin");
    assertThat(getDescriptorOutput("//x:no_srcs").getRootRelativePathString())
        .isEqualTo("x/no_srcs-descriptor-set.proto.bin");
  }

  @Test
  public void descriptorSets_ruleWithSrcsCallsProtoc() throws Exception {
    scratch.file(
        "x/BUILD",
        TestConstants.LOAD_PROTO_LIBRARY,
        "proto_library(name='foo', srcs=['foo.proto'])");
    Artifact file = getDescriptorOutput("//x:foo");

    assertThat(getGeneratingSpawnAction(file).getRemainingArguments())
        .containsAtLeast(
            "-Ix/foo.proto=x/foo.proto",
            "--descriptor_set_out=" + file.getExecPathString(),
            "x/foo.proto");
  }

  /** Asserts that we register a FileWriteAction with empty contents if there are no srcs. */
  @Test
  public void descriptorSets_ruleWithoutSrcsWritesEmptyFile() throws Exception {
    scratch.file("x/BUILD", TestConstants.LOAD_PROTO_LIBRARY, "proto_library(name='no_srcs')");
    Action action = getDescriptorWriteAction("//x:no_srcs");
    assertThat(action).isInstanceOf(FileWriteAction.class);
    assertThat(((FileWriteAction) action).getFileContents()).isEmpty();
  }

  /**
   * Asserts that the actions creating descriptor sets for rule R, take as input (=depend on) all of
   * the descriptor sets of the transitive dependencies of R.
   *
   * <p>This is needed so that building R, that has a dependency R' which violates strict proto
   * deps, would break.
   */
  @Test
  public void descriptorSetsDependOnChildren() throws Exception {
    scratch.file(
        "x/BUILD",
        TestConstants.LOAD_PROTO_LIBRARY,
        "proto_library(name='alias', deps = ['foo'])",
        "proto_library(name='foo', srcs=['foo.proto'], deps = ['bar'])",
        "proto_library(name='bar', srcs=['bar.proto'])",
        "proto_library(name='alias_to_no_srcs', deps = ['no_srcs'])",
        "proto_library(name='no_srcs')");

    assertThat(getDepsDescriptorSets(getDescriptorOutput("//x:alias")))
        .containsExactly("x/foo-descriptor-set.proto.bin", "x/bar-descriptor-set.proto.bin");
    assertThat(getDepsDescriptorSets(getDescriptorOutput("//x:foo")))
        .containsExactly("x/bar-descriptor-set.proto.bin");
    assertThat(getDepsDescriptorSets(getDescriptorOutput("//x:bar"))).isEmpty();
    assertThat(getDepsDescriptorSets(getDescriptorOutput("//x:alias_to_no_srcs")))
        .containsExactly("x/no_srcs-descriptor-set.proto.bin");
    assertThat(getDepsDescriptorSets(getDescriptorOutput("//x:no_srcs"))).isEmpty();
  }

  /**
   * Returns all of the inputs of the action that generated 'getDirectDescriptorSet', and which are
   * themselves descriptor sets.
   */
  private ImmutableList<String> getDepsDescriptorSets(Artifact descriptorSet) {
    ImmutableList.Builder<String> result = ImmutableList.builder();
    for (String input : prettyArtifactNames(getGeneratingAction(descriptorSet).getInputs())) {
      if (input.endsWith("-descriptor-set.proto.bin")) {
        result.add(input);
      }
    }
    return result.build();
  }

  @Test
  public void descriptorSetsAreExposedInProvider() throws Exception {
    scratch.file(
        "x/BUILD",
        TestConstants.LOAD_PROTO_LIBRARY,
        "proto_library(name='alias', deps = ['foo'])",
        "proto_library(name='foo', srcs=['foo.proto'], deps = ['bar'])",
        "proto_library(name='bar', srcs=['bar.proto'])",
        "proto_library(name='alias_to_no_srcs', deps = ['no_srcs'])",
        "proto_library(name='no_srcs')");

    {
      ProtoInfo provider = getConfiguredTarget("//x:alias").get(ProtoInfo.PROVIDER);
      assertThat(provider.getDirectDescriptorSet().getRootRelativePathString())
          .isEqualTo("x/alias-descriptor-set.proto.bin");
      assertThat(prettyArtifactNames(provider.getTransitiveDescriptorSets()))
          .containsExactly(
              "x/alias-descriptor-set.proto.bin",
              "x/foo-descriptor-set.proto.bin",
              "x/bar-descriptor-set.proto.bin");
    }

    {
      ProtoInfo provider = getConfiguredTarget("//x:foo").get(ProtoInfo.PROVIDER);
      assertThat(provider.getDirectDescriptorSet().getRootRelativePathString())
          .isEqualTo("x/foo-descriptor-set.proto.bin");
      assertThat(prettyArtifactNames(provider.getTransitiveDescriptorSets()))
          .containsExactly("x/foo-descriptor-set.proto.bin", "x/bar-descriptor-set.proto.bin");
    }

    {
      ProtoInfo provider = getConfiguredTarget("//x:bar").get(ProtoInfo.PROVIDER);
      assertThat(provider.getDirectDescriptorSet().getRootRelativePathString())
          .isEqualTo("x/bar-descriptor-set.proto.bin");
      assertThat(prettyArtifactNames(provider.getTransitiveDescriptorSets()))
          .containsExactly("x/bar-descriptor-set.proto.bin");
    }

    {
      ProtoInfo provider = getConfiguredTarget("//x:alias_to_no_srcs").get(ProtoInfo.PROVIDER);
      assertThat(provider.getDirectDescriptorSet().getRootRelativePathString())
          .isEqualTo("x/alias_to_no_srcs-descriptor-set.proto.bin");
      assertThat(prettyArtifactNames(provider.getTransitiveDescriptorSets()))
          .containsExactly(
              "x/alias_to_no_srcs-descriptor-set.proto.bin", "x/no_srcs-descriptor-set.proto.bin");
    }

    {
      ProtoInfo provider = getConfiguredTarget("//x:no_srcs").get(ProtoInfo.PROVIDER);
      assertThat(provider.getDirectDescriptorSet().getRootRelativePathString())
          .isEqualTo("x/no_srcs-descriptor-set.proto.bin");
      assertThat(prettyArtifactNames(provider.getTransitiveDescriptorSets()))
          .containsExactly("x/no_srcs-descriptor-set.proto.bin");
    }
  }

  @Test
  public void testDescriptorSetOutput_strictDeps() throws Exception {
    useConfiguration("--proto_compiler=//proto:compiler", "--strict_proto_deps=error");
    scratch.file(
        "x/BUILD",
        TestConstants.LOAD_PROTO_LIBRARY,
        "proto_library(name='nodeps', srcs=['nodeps.proto'])",
        "proto_library(name='withdeps', srcs=['withdeps.proto'], deps=[':dep1', ':dep2'])",
        "proto_library(name='depends_on_alias', srcs=['depends_on_alias.proto'], deps=[':alias'])",
        "proto_library(name='alias', deps=[':dep1', ':dep2'])",
        "proto_library(name='dep1', srcs=['dep1.proto'])",
        "proto_library(name='dep2', srcs=['dep2.proto'])");

    assertThat(getGeneratingSpawnAction(getDescriptorOutput("//x:nodeps")).getRemainingArguments())
        .containsAtLeast("--direct_dependencies", "x/nodeps.proto")
        .inOrder();

    assertThat(
            getGeneratingSpawnAction(getDescriptorOutput("//x:withdeps")).getRemainingArguments())
        .containsAtLeast("--direct_dependencies", "x/dep1.proto:x/dep2.proto:x/withdeps.proto")
        .inOrder();

    assertThat(
            getGeneratingSpawnAction(getDescriptorOutput("//x:depends_on_alias"))
                .getRemainingArguments())
        .containsAtLeast(
            "--direct_dependencies", "x/dep1.proto:x/dep2.proto:x/depends_on_alias.proto")
        .inOrder();
  }

  /**
   * When building a proto_library with multiple srcs (say foo.proto and bar.proto), we should allow
   * foo.proto to import bar.proto without tripping strict-deps checking. This means that
   * --direct_dependencies should list the srcs.
   */
  @Test
  public void testDescriptorSetOutput_strict_deps_multipleSrcs() throws Exception {
    useConfiguration("--proto_compiler=//proto:compiler", "--strict_proto_deps=error");
    ConfiguredTarget target =
        scratchConfiguredTarget(
            "x",
            "foo",
            TestConstants.LOAD_PROTO_LIBRARY,
            "proto_library(name='foo', srcs=['foo.proto', 'bar.proto'])");
    Artifact file = getFirstArtifactEndingWith(getFilesToBuild(target), ".proto.bin");
    assertThat(file.getRootRelativePathString()).isEqualTo("x/foo-descriptor-set.proto.bin");

    assertThat(getGeneratingSpawnAction(file).getRemainingArguments())
        .containsAtLeast("--direct_dependencies", "x/foo.proto:x/bar.proto")
        .inOrder();
  }

  @Test
  public void testDescriptorSetOutput_strictDeps_disabled() throws Exception {
    useConfiguration("--proto_compiler=//proto:compiler", "--strict_proto_deps=off");
    scratch.file(
        "x/BUILD",
        TestConstants.LOAD_PROTO_LIBRARY,
        "proto_library(name='foo', srcs=['foo.proto'])");

    for (String arg :
        getGeneratingSpawnAction(getDescriptorOutput("//x:foo")).getRemainingArguments()) {
      assertThat(arg).doesNotContain("--direct_dependencies=");
    }
  }

  @Test
  public void testStripImportPrefixWithoutDeps() throws Exception {
    scratch.file(
        "third_party/x/foo/BUILD",
        TestConstants.LOAD_PROTO_LIBRARY,
        "licenses(['unencumbered'])",
        "proto_library(",
        "    name = 'nodeps',",
        "    srcs = ['foo/nodeps.proto'],",
        "    strip_import_prefix = '/third_party/x/foo',",
        ")");
    ConfiguredTarget protoTarget = getConfiguredTarget("//third_party/x/foo:nodeps");
    ProtoInfo sourcesProvider = protoTarget.get(ProtoInfo.PROVIDER);
    String genfiles = getTargetConfiguration().getGenfilesFragment(RepositoryName.MAIN).toString();

    assertThat(sourcesProvider.getTransitiveProtoSourceRoots().toList())
        .containsExactly(genfiles + "/third_party/x/foo/_virtual_imports/nodeps");
    assertThat(
            getGeneratingSpawnAction(getDescriptorOutput("//third_party/x/foo:nodeps"))
                .getRemainingArguments())
        .contains("--proto_path=" + genfiles + "/third_party/x/foo/_virtual_imports/nodeps");
  }

  @Test
  public void testStripImportPrefixWithDepsDuplicate() throws Exception {
    scratch.file(
        "third_party/x/foo/BUILD",
        TestConstants.LOAD_PROTO_LIBRARY,
        "licenses(['unencumbered'])",
        "proto_library(",
        "    name = 'withdeps',",
        "    srcs = ['foo/withdeps.proto'],",
        "    strip_import_prefix = '/third_party/x/foo',",
        "    deps = [':dep'],",
        ")",
        "proto_library(",
        "    name = 'dep',",
        "    srcs = ['foo/dep.proto'],",
        "    strip_import_prefix = '/third_party/x/foo',",
        ")");
    ConfiguredTarget protoTarget = getConfiguredTarget("//third_party/x/foo:withdeps");
    ProtoInfo sourcesProvider = protoTarget.get(ProtoInfo.PROVIDER);
    String genfiles = getTargetConfiguration().getGenfilesFragment(RepositoryName.MAIN).toString();
    assertThat(sourcesProvider.getTransitiveProtoSourceRoots().toList())
        .containsExactly(
            genfiles + "/third_party/x/foo/_virtual_imports/dep",
            genfiles + "/third_party/x/foo/_virtual_imports/withdeps");

    assertThat(
            getGeneratingSpawnAction(getDescriptorOutput("//third_party/x/foo:withdeps"))
                .getRemainingArguments())
        .containsAtLeast(
            "--proto_path=" + genfiles + "/third_party/x/foo/_virtual_imports/withdeps",
            "--proto_path=" + genfiles + "/third_party/x/foo/_virtual_imports/dep");
  }

  @Test
  public void testStripImportPrefixWithDeps() throws Exception {
    scratch.file(
        "third_party/x/foo/BUILD",
        TestConstants.LOAD_PROTO_LIBRARY,
        "licenses(['unencumbered'])",
        "proto_library(",
        "    name = 'withdeps',",
        "    srcs = ['foo/withdeps.proto'],",
        "    strip_import_prefix = '/third_party/x/foo',",
        "    deps = ['//third_party/x/bar:dep', ':dep'],",
        ")",
        "proto_library(",
        "    name = 'dep',",
        "    srcs = ['foo/dep.proto'],",
        ")");
    scratch.file(
        "third_party/x/bar/BUILD",
        TestConstants.LOAD_PROTO_LIBRARY,
        "licenses(['unencumbered'])",
        "proto_library(",
        "    name = 'dep',",
        "    srcs = ['foo/dep.proto'],",
        "    strip_import_prefix = '/third_party/x/bar',",
        ")");
    ConfiguredTarget protoTarget = getConfiguredTarget("//third_party/x/foo:withdeps");
    ProtoInfo sourcesProvider = protoTarget.get(ProtoInfo.PROVIDER);
    String genfiles = getTargetConfiguration().getGenfilesFragment(RepositoryName.MAIN).toString();
    assertThat(sourcesProvider.getTransitiveProtoSourceRoots().toList())
        .containsExactly(
            genfiles + "/third_party/x/foo/_virtual_imports/withdeps",
            genfiles + "/third_party/x/bar/_virtual_imports/dep",
            ".");
  }

  private void testExternalRepoWithGeneratedProto(boolean siblingRepoLayout) throws Exception {
    if (!isThisBazel()) {
      return;
    }

    FileSystemUtils.appendIsoLatin1(
        scratch.resolve("WORKSPACE"), "local_repository(name = 'foo', path = '/foo')");
    invalidatePackages();

    if (siblingRepoLayout) {
      setBuildLanguageOptions("--experimental_sibling_repository_layout");
    }

    scratch.file("/foo/WORKSPACE");
    scratch.file(
        "/foo/x/BUILD",
        TestConstants.LOAD_PROTO_LIBRARY,
        "proto_library(name='x', srcs=['generated.proto'])",
        "genrule(name='g', srcs=[], outs=['generated.proto'], cmd='')");

    scratch.file(
        "a/BUILD",
        TestConstants.LOAD_PROTO_LIBRARY,
        "proto_library(name='a', srcs=['a.proto'], deps=['@foo//x:x'])");

    String genfiles = getTargetConfiguration().getGenfilesFragment(RepositoryName.MAIN).toString();
    ConfiguredTarget a = getConfiguredTarget("//a:a");
    ProtoInfo aInfo = a.get(ProtoInfo.PROVIDER);
    assertThat(aInfo.getTransitiveProtoSourceRoots().toList())
        .containsExactly(".", genfiles + "/external/foo/x/_virtual_imports/x");

    ConfiguredTarget x = getConfiguredTarget("@foo//x:x");
    ProtoInfo xInfo = x.get(ProtoInfo.PROVIDER);
    assertThat(xInfo.getTransitiveProtoSourceRoots().toList())
        .containsExactly(genfiles + "/external/foo/x/_virtual_imports/x");
  }

  @Test
  public void testExternalRepoWithGeneratedProto_withSubdirRepoLayout() throws Exception {
    testExternalRepoWithGeneratedProto(/*siblingRepoLayout=*/ false);
  }

  @Test
  public void test_siblingRepoLayout_externalRepoWithGeneratedProto() throws Exception {
    testExternalRepoWithGeneratedProto(/*siblingRepoLayout=*/ true);
  }

  @Test
  public void testExportedStrippedImportPrefixes() throws Exception {
    if (!isThisBazel()) {
      return;
    }

    scratch.file(
        "ad/BUILD",
        TestConstants.LOAD_PROTO_LIBRARY,
        "proto_library(name='ad', strip_import_prefix='/ad', srcs=['ad.proto'])");
    scratch.file(
        "ae/BUILD",
        TestConstants.LOAD_PROTO_LIBRARY,
        "proto_library(name='ae', strip_import_prefix='/ae', srcs=['ae.proto'])");
    scratch.file(
        "bd/BUILD",
        TestConstants.LOAD_PROTO_LIBRARY,
        "proto_library(name='bd', strip_import_prefix='/bd', srcs=['bd.proto'])");
    scratch.file(
        "be/BUILD",
        TestConstants.LOAD_PROTO_LIBRARY,
        "proto_library(name='be', strip_import_prefix='/be', srcs=['be.proto'])");
    scratch.file(
        "a/BUILD",
        TestConstants.LOAD_PROTO_LIBRARY,
        "proto_library(",
        "    name='a',",
        "    strip_import_prefix='/a',",
        "    srcs=['a.proto'],",
        "    exports=['//ae:ae'],",
        "    deps=['//ad:ad'])");
    scratch.file(
        "b/BUILD",
        TestConstants.LOAD_PROTO_LIBRARY,
        "proto_library(",
        "    name='b',",
        "    strip_import_prefix='/b',",
        "    srcs=['b.proto'],",
        "    exports=['//be:be'],",
        "    deps=['//bd:bd'])");
    scratch.file(
        "c/BUILD",
        TestConstants.LOAD_PROTO_LIBRARY,
        "proto_library(",
        "    name='c',",
        "    strip_import_prefix='/c',",
        "    srcs=['c.proto'],",
        "    exports=['//a:a'],",
        "    deps=['//b:b'])");

    ConfiguredTarget c = getConfiguredTarget("//c:c");
    // exported proto source roots should be the source root of the rule and the direct source roots
    // of its exports and nothing else (not the exports of its exports or the deps of its exports
    // or the exports of its deps)
<<<<<<< HEAD
    String genfiles = getTargetConfiguration().getGenfilesFragment().toString();
    assertThat(
            Iterables.transform(
                c.get(ProtoInfo.PROVIDER).getPublicImportSources().toList(),
                s -> s.getSourceRoot().getSafePathString()))
=======
    String genfiles = getTargetConfiguration().getGenfilesFragment(RepositoryName.MAIN).toString();
    assertThat(c.get(ProtoInfo.PROVIDER).getExportedProtoSourceRoots().toList())
>>>>>>> 5a33c63b
        .containsExactly(genfiles + "/a/_virtual_imports/a", genfiles + "/c/_virtual_imports/c");
  }

  private void testImportPrefixInExternalRepo(boolean siblingRepoLayout) throws Exception {
    if (!isThisBazel()) {
      return;
    }

    FileSystemUtils.appendIsoLatin1(
        scratch.resolve("WORKSPACE"), "local_repository(name = 'yolo_repo', path = '/yolo_repo')");
    invalidatePackages();

    if (siblingRepoLayout) {
      setBuildLanguageOptions("--experimental_sibling_repository_layout");
    }

    scratch.file("/yolo_repo/WORKSPACE");
    scratch.file("/yolo_repo/yolo_pkg/yolo.proto");
    scratch.file(
        "/yolo_repo/yolo_pkg/BUILD",
        TestConstants.LOAD_PROTO_LIBRARY,
        "proto_library(",
        "  name = 'yolo_proto',",
        "  srcs = ['yolo.proto'],",
        "  import_prefix = 'bazel.build/yolo',",
        "  visibility = ['//visibility:public'],",
        ")");

    scratch.file(
        "main.proto", "syntax = 'proto3'';", "import 'bazel.build/yolo/yolo_pkg/yolo.proto';");
    scratch.file(
        "BUILD",
        TestConstants.LOAD_PROTO_LIBRARY,
        "proto_library(",
        "  name = 'main_proto',",
        "  srcs = ['main.proto'],",
        "  deps = ['@yolo_repo//yolo_pkg:yolo_proto'],",
        ")");

    ConfiguredTarget target = getConfiguredTarget("//:main_proto");
    assertThat(
            Iterables.transform(
                target.get(ProtoInfo.PROVIDER).getStrictImportableSources().toList(),
                s -> s.getImportPath().getPathString()))
        .contains("bazel.build/yolo/yolo_pkg/yolo.proto");
  }

  @Test
  public void testImportPrefixInExternalRepo_withSubdirRepoLayout() throws Exception {
    testImportPrefixInExternalRepo(/*siblingRepoLayout=*/ false);
  }

  @Test
  public void testImportPrefixInExternalRepo_withSiblingRepoLayout() throws Exception {
    testImportPrefixInExternalRepo(/*siblingRepoLayout=*/ true);
  }

  private void testImportPrefixAndStripInExternalRepo(boolean siblingRepoLayout) throws Exception {
    if (!isThisBazel()) {
      return;
    }

    FileSystemUtils.appendIsoLatin1(
        scratch.resolve("WORKSPACE"), "local_repository(name = 'yolo_repo', path = '/yolo_repo')");
    invalidatePackages();

    if (siblingRepoLayout) {
      setBuildLanguageOptions("--experimental_sibling_repository_layout");
    }

    scratch.file("/yolo_repo/WORKSPACE");
    scratch.file("/yolo_repo/yolo_pkg_to_be_stripped/yolo_pkg/yolo.proto");
    scratch.file(
        "/yolo_repo/yolo_pkg_to_be_stripped/yolo_pkg/BUILD",
        TestConstants.LOAD_PROTO_LIBRARY,
        "proto_library(",
        "  name = 'yolo_proto',",
        "  srcs = ['yolo.proto'],",
        "  import_prefix = 'bazel.build/yolo',",
        "  strip_import_prefix = '/yolo_pkg_to_be_stripped',",
        "  visibility = ['//visibility:public'],",
        ")");

    scratch.file(
        "main.proto", "syntax = 'proto3'';", "import 'bazel.build/yolo/yolo_pkg/yolo.proto';");
    scratch.file(
        "BUILD",
        TestConstants.LOAD_PROTO_LIBRARY,
        "proto_library(",
        "  name = 'main_proto',",
        "  srcs = ['main.proto'],",
        "  deps = ['@yolo_repo//yolo_pkg_to_be_stripped/yolo_pkg:yolo_proto'],",
        ")");

    ConfiguredTarget target = getConfiguredTarget("//:main_proto");
    assertThat(
            Iterables.transform(
                target.get(ProtoInfo.PROVIDER).getStrictImportableSources().toList(),
                s -> s.getImportPath().getPathString()))
        .contains("bazel.build/yolo/yolo_pkg/yolo.proto");
  }

  @Test
  public void testImportPrefixAndStripInExternalRepo_withSubdirRepoLayout() throws Exception {
    testImportPrefixAndStripInExternalRepo(/*siblingRepoLayout=*/ false);
  }

  @Test
  public void testImportPrefixAndStripInExternalRepo_withSiblingRepoLayout() throws Exception {
    testImportPrefixAndStripInExternalRepo(/*siblingRepoLayout=*/ true);
  }

  private void testStripImportPrefixInExternalRepo(boolean siblingRepoLayout) throws Exception {
    if (!isThisBazel()) {
      return;
    }

    FileSystemUtils.appendIsoLatin1(
        scratch.resolve("WORKSPACE"), "local_repository(name = 'yolo_repo', path = '/yolo_repo')");
    invalidatePackages();

    if (siblingRepoLayout) {
      setBuildLanguageOptions("--experimental_sibling_repository_layout");
    }

    scratch.file("/yolo_repo/WORKSPACE");
    scratch.file("/yolo_repo/yolo_pkg_to_be_stripped/yolo_pkg/yolo.proto");
    scratch.file(
        "/yolo_repo/yolo_pkg_to_be_stripped/yolo_pkg/BUILD",
        TestConstants.LOAD_PROTO_LIBRARY,
        "proto_library(",
        "  name = 'yolo_proto',",
        "  srcs = ['yolo.proto'],",
        "  strip_import_prefix = '/yolo_pkg_to_be_stripped',",
        "  visibility = ['//visibility:public'],",
        ")");

    scratch.file("main.proto", "syntax = 'proto3'';", "import 'yolo_pkg/yolo.proto';");
    scratch.file(
        "BUILD",
        TestConstants.LOAD_PROTO_LIBRARY,
        "proto_library(",
        "  name = 'main_proto',",
        "  srcs = ['main.proto'],",
        "  deps = ['@yolo_repo//yolo_pkg_to_be_stripped/yolo_pkg:yolo_proto'],",
        ")");

    ConfiguredTarget target = getConfiguredTarget("//:main_proto");
    assertThat(
            Iterables.transform(
                target.get(ProtoInfo.PROVIDER).getStrictImportableSources().toList(),
                s -> s.getImportPath().getPathString()))
        .contains("yolo_pkg/yolo.proto");
  }

  @Test
  public void testStripImportPrefixInExternalRepo_withSubdirRepoLayout() throws Exception {
    testStripImportPrefixInExternalRepo(/*siblingRepoLayout=*/ false);
  }

  @Test
  public void testStripImportPrefixInExternalRepo_withSiblingRepoLayout() throws Exception {
    testStripImportPrefixInExternalRepo(/*siblingRepoLayout=*/ true);
  }

  private void testRelativeStripImportPrefixInExternalRepo(boolean siblingRepoLayout)
      throws Exception {
    if (!isThisBazel()) {
      return;
    }

    FileSystemUtils.appendIsoLatin1(
        scratch.resolve("WORKSPACE"), "local_repository(name = 'yolo_repo', path = '/yolo_repo')");
    invalidatePackages();

    if (siblingRepoLayout) {
      setBuildLanguageOptions("--experimental_sibling_repository_layout");
    }

    scratch.file("/yolo_repo/WORKSPACE");
    scratch.file("/yolo_repo/yolo_pkg_to_be_stripped/yolo_pkg/yolo.proto");
    scratch.file(
        "/yolo_repo/BUILD",
        TestConstants.LOAD_PROTO_LIBRARY,
        "proto_library(",
        "  name = 'yolo_proto',",
        "  srcs = ['yolo_pkg_to_be_stripped/yolo_pkg/yolo.proto'],",
        "  strip_import_prefix = 'yolo_pkg_to_be_stripped',",
        "  visibility = ['//visibility:public'],",
        ")");

    scratch.file("main.proto", "syntax = 'proto3'';", "import 'yolo_pkg/yolo.proto';");
    scratch.file(
        "BUILD",
        TestConstants.LOAD_PROTO_LIBRARY,
        "proto_library(",
        "  name = 'main_proto',",
        "  srcs = ['main.proto'],",
        "  deps = ['@yolo_repo//:yolo_proto'],",
        ")");

    ConfiguredTarget target = getConfiguredTarget("//:main_proto");
    assertThat(
            Iterables.transform(
                target.get(ProtoInfo.PROVIDER).getStrictImportableSources().toList(),
                s -> s.getImportPath().getPathString()))
        .contains("yolo_pkg/yolo.proto");
  }

  @Test
  public void testRelativeStripImportPrefixInExternalRepo_withSubdirRepoLayout() throws Exception {
    testRelativeStripImportPrefixInExternalRepo(/*siblingRepoLayout=*/ false);
  }

  @Test
  public void testRelativeStripImportPrefixInExternalRepo_withSiblingRepoLayout() throws Exception {
    testRelativeStripImportPrefixInExternalRepo(/*siblingRepoLayout=*/ true);
  }

  @Test
  public void testIllegalStripImportPrefix() throws Exception {
    scratch.file(
        "third_party/a/BUILD",
        "licenses(['unencumbered'])",
        TestConstants.LOAD_PROTO_LIBRARY,
        "proto_library(",
        "    name = 'a',",
        "    srcs = ['a.proto'],",
        "    strip_import_prefix = 'foo')");

    reporter.removeHandler(failFastHandler);
    getConfiguredTarget("//third_party/a");
    assertContainsEvent(
        ".proto file 'third_party/a/a.proto' is not under the specified strip prefix");
  }

  @Test
  public void testIllegalImportPrefix() throws Exception {
    if (!isThisBazel()) {
      return;
    }

    scratch.file(
        "a/BUILD",
        TestConstants.LOAD_PROTO_LIBRARY,
        "proto_library(",
        "    name = 'a',",
        "    srcs = ['a.proto'],",
        "    import_prefix = '/foo')");

    reporter.removeHandler(failFastHandler);
    getConfiguredTarget("//a");
    assertContainsEvent("should be a relative path");
  }

  @Test
  public void testRelativeStripImportPrefix() throws Exception {
    scratch.file(
        "third_party/a/b/BUILD",
        "licenses(['unencumbered'])",
        TestConstants.LOAD_PROTO_LIBRARY,
        "proto_library(",
        "    name = 'd',",
        "    srcs = ['c/d.proto'],",
        "    strip_import_prefix = 'c')");

    Iterable<String> commandLine =
        paramFileArgsForAction(getDescriptorWriteAction("//third_party/a/b:d"));
    String genfiles = getTargetConfiguration().getGenfilesFragment(RepositoryName.MAIN).toString();
    assertThat(commandLine)
        .contains("-Id.proto=" + genfiles + "/third_party/a/b/_virtual_imports/d/d.proto");
  }

  @Test
  public void testAbsoluteStripImportPrefix() throws Exception {
    scratch.file(
        "third_party/a/b/BUILD",
        "licenses(['unencumbered'])",
        TestConstants.LOAD_PROTO_LIBRARY,
        "proto_library(",
        "    name = 'd',",
        "    srcs = ['c/d.proto'],",
        "    strip_import_prefix = '/third_party/a')");

    Iterable<String> commandLine =
        paramFileArgsForAction(getDescriptorWriteAction("//third_party/a/b:d"));
    String genfiles = getTargetConfiguration().getGenfilesFragment(RepositoryName.MAIN).toString();
    assertThat(commandLine)
        .contains("-Ib/c/d.proto=" + genfiles + "/third_party/a/b/_virtual_imports/d/b/c/d.proto");
  }

  @Test
  public void testStripImportPrefixAndImportPrefix() throws Exception {
    if (!isThisBazel()) {
      return;
    }

    scratch.file(
        "a/b/BUILD",
        TestConstants.LOAD_PROTO_LIBRARY,
        "proto_library(",
        "    name = 'd',",
        "    srcs = ['c/d.proto'],",
        "    import_prefix = 'foo',",
        "    strip_import_prefix = 'c')");

    Iterable<String> commandLine = paramFileArgsForAction(getDescriptorWriteAction("//a/b:d"));
    String genfiles = getTargetConfiguration().getGenfilesFragment(RepositoryName.MAIN).toString();
    assertThat(commandLine)
        .contains("-Ifoo/d.proto=" + genfiles + "/a/b/_virtual_imports/d/foo/d.proto");
  }

  @Test
  public void testImportPrefixWithoutStripImportPrefix() throws Exception {
    if (!isThisBazel()) {
      return;
    }

    scratch.file(
        "a/b/BUILD",
        TestConstants.LOAD_PROTO_LIBRARY,
        "proto_library(",
        "    name = 'd',",
        "    srcs = ['c/d.proto'],",
        "    import_prefix = 'foo')");

    Iterable<String> commandLine = paramFileArgsForAction(getDescriptorWriteAction("//a/b:d"));
    String genfiles = getTargetConfiguration().getGenfilesFragment(RepositoryName.MAIN).toString();
    assertThat(commandLine)
        .contains("-Ifoo/a/b/c/d.proto=" + genfiles + "/a/b/_virtual_imports/d/foo/a/b/c/d.proto");
  }

  @Test
  public void testDotInStripImportPrefix() throws Exception {
    scratch.file(
        "third_party/a/b/BUILD",
        "licenses(['unencumbered'])",
        TestConstants.LOAD_PROTO_LIBRARY,
        "proto_library(",
        "    name = 'd',",
        "    srcs = ['c/d.proto'],",
        "    strip_import_prefix = './c')");

    reporter.removeHandler(failFastHandler);
    getConfiguredTarget("//third_party/a/b:d");
    assertContainsEvent("should be normalized");
  }

  @Test
  public void testDotDotInStripImportPrefix() throws Exception {
    scratch.file(
        "third_party/a/b/BUILD",
        "licenses(['unencumbered'])",
        TestConstants.LOAD_PROTO_LIBRARY,
        "proto_library(",
        "    name = 'd',",
        "    srcs = ['c/d.proto'],",
        "    strip_import_prefix = '../b/c')");

    reporter.removeHandler(failFastHandler);
    getConfiguredTarget("//third_party/a/b:d");
    assertContainsEvent("should be normalized");
  }

  @Test
  public void testDotInImportPrefix() throws Exception {
    if (!isThisBazel()) {
      return;
    }

    scratch.file(
        "a/b/BUILD",
        TestConstants.LOAD_PROTO_LIBRARY,
        "proto_library(",
        "    name = 'd',",
        "    srcs = ['c/d.proto'],",
        "    import_prefix = './e')");

    reporter.removeHandler(failFastHandler);
    getConfiguredTarget("//a/b:d");
    assertContainsEvent("should be normalized");
  }

  @Test
  public void testDotDotInImportPrefix() throws Exception {
    if (!isThisBazel()) {
      return;
    }

    scratch.file(
        "a/b/BUILD",
        TestConstants.LOAD_PROTO_LIBRARY,
        "proto_library(",
        "    name = 'd',",
        "    srcs = ['c/d.proto'],",
        "    import_prefix = '../e')");

    reporter.removeHandler(failFastHandler);
    getConfiguredTarget("//a/b:d");
    assertContainsEvent("should be normalized");
  }

  @Test
  public void testStripImportPrefixWithStrictProtoDeps() throws Exception {
    if (!isThisBazel()) {
      return;
    }

    useConfiguration("--strict_proto_deps=STRICT");
    scratch.file(
        "a/b/BUILD",
        TestConstants.LOAD_PROTO_LIBRARY,
        "proto_library(",
        "    name = 'd',",
        "    srcs = ['c/d.proto','c/e.proto'],",
        "    strip_import_prefix = 'c')");

    Iterable<String> commandLine = paramFileArgsForAction(getDescriptorWriteAction("//a/b:d"));
    assertThat(commandLine).containsAtLeast("--direct_dependencies", "d.proto:e.proto").inOrder();
  }

  @Test
  public void testDepOnStripImportPrefixWithStrictProtoDeps() throws Exception {
    if (!isThisBazel()) {
      return;
    }

    useConfiguration("--strict_proto_deps=STRICT");
    scratch.file(
        "a/b/BUILD",
        TestConstants.LOAD_PROTO_LIBRARY,
        "proto_library(",
        "    name = 'd',",
        "    srcs = ['c/d.proto'],",
        "    strip_import_prefix = 'c')");
    scratch.file(
        "a/b/e/BUILD",
        TestConstants.LOAD_PROTO_LIBRARY,
        "proto_library(",
        "    name = 'e',",
        "    srcs = ['e.proto'],",
        "    deps = ['//a/b:d'])");

    Iterable<String> commandLine = paramFileArgsForAction(getDescriptorWriteAction("//a/b/e:e"));
    assertThat(commandLine)
        .containsAtLeast("--direct_dependencies", "d.proto:a/b/e/e.proto")
        .inOrder();
  }

  @Test
  public void testStripImportPrefixAndImportPrefixWithStrictProtoDeps() throws Exception {
    if (!isThisBazel()) {
      return;
    }

    useConfiguration("--strict_proto_deps=STRICT");
    scratch.file(
        "a/b/BUILD",
        TestConstants.LOAD_PROTO_LIBRARY,
        "proto_library(",
        "    name = 'd',",
        "    srcs = ['c/d.proto'],",
        "    import_prefix = 'foo',",
        "    strip_import_prefix = 'c')");

    Iterable<String> commandLine = paramFileArgsForAction(getDescriptorWriteAction("//a/b:d"));
    assertThat(commandLine).containsAtLeast("--direct_dependencies", "foo/d.proto").inOrder();
  }

  @Test
  public void testStripImportPrefixForExternalRepositories() throws Exception {
    if (!isThisBazel()) {
      return;
    }

    FileSystemUtils.appendIsoLatin1(
        scratch.resolve("WORKSPACE"), "local_repository(name = 'foo', path = '/foo')");
    invalidatePackages();

    scratch.file("/foo/WORKSPACE");
    scratch.file(
        "/foo/x/y/BUILD",
        TestConstants.LOAD_PROTO_LIBRARY,
        "proto_library(",
        "    name = 'q',",
        "    srcs = ['z/q.proto'],",
        "    strip_import_prefix = '/x')");

    scratch.file(
        "a/BUILD",
        TestConstants.LOAD_PROTO_LIBRARY,
        "proto_library(name='a', srcs=['a.proto'], deps=['@foo//x/y:q'])");

    Iterable<String> commandLine = paramFileArgsForAction(getDescriptorWriteAction("//a:a"));
    String genfiles = getTargetConfiguration().getGenfilesFragment(RepositoryName.MAIN).toString();
    assertThat(commandLine)
        .contains("-Iy/z/q.proto=" + genfiles + "/external/foo/x/y/_virtual_imports/q/y/z/q.proto");
  }

  private Artifact getDescriptorOutput(String label) throws Exception {
    return getFirstArtifactEndingWith(getFilesToBuild(getConfiguredTarget(label)), ".proto.bin");
  }

  private Action getDescriptorWriteAction(String label) throws Exception {
    return getGeneratingAction(getDescriptorOutput(label));
  }

  @Test
  public void testMigrationLabel() throws Exception {
    if (!isThisBazel()) {
      return;
    }

    useConfiguration("--incompatible_load_proto_rules_from_bzl");
    scratch.file(
        "a/BUILD",
        "proto_library(",
        "    name = 'a',",
        "    srcs = ['a.proto'],",
        // Don't use |ProtoCommon.PROTO_RULES_MIGRATION_LABEL| here
        // so we don't accidentally change it without breaking a local test.
        "    tags = ['__PROTO_RULES_MIGRATION_DO_NOT_USE_WILL_BREAK__'],",
        ")");

    getConfiguredTarget("//a");
  }

  @Test
  public void testMissingMigrationLabel() throws Exception {
    if (!isThisBazel()) {
      return;
    }

    useConfiguration("--incompatible_load_proto_rules_from_bzl");
    scratch.file("a/BUILD", "proto_library(", "    name = 'a',", "    srcs = ['a.proto'],", ")");

    reporter.removeHandler(failFastHandler);
    getConfiguredTarget("//a");
    assertContainsEvent("The native Protobuf rules are deprecated.");
  }

  @Test
  public void testMigrationLabelNotRequiredWhenDisabled() throws Exception {
    if (!isThisBazel()) {
      return;
    }

    useConfiguration("--noincompatible_load_proto_rules_from_bzl");
    scratch.file("a/BUILD", "proto_library(", "    name = 'a',", "    srcs = ['a.proto'],", ")");

    getConfiguredTarget("//a");
  }

  @Test
  public void testNoExperimentalProtoDescriptorSetsIncludeSourceInfo() throws Exception {
    if (!isThisBazel()) {
      return;
    }

    scratch.file(
        "x/BUILD",
        TestConstants.LOAD_PROTO_LIBRARY,
        "proto_library(",
        "    name = 'a_proto',",
        "    srcs = ['a.proto'],",
        ")");

    Iterable<String> commandLine = paramFileArgsForAction(getDescriptorWriteAction("//x:a_proto"));
    assertThat(commandLine).doesNotContain("--include_source_info");
  }

  @Test
  public void testExperimentalProtoDescriptorSetsIncludeSourceInfo() throws Exception {
    if (!isThisBazel()) {
      return;
    }

    useConfiguration("--experimental_proto_descriptor_sets_include_source_info");
    scratch.file(
        "x/BUILD",
        TestConstants.LOAD_PROTO_LIBRARY,
        "proto_library(",
        "    name = 'a_proto',",
        "    srcs = ['a.proto'],",
        ")");

    Iterable<String> commandLine = paramFileArgsForAction(getDescriptorWriteAction("//x:a_proto"));
    assertThat(commandLine).contains("--include_source_info");
  }

  @Test
  public void testSourceAndGeneratedProtoFiles_Bazel() throws Exception {
    if (!isThisBazel()) {
      return;
    }

    scratch.file(
        "a/BUILD",
        TestConstants.LOAD_PROTO_LIBRARY,
        "genrule(name='g', srcs=[], outs=['g.proto'], cmd = '')",
        "proto_library(name='p', srcs=['s.proto', 'g.proto'])");

    Iterable<String> commandLine = paramFileArgsForAction(getDescriptorWriteAction("//a:p"));
    String genfiles = getTargetConfiguration().getGenfilesFragment().toString();
    assertThat(commandLine)
        .containsAtLeast(
            "-Ia/s.proto=" + genfiles + "/a/_virtual_imports/p/a/s.proto",
            "-Ia/g.proto=" + genfiles + "/a/_virtual_imports/p/a/g.proto");
  }

  @Test
  public void testSourceAndGeneratedProtoFiles_Blaze() throws Exception {
    if (!isThisBazel()) {
      return;
    }

    // Simulate behavoiur of Blaze's `proto_library` in Bazel.
    useConfiguration("--incompatible_generated_protos_in_virtual_imports=false");

    scratch.file(
        "a/BUILD",
        TestConstants.LOAD_PROTO_LIBRARY,
        "genrule(name='g', srcs=[], outs=['g.proto'], cmd = '')",
        "proto_library(name='p', srcs=['s.proto', 'g.proto'])");

    Iterable<String> commandLine = paramFileArgsForAction(getDescriptorWriteAction("//a:p"));
    String genfiles = getTargetConfiguration().getGenfilesFragment().toString();
    assertThat(commandLine)
        .containsAtLeast("-Ia/s.proto=a/s.proto", "-Ia/g.proto=" + genfiles + "/a/g.proto");
  }

  @Test
  public void testDependencyOnProtoSourceInExternalRepo() throws Exception {
    if (!isThisBazel()) {
      return;
    }

    scratch.file("third_party/foo/WORKSPACE");
    scratch.file(
        "third_party/foo/BUILD.bazel",
        TestConstants.LOAD_PROTO_LIBRARY,
        "proto_library(name='a', srcs=['a.proto'])",
        "proto_library(name='c', srcs=['a/b/c.proto'])");
    scratch.appendFile(
        "WORKSPACE",
        "local_repository(",
        "    name = 'foo',",
        "    path = 'third_party/foo',",
        ")");
    invalidatePackages();

    scratch.file(
        "x/BUILD",
        TestConstants.LOAD_PROTO_LIBRARY,
        "proto_library(name='a', srcs=['a.proto'], deps=['@foo//:a'])",
        "proto_library(name='c', srcs=['c.proto'], deps=['@foo//:c'])");

    {
      Iterable<String> commandLine = paramFileArgsForAction(getDescriptorWriteAction("//x:a"));
      String genfiles = getTargetConfiguration().getGenfilesFragment().toString();
      assertThat(commandLine)
          .containsAtLeast("-Ix/a.proto=x/a.proto", "-Ia.proto=external/foo/a.proto");
    }

    {
      Iterable<String> commandLine = paramFileArgsForAction(getDescriptorWriteAction("//x:c"));
      String genfiles = getTargetConfiguration().getGenfilesFragment().toString();
      assertThat(commandLine)
          .containsAtLeast("-Ix/c.proto=x/c.proto", "-Ia/b/c.proto=external/foo/a/b/c.proto");
    }
  }
}<|MERGE_RESOLUTION|>--- conflicted
+++ resolved
@@ -450,16 +450,11 @@
     // exported proto source roots should be the source root of the rule and the direct source roots
     // of its exports and nothing else (not the exports of its exports or the deps of its exports
     // or the exports of its deps)
-<<<<<<< HEAD
-    String genfiles = getTargetConfiguration().getGenfilesFragment().toString();
+    String genfiles = getTargetConfiguration().getGenfilesFragment(RepositoryName.MAIN).toString();
     assertThat(
             Iterables.transform(
                 c.get(ProtoInfo.PROVIDER).getPublicImportSources().toList(),
                 s -> s.getSourceRoot().getSafePathString()))
-=======
-    String genfiles = getTargetConfiguration().getGenfilesFragment(RepositoryName.MAIN).toString();
-    assertThat(c.get(ProtoInfo.PROVIDER).getExportedProtoSourceRoots().toList())
->>>>>>> 5a33c63b
         .containsExactly(genfiles + "/a/_virtual_imports/a", genfiles + "/c/_virtual_imports/c");
   }
 
