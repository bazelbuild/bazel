--- conflicted
+++ resolved
@@ -18,27 +18,6 @@
     visibility = ["//third_party/protobuf:__pkg__"],
 )
 
-<<<<<<< HEAD
-filegroup(
-    name = "protoc",
-    srcs = select({
-        # protoc-windows-x86_64.exe can't deal with long path(length > 260),
-        # so use protoc-mingw.exe instead.
-        "//third_party:windows_mingw": ["protoc-3.0.0-mingw.exe"],
-        "//third_party:windows_msys64_mingw64": ["protoc-3.0.0-mingw.exe"],
-        "//third_party:windows_msys64": ["protoc-3.0.0-mingw.exe"],
-        "//third_party:windows_clang": ["protoc-3.0.0-mingw.exe"],
-        "//third_party:darwin": ["protoc-3.0.0-osx-x86_32.exe"],
-        "//third_party:k8": ["protoc-3.0.0-linux-x86_64.exe"],
-        "//third_party:piii": ["protoc-3.0.0-linux-x86_32.exe"],
-        "//third_party:freebsd": ["protoc-3.0.0-linux-x86_32.exe"],
-        "//third_party:s390x": ["protoc-linux-s390x_64.exe"],
-        "//third_party:ppc": ["protoc-3.0.0-linux-ppc64le.exe"],
-    }),
-)
-
-=======
->>>>>>> 5a308aad
 java_import(
     name = "protobuf",
     jars = ["protobuf-java-3.0.0.jar"],
