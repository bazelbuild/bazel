--- conflicted
+++ resolved
@@ -60,9 +60,6 @@
             "test_WORKSPACE_files",
         ],
     },
-<<<<<<< HEAD
-    #################################################
-=======
     "rules_java": {
         "archive": "7cf3cefd652008d0a64a419c34c13bdca6c8f178.zip",
         "sha256": "bc81f1ba47ef5cc68ad32225c3d0e70b8c6f6077663835438da8d5733f917598",
@@ -77,9 +74,7 @@
         ],
         "need_in_test_WORKSPACE": True,
     },
-
     ########################################
->>>>>>> f73ad530
     #
     # Dependencies which are part of the Bazel binary
     #
