--- conflicted
+++ resolved
@@ -390,219 +390,7 @@
         ],
         "package_version": "2.6",
     },
-<<<<<<< HEAD
-    "remote_java_tools": {
-        "aliases": [
-            "remote_java_tools_test",
-            "remote_java_tools_for_testing",
-        ],
-        "archive": "java_tools-v12.3.zip",
-        "sha256": "cbb62ecfef61568ded46260a8e8e8430755db7ec9638c0c7ff668a656f6c042f",
-        "urls": [
-            "https://mirror.bazel.build/bazel_java_tools/releases/java/v12.3/java_tools-v12.3.zip",
-            "https://github.com/bazelbuild/java_tools/releases/download/java_v12.3/java_tools-v12.3.zip",
-        ],
-        "used_in": [
-            "test_WORKSPACE_files",
-        ],
-        "package_version": "12.3",
-    },
-    "remote_java_tools_linux": {
-        "aliases": [
-            "remote_java_tools_test_linux",
-            "remote_java_tools_linux_for_testing",
-        ],
-        "archive": "java_tools_linux-v12.3.zip",
-        "sha256": "32157b5218b151009f5b99bf5e2f65e28823d269dfbba8cd57e7da5e7cdd291d",
-        "urls": [
-            "https://mirror.bazel.build/bazel_java_tools/releases/java/v12.3/java_tools_linux-v12.3.zip",
-            "https://github.com/bazelbuild/java_tools/releases/download/java_v12.3/java_tools_linux-v12.3.zip",
-        ],
-        "used_in": [
-            "test_WORKSPACE_files",
-        ],
-        "package_version": "12.3",
-    },
-    "remote_java_tools_windows": {
-        "aliases": [
-            "remote_java_tools_test_windows",
-            "remote_java_tools_windows_for_testing",
-        ],
-        "archive": "java_tools_windows-v12.3.zip",
-        "sha256": "ec6f91387d2353eacb0ca0492f35f68c5c7b0e7a80acd1fb825088b4b069fab1",
-        "urls": [
-            "https://mirror.bazel.build/bazel_java_tools/releases/java/v12.3/java_tools_windows-v12.3.zip",
-            "https://github.com/bazelbuild/java_tools/releases/download/java_v12.3/java_tools_windows-v12.3.zip",
-        ],
-        "used_in": [
-            "test_WORKSPACE_files",
-        ],
-        "package_version": "12.3",
-    },
-    "remote_java_tools_darwin_x86_64": {
-        "aliases": [
-            "remote_java_tools_test_darwin_x86_64",
-            "remote_java_tools_darwin_x86_64_for_testing",
-        ],
-        "archive": "java_tools_darwin_x86_64-v12.3.zip",
-        "sha256": "3c3fb1967a0f35c73ff509505de53ca4611518922a6b7c8c22a468aa7503132c",
-        "urls": [
-            "https://mirror.bazel.build/bazel_java_tools/releases/java/v12.3/java_tools_darwin_x86_64-v12.3.zip",
-            "https://github.com/bazelbuild/java_tools/releases/download/java_v12.3/java_tools_darwin_x86_64-v12.3.zip",
-        ],
-        "used_in": [
-            "test_WORKSPACE_files",
-        ],
-        "package_version": "12.3",
-    },
-    "remote_java_tools_darwin_arm64": {
-        "aliases": [
-            "remote_java_tools_test_darwin_arm64",
-            "remote_java_tools_darwin_arm64_for_testing",
-        ],
-        "archive": "java_tools_darwin_arm64-v12.3.zip",
-        "sha256": "29aa0c2de4e3cf45bc55d2995ba803ecbd1173a8d363860abbc309551db7931b",
-        "urls": [
-            "https://mirror.bazel.build/bazel_java_tools/releases/java/v12.3/java_tools_darwin_arm64-v12.3.zip",
-            "https://github.com/bazelbuild/java_tools/releases/download/java_v12.3/java_tools_darwin_arm64-v12.3.zip",
-        ],
-        "used_in": [
-            "test_WORKSPACE_files",
-        ],
-        "package_version": "12.3",
-    },
-    "remotejdk11_linux": {
-        "aliases": [
-            "remotejdk11_linux_for_testing",
-            "openjdk11_linux_archive",
-        ],
-        "archive": "zulu11.56.19-ca-jdk11.0.15-linux_x64.tar.gz",
-        "sha256": "e064b61d93304012351242bf0823c6a2e41d9e28add7ea7f05378b7243d34247",
-        "strip_prefix": "zulu11.56.19-ca-jdk11.0.15-linux_x64",
-        "urls": [
-            "https://mirror.bazel.build/cdn.azul.com/zulu/bin/zulu11.56.19-ca-jdk11.0.15-linux_x64.tar.gz",
-            "https://cdn.azul.com/zulu/bin/zulu11.56.19-ca-jdk11.0.15-linux_x64.tar.gz",
-        ],
-        "used_in": ["test_WORKSPACE_files"],
-    },
-    "remotejdk11_linux_aarch64": {
-        "aliases": [
-            "remotejdk11_linux_aarch64_for_testing",
-        ],
-        "archive": "zulu11.56.19-ca-jdk11.0.15-linux_aarch64.tar.gz",
-        "sha256": "fc7c41a0005180d4ca471c90d01e049469e0614cf774566d4cf383caa29d1a97",
-        "strip_prefix": "zulu11.56.19-ca-jdk11.0.15-linux_aarch64",
-        "urls": [
-            "https://mirror.bazel.build/cdn.azul.com/zulu-embedded/bin/zulu11.56.19-ca-jdk11.0.15-linux_aarch64.tar.gz",
-            "https://cdn.azul.com/zulu-embedded/bin/zulu11.56.19-ca-jdk11.0.15-linux_aarch64.tar.gz",
-        ],
-        "used_in": ["test_WORKSPACE_files"],
-    },
-    "remotejdk11_linux_ppc64le": {
-        "aliases": [
-            "remotejdk11_linux_ppc64le_for_testing",
-        ],
-        "sha256": "a8fba686f6eb8ae1d1a9566821dbd5a85a1108b96ad857fdbac5c1e4649fc56f",
-        "strip_prefix": "jdk-11.0.15+10",
-        "urls": [
-            "https://mirror.bazel.build/github.com/adoptium/temurin11-binaries/releases/download/jdk-11.0.15+10/OpenJDK11U-jdk_ppc64le_linux_hotspot_11.0.15_10.tar.gz",
-            "https://github.com/adoptium/temurin11-binaries/releases/download/jdk-11.0.15+10/OpenJDK11U-jdk_ppc64le_linux_hotspot_11.0.15_10.tar.gz",
-        ],
-        "used_in": [],
-    },
-    "remotejdk11_linux_s390x": {
-        "aliases": [
-            "remotejdk11_linux_s390x_for_testing",
-            "openjdk11_linux_s390x_archive",
-        ],
-        "sha256": "a58fc0361966af0a5d5a31a2d8a208e3c9bb0f54f345596fd80b99ea9a39788b",
-        "strip_prefix": "jdk-11.0.15+10",
-        "urls": [
-            "https://mirror.bazel.build/github.com/adoptium/temurin11-binaries/releases/download/jdk-11.0.15+10/OpenJDK11U-jdk_s390x_linux_hotspot_11.0.15_10.tar.gz",
-            "https://github.com/adoptium/temurin11-binaries/releases/download/jdk-11.0.15+10/OpenJDK11U-jdk_s390x_linux_hotspot_11.0.15_10.tar.gz",
-        ],
-        "used_in": [],
-    },
-    "remotejdk11_macos": {
-        "aliases": [
-            "remotejdk11_macos_for_testing",
-            "openjdk11_darwin_archive",
-        ],
-        "archive": "zulu11.56.19-ca-jdk11.0.15-macosx_x64.tar.gz",
-        "sha256": "2614e5c5de8e989d4d81759de4c333aa5b867b17ab9ee78754309ba65c7f6f55",
-        "strip_prefix": "zulu11.56.19-ca-jdk11.0.15-macosx_x64",
-        "urls": [
-            "https://mirror.bazel.build/cdn.azul.com/zulu/bin/zulu11.56.19-ca-jdk11.0.15-macosx_x64.tar.gz",
-            "https://cdn.azul.com/zulu/bin/zulu11.56.19-ca-jdk11.0.15-macosx_x64.tar.gz",
-        ],
-        "used_in": ["test_WORKSPACE_files"],
-    },
-    "remotejdk11_macos_aarch64": {
-        "aliases": [
-            "remotejdk11_macos_aarch64_for_testing",
-            "openjdk11_darwin_aarch64_archive",
-        ],
-        "archive": "zulu11.56.19-ca-jdk11.0.15-macosx_aarch64.tar.gz",
-        "sha256": "6bb0d2c6e8a29dcd9c577bbb2986352ba12481a9549ac2c0bcfd00ed60e538d2",
-        "strip_prefix": "zulu11.56.19-ca-jdk11.0.15-macosx_aarch64",
-        "urls": [
-            "https://mirror.bazel.build/cdn.azul.com/zulu/bin/zulu11.56.19-ca-jdk11.0.15-macosx_aarch64.tar.gz",
-            "https://cdn.azul.com/zulu/bin/zulu11.56.19-ca-jdk11.0.15-macosx_aarch64.tar.gz",
-        ],
-        "used_in": ["test_WORKSPACE_files"],
-    },
-    "remotejdk11_win": {
-        "aliases": [
-            "remotejdk11_win_for_testing",
-            "openjdk11_windows_archive",
-        ],
-        "archive": "zulu11.56.19-ca-jdk11.0.15-win_x64.zip",
-        "sha256": "a106c77389a63b6bd963a087d5f01171bd32aa3ee7377ecef87531390dcb9050",
-        "strip_prefix": "zulu11.56.19-ca-jdk11.0.15-win_x64",
-        "urls": [
-            "https://mirror.bazel.build/cdn.azul.com/zulu/bin/zulu11.56.19-ca-jdk11.0.15-win_x64.zip",
-            "https://cdn.azul.com/zulu/bin/zulu11.56.19-ca-jdk11.0.15-win_x64.zip",
-        ],
-        "used_in": ["test_WORKSPACE_files"],
-    },
-    "remotejdk17_win_arm64": {
-        "aliases": [
-            "remotejdk17_win_arm64_for_testing",
-            "openjdk17_windows_arm64_archive",
-            "openjdk_win_arm64_vanilla",
-        ],
-        "archive": "zulu17.38.21-ca-jdk17.0.5-win_aarch64.zip",
-        "sha256": "bc3476f2161bf99bc9a243ff535b8fc033b34ce9a2fa4b62fb8d79b6bfdc427f",
-        "strip_prefix": "zulu17.38.21-ca-jdk17.0.5-win_aarch64",
-        "urls": [
-            "https://mirror.bazel.build/cdn.azul.com/zulu/bin/zulu17.38.21-ca-jdk17.0.5-win_aarch64.zip",
-            "https://cdn.azul.com/zulu/bin/zulu17.38.21-ca-jdk17.0.5-win_aarch64.zip",
-        ],
-        "used_in": [
-            "test_WORKSPACE_files",
-        ],
-    },
-    "remotejdk11_win_arm64": {
-        "aliases": [
-            "remotejdk11_win_arm64_for_testing",
-            "openjdk11_windows_arm64_archive",
-        ],
-        "archive": "microsoft-jdk-11.0.13.8.1-windows-aarch64.zip",
-        "sha256": "b8a28e6e767d90acf793ea6f5bed0bb595ba0ba5ebdf8b99f395266161e53ec2",
-        "strip_prefix": "jdk-11.0.13+8",
-        "urls": [
-            "https://mirror.bazel.build/aka.ms/download-jdk/microsoft-jdk-11.0.13.8.1-windows-aarch64.zip",
-        ],
-        "used_in": ["test_WORKSPACE_files"],
-    },
-    "remotejdk17_linux": {
-        "aliases": [
-            "remotejdk17_linux_for_testing",
-            "openjdk17_linux_archive",
-        ],
-=======
     "openjdk_linux_vanilla": {
->>>>>>> 7c89c7f4
         "archive": "zulu17.38.21-ca-jdk17.0.5-linux_x64.tar.gz",
         "sha256": "20c91a922eec795f3181eaa70def8b99d8eac56047c9a14bfb257c85b991df1b",
         "strip_prefix": "zulu17.38.21-ca-jdk17.0.5-linux_x64",
@@ -613,15 +401,7 @@
         "used_in": [
         ],
     },
-<<<<<<< HEAD
-    "remotejdk17_linux_aarch64": {
-        "aliases": [
-            "remotejdk17_linux_aarch64_for_testing",
-            "openjdk17_linux_aarch64_archive",
-        ],
-=======
     "openjdk_linux_aarch64_vanilla": {
->>>>>>> 7c89c7f4
         "archive": "zulu17.38.21-ca-jdk17.0.5-linux_aarch64.tar.gz",
         "sha256": "dbc6ae9163e7ff469a9ab1f342cd1bc1f4c1fb78afc3c4f2228ee3b32c4f3e43",
         "strip_prefix": "zulu17.38.21-ca-jdk17.0.5-linux_aarch64",
@@ -653,15 +433,7 @@
         ],
         "used_in": [],
     },
-<<<<<<< HEAD
-    "remotejdk17_macos": {
-        "aliases": [
-            "remotejdk17_macos_for_testing",
-            "openjdk17_darwin_archive",
-        ],
-=======
     "openjdk_macos_x86_64_vanilla": {
->>>>>>> 7c89c7f4
         "archive": "zulu17.38.21-ca-jdk17.0.5-macosx_x64.tar.gz",
         "sha256": "e6317cee4d40995f0da5b702af3f04a6af2bbd55febf67927696987d11113b53",
         "strip_prefix": "zulu17.38.21-ca-jdk17.0.5-macosx_x64",
@@ -672,15 +444,7 @@
         "used_in": [
         ],
     },
-<<<<<<< HEAD
-    "remotejdk17_macos_aarch64": {
-        "aliases": [
-            "remotejdk17_macos_aarch64_for_testing",
-            "openjdk17_darwin_aarch64_archive",
-        ],
-=======
     "openjdk_macos_aarch64_vanilla": {
->>>>>>> 7c89c7f4
         "archive": "zulu17.38.21-ca-jdk17.0.5-macosx_aarch64",
         "sha256": "515dd56ec99bb5ae8966621a2088aadfbe72631818ffbba6e4387b7ee292ab09",
         "strip_prefix": "zulu17.38.21-ca-jdk17.0.5-macosx_aarch64",
@@ -691,15 +455,7 @@
         "used_in": [
         ],
     },
-<<<<<<< HEAD
-    "remotejdk17_win": {
-        "aliases": [
-            "remotejdk17_win_for_testing",
-            "openjdk17_windows_archive",
-        ],
-=======
     "openjdk_win_vanilla": {
->>>>>>> 7c89c7f4
         "archive": "zulu17.38.21-ca-jdk17.0.5-win_x64.zip",
         "sha256": "9972c5b62a61b45785d3d956c559e079d9e91f144ec46225f5deeda214d48f27",
         "strip_prefix": "zulu17.38.21-ca-jdk17.0.5-win_x64",
@@ -710,73 +466,6 @@
         "used_in": [
         ],
     },
-<<<<<<< HEAD
-    "remotejdk20_linux_aarch64": {
-        "aliases": [
-            "remotejdk20_linux_aarch64_for_testing",
-            "openjdk20_linux_aarch64_archive",
-            "openjdk_linux_aarch64_vanilla",
-        ],
-        "archive": "zulu20.28.85-ca-jdk20.0.0-linux_aarch64.tar.gz",
-        "sha256": "47ce58ead9a05d5d53b96706ff6fa0eb2e46755ee67e2b416925e28f5b55038a",
-        "strip_prefix": "zulu20.28.85-ca-jdk20.0.0-linux_aarch64",
-        "urls": [
-            "https://mirror.bazel.build/cdn.azul.com/zulu/bin/zulu20.28.85-ca-jdk20.0.0-linux_aarch64.tar.gz",
-            "https://cdn.azul.com/zulu/bin/zulu20.28.85-ca-jdk20.0.0-linux_aarch64.tar.gz",
-        ],
-        "used_in": ["test_WORKSPACE_files"],
-    },
-    "remotejdk20_linux": {
-        "aliases": [
-            "remotejdk20_linux_for_testing",
-            "openjdk20_linux_archive",
-            "openjdk_linux_vanilla",
-        ],
-        "archive": "zulu20.28.85-ca-jdk20.0.0-linux_x64.tar.gz",
-        "sha256": "0386418db7f23ae677d05045d30224094fc13423593ce9cd087d455069893bac",
-        "strip_prefix": "zulu20.28.85-ca-jdk20.0.0-linux_x64",
-        "urls": [
-            "https://mirror.bazel.build/cdn.azul.com/zulu/bin/zulu20.28.85-ca-jdk20.0.0-linux_x64.tar.gz",
-            "https://cdn.azul.com/zulu/bin/zulu20.28.85-ca-jdk20.0.0-linux_x64.tar.gz",
-        ],
-        "used_in": ["test_WORKSPACE_files"],
-    },
-    "remotejdk20_macos": {
-        "aliases": [
-            "remotejdk20_macos_for_testing",
-            "openjdk20_darwin_archive",
-            "openjdk_macos_x86_64_vanilla",
-        ],
-        "archive": "zulu20.28.85-ca-jdk20.0.0-macosx_x64.tar.gz",
-        "sha256": "fde6cc17a194ea0d9b0c6c0cb6178199d8edfc282d649eec2c86a9796e843f86",
-        "strip_prefix": "zulu20.28.85-ca-jdk20.0.0-macosx_x64",
-        "urls": [
-            "https://mirror.bazel.build/cdn.azul.com/zulu/bin/zulu20.28.85-ca-jdk20.0.0-macosx_x64.tar.gz",
-            "https://cdn.azul.com/zulu/bin/zulu20.28.85-ca-jdk20.0.0-macosx_x64.tar.gz",
-        ],
-        "used_in": ["test_WORKSPACE_files"],
-    },
-    "remotejdk20_macos_aarch64": {
-        "aliases": [
-            "remotejdk20_macos_aarch64_for_testing",
-            "openjdk20_darwin_aarch64_archive",
-            "openjdk_macos_aarch64_vanilla",
-        ],
-        "archive": "zulu20.28.85-ca-jdk20.0.0-macosx_aarch64.tar.gz",
-        "sha256": "a2eff6a940c2df3a2352278027e83f5959f34dcfc8663034fe92be0f1b91ce6f",
-        "strip_prefix": "zulu20.28.85-ca-jdk20.0.0-macosx_aarch64",
-        "urls": [
-            "https://mirror.bazel.build/cdn.azul.com/zulu/bin/zulu20.28.85-ca-jdk20.0.0-macosx_aarch64.tar.gz",
-            "https://cdn.azul.com/zulu/bin/zulu20.28.85-ca-jdk20.0.0-macosx_aarch64.tar.gz",
-        ],
-        "used_in": ["test_WORKSPACE_files"],
-    },
-    "remotejdk20_win": {
-        "aliases": [
-            "remotejdk20_win_for_testing",
-            "openjdk20_windows_archive",
-            "openjdk_win_vanilla",
-=======
     "openjdk_win_arm64_vanilla": {
         "archive": "zulu17.38.21-ca-jdk17.0.5-win_aarch64.zip",
         "sha256": "bc3476f2161bf99bc9a243ff535b8fc033b34ce9a2fa4b62fb8d79b6bfdc427f",
@@ -784,7 +473,6 @@
         "urls": [
             "https://mirror.bazel.build/cdn.azul.com/zulu/bin/zulu17.38.21-ca-jdk17.0.5-win_aarch64.zip",
             "https://cdn.azul.com/zulu/bin/zulu17.38.21-ca-jdk17.0.5-win_aarch64.zip",
->>>>>>> 7c89c7f4
         ],
         "used_in": [
         ],
